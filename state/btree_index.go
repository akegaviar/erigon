package state

import (
	"bufio"
	"bytes"
	"context"
	"encoding/binary"
	"errors"
	"fmt"
	"math"
	"math/bits"
	"os"
	"path"
	"path/filepath"
	"sort"
	"strings"
	"time"

	"github.com/c2h5oh/datasize"
	"github.com/edsrzf/mmap-go"
	"github.com/ledgerwatch/log/v3"
	"github.com/spaolacci/murmur3"

	"github.com/ledgerwatch/erigon-lib/common/background"
	"github.com/ledgerwatch/erigon-lib/common/dbg"

	"github.com/ledgerwatch/erigon-lib/common"
	"github.com/ledgerwatch/erigon-lib/common/length"
	"github.com/ledgerwatch/erigon-lib/compress"
	"github.com/ledgerwatch/erigon-lib/etl"
)

func logBase(n, base uint64) uint64 {
	return uint64(math.Ceil(math.Log(float64(n)) / math.Log(float64(base))))
}

func min64(a, b uint64) uint64 {
	if a < b {
		return a
	}
	return b
}

type markupCursor struct {
	l  uint64 //l - level
	p  uint64 //p - pos inside level
	di uint64 //di - data array index
	si uint64 //si - current, actual son index
}

type node struct {
	p   uint64 // pos inside level
	d   uint64
	s   uint64 // sons pos inside level
	fc  uint64
	key []byte
	val []byte
}

type Cursor struct {
	ctx context.Context
	ix  *btAlloc

	key   []byte
	value []byte
	d     uint64
}

func (a *btAlloc) newCursor(ctx context.Context, k, v []byte, d uint64) *Cursor {
	return &Cursor{
		ctx:   ctx,
		key:   common.Copy(k),
		value: common.Copy(v),
		d:     d,
		ix:    a,
	}
}

func (c *Cursor) Key() []byte {
	return c.key
}

func (c *Cursor) Ordinal() uint64 {
	return c.d
}

func (c *Cursor) Value() []byte {
	return c.value
}

func (c *Cursor) Next() bool {
	if c.d > c.ix.K-1 {
		return false
	}
	var err error
	c.key, c.value, err = c.ix.dataLookup(c.d + 1)
	if err != nil {
		return false
	}
	c.d++
	return true
}

type btAlloc struct {
	d       uint64 // depth
	M       uint64 // child limit of any node
	N       uint64
	K       uint64
	vx      []uint64   // vertex count on level
	sons    [][]uint64 // i - level; 0 <= i < d; j_k - amount, j_k+1 - child count
	cursors []markupCursor
	nodes   [][]node
	naccess uint64
	trace   bool

	dataLookup func(di uint64) ([]byte, []byte, error)
	keyCmp     func(k []byte, di uint64) (cmp int, kResult []byte, err error)
}

func newBtAlloc(k, M uint64, trace bool) *btAlloc {
	if k == 0 {
		return nil
	}

	d := logBase(k, M)
	a := &btAlloc{
		vx:      make([]uint64, d+1),
		sons:    make([][]uint64, d+1),
		cursors: make([]markupCursor, d),
		nodes:   make([][]node, d),
		M:       M,
		K:       k,
		d:       d,
		trace:   trace,
	}
	if trace {
		fmt.Printf("k=%d d=%d, M=%d\n", k, d, M)
	}
	a.vx[0], a.vx[d] = 1, k

	if k < M/2 {
		a.N = k
		a.nodes = make([][]node, 1)
		return a
	}

	//nnc := func(vx uint64) uint64 {
	//	return uint64(math.Ceil(float64(vx) / float64(M)))
	//}
	nvc := func(vx uint64) uint64 {
		return uint64(math.Ceil(float64(vx) / float64(M>>1)))
	}

	for i := a.d - 1; i > 0; i-- {
		nnc := uint64(math.Ceil(float64(a.vx[i+1]) / float64(M)))
		//nvc := uint64(math.Floor(float64(a.vx[i+1]) / float64(m))-1)
		//nnc := a.vx[i+1] / M
		//nvc := a.vx[i+1] / m
		//bvc := a.vx[i+1] / (m + (m >> 1))
		a.vx[i] = min64(uint64(math.Pow(float64(M), float64(i))), nnc)
	}

	ncount := uint64(0)
	pnv := uint64(0)
	for l := a.d - 1; l > 0; l-- {
		//s := nnc(a.vx[l+1])
		sh := nvc(a.vx[l+1])

		if sh&1 == 1 {
			a.sons[l] = append(a.sons[l], sh>>1, M, 1, M>>1)
		} else {
			a.sons[l] = append(a.sons[l], sh>>1, M)
		}

		for ik := 0; ik < len(a.sons[l]); ik += 2 {
			ncount += a.sons[l][ik] * a.sons[l][ik+1]
			if l == 1 {
				pnv += a.sons[l][ik]
			}
		}
	}
	a.sons[0] = []uint64{1, pnv}
	ncount += a.sons[0][0] * a.sons[0][1] // last one
	a.N = ncount

	if trace {
		for i, v := range a.sons {
			fmt.Printf("L%d=%v\n", i, v)
		}
	}

	return a
}

func (a *btAlloc) traverseDfs() {
	for l := 0; l < len(a.sons)-1; l++ {
		a.cursors[l] = markupCursor{uint64(l), 1, 0, 0}
		a.nodes[l] = make([]node, 0)
	}

	if len(a.cursors) <= 1 {
		if a.nodes[0] == nil {
			a.nodes[0] = make([]node, 0)
		}
		a.nodes[0] = append(a.nodes[0], node{d: a.K})
		a.N = a.K
		if a.trace {
			fmt.Printf("ncount=%d ∂%.5f\n", a.N, float64(a.N-a.K)/float64(a.N))
		}
		return
	}

	c := a.cursors[len(a.cursors)-1]
	pc := a.cursors[(len(a.cursors) - 2)]
	root := new(node)
	trace := false

	var di uint64
	for stop := false; !stop; {
		// fill leaves, mark parent if needed (until all grandparents not marked up until root)
		// check if eldest parent has brothers
		//     -- has bros -> fill their leaves from the bottom
		//     -- no bros  -> shift cursor (tricky)
		if di > a.K {
			a.N = di - 1 // actually filled node count
			if a.trace {
				fmt.Printf("ncount=%d ∂%.5f\n", a.N, float64(a.N-a.K)/float64(a.N))
			}
			break
		}

		bros, parents := a.sons[c.l][c.p], a.sons[c.l][c.p-1]
		for i := uint64(0); i < bros; i++ {
			c.di = di
			if trace {
				fmt.Printf("L%d |%d| d %2d s %2d\n", c.l, c.p, c.di, c.si)
			}
			c.si++
			di++

			if i == 0 {
				pc.di = di
				if trace {
					fmt.Printf("P%d |%d| d %2d s %2d\n", pc.l, pc.p, pc.di, pc.si)
				}
				pc.si++
				di++
			}
			if di > a.K {
				a.N = di - 1 // actually filled node count
				stop = true
				break
			}
		}

		a.nodes[c.l] = append(a.nodes[c.l], node{p: c.p, d: c.di, s: c.si})
		a.nodes[pc.l] = append(a.nodes[pc.l], node{p: pc.p, d: pc.di, s: pc.si, fc: uint64(len(a.nodes[c.l]) - 1)})

		pid := c.si / bros
		if pid >= parents {
			if c.p+2 >= uint64(len(a.sons[c.l])) {
				stop = true // end of row
				if trace {
					fmt.Printf("F%d |%d| d %2d\n", c.l, c.p, c.di)
				}
			} else {
				c.p += 2
				c.si = 0
				c.di = 0
			}
		}
		a.cursors[c.l] = c
		a.cursors[pc.l] = pc

		//nolint
		for l := pc.l; l >= 0; l-- {
			pc := a.cursors[l]
			uncles := a.sons[pc.l][pc.p]
			grands := a.sons[pc.l][pc.p-1]

			pi1 := pc.si / uncles
			pc.si++
			pc.di = 0

			pi2 := pc.si / uncles
			moved := pi2-pi1 != 0

			switch {
			case pc.l > 0:
				gp := a.cursors[pc.l-1]
				if gp.di == 0 {
					gp.di = di
					di++
					if trace {
						fmt.Printf("P%d |%d| d %2d s %2d\n", gp.l, gp.p, gp.di, gp.si)
					}
					a.nodes[gp.l] = append(a.nodes[gp.l], node{p: gp.p, d: gp.di, s: gp.si, fc: uint64(len(a.nodes[l]) - 1)})
					a.cursors[gp.l] = gp
				}
			default:
				if root.d == 0 {
					root.d = di
					//di++
					if trace {
						fmt.Printf("ROOT | d %2d\n", root.d)
					}
				}
			}

			//fmt.Printf("P%d |%d| d %2d s %2d pid %d\n", pc.l, pc.p, pc.di, pc.si-1)
			if pi2 >= grands { // skip one step of si due to different parental filling order
				if pc.p+2 >= uint64(len(a.sons[pc.l])) {
					if trace {
						fmt.Printf("EoRow %d |%d|\n", pc.l, pc.p)
					}
					break // end of row
				}
				//fmt.Printf("N %d d%d s%d\n", pc.l, pc.di, pc.si)
				//fmt.Printf("P%d |%d| d %2d s %2d pid %d\n", pc.l, pc.p, pc.di, pc.si, pid)
				pc.p += 2
				pc.si = 0
				pc.di = 0
			}
			a.cursors[pc.l] = pc

			if !moved {
				break
			}
		}
	}

	if a.trace {
		fmt.Printf("ncount=%d ∂%.5f\n", a.N, float64(a.N-a.K)/float64(a.N))
	}
}

func (a *btAlloc) bsKey(x []byte, l, r uint64) (k []byte, di uint64, found bool, err error) {
	//i := 0
	var cmp int
	for l <= r {
		di = (l + r) >> 1

		cmp, k, err = a.keyCmp(x, di)
		a.naccess++

		//i++
		//cmp := bytes.Compare(k, x)
		switch {
		case err != nil:
			if errors.Is(err, ErrBtIndexLookupBounds) {
				return k, 0, false, nil
			}
			return k, 0, false, err
		case cmp == 0:
			return k, di, true, err
		case cmp == -1:
			l = di + 1
		default:
			r = di
		}
		if l == r {
			break
		}
	}
	return k, l, true, nil
}

func (a *btAlloc) bsNode(i, l, r uint64, x []byte) (n node, lm int64, rm int64) {
	lm, rm = -1, -1
	var m uint64

	for l < r {
		m = (l + r) >> 1
		cmp := bytes.Compare(a.nodes[i][m].key, x)
		a.naccess++
		switch {
		case cmp == 0:
			return a.nodes[i][m], int64(m), int64(m)
		case cmp > 0:
			r = m
			rm = int64(m)
		case cmp < 0:
			lm = int64(m)
			l = m + 1
		default:
			panic(fmt.Errorf("compare error %d, %x ? %x", cmp, n.key, x))
		}
	}
	return a.nodes[i][m], lm, rm
}

// find position of key with node.di <= d at level lvl
func (a *btAlloc) seekLeast(lvl, d uint64) uint64 {
	//TODO: this seems calculatable from M and tree depth
	return uint64(sort.Search(len(a.nodes[lvl]), func(i int) bool {
		return a.nodes[lvl][i].d >= d
	}))
}

func (a *btAlloc) Seek(ik []byte) (*Cursor, error) {
	k, di, found, err := a.seek(ik)
	if err != nil {
		return nil, err
	}
	if !found {
		return nil, nil
	}

	k, v, err := a.dataLookup(di)
	if err != nil {
		if errors.Is(err, ErrBtIndexLookupBounds) {
			return nil, nil
		}
		if a.trace {
			fmt.Printf("finally found key %x v=%x naccess_disk=%d\n", k, v, a.naccess)
		}
		return nil, err
	}
	return a.newCursor(context.TODO(), k, v, di), nil
}

func (a *btAlloc) seek(seek []byte) (k []byte, di uint64, found bool, err error) {
	if a.trace {
		fmt.Printf("seek key %x\n", seek)
	}

	var (
		lm, rm     int64
		L, R       = uint64(0), uint64(len(a.nodes[0]) - 1)
		minD, maxD = uint64(0), a.K
		ln         node
	)

	for l, level := range a.nodes {
		if len(level) == 1 && l == 0 {
			ln = a.nodes[0][0]
			maxD = ln.d
			break
		}
		ln, lm, rm = a.bsNode(uint64(l), L, R, seek)
		if ln.key == nil { // should return node which is nearest to key from the left so never nil
			if a.trace {
				fmt.Printf("found nil key %x pos_range[%d-%d] naccess_ram=%d\n", l, lm, rm, a.naccess)
			}
			return nil, 0, false, fmt.Errorf("bt index nil node at level %d", l)
		}
		//fmt.Printf("b: %x, %x\n", ik, ln.key)
		cmp := bytes.Compare(ln.key, seek)
		switch cmp {
		case 1: // key > ik
			maxD = ln.d
		case -1: // key < ik
			minD = ln.d
		case 0:
			if a.trace {
				fmt.Printf("found key %x v=%x naccess_ram=%d\n", seek, ln.val /*level[m].d,*/, a.naccess)
			}
			return ln.key, ln.d, true, nil
		}

		if lm >= 0 {
			minD = a.nodes[l][lm].d
			L = level[lm].fc
		} else if l+1 != len(a.nodes) {
			L = a.seekLeast(uint64(l+1), minD)
			if L == uint64(len(a.nodes[l+1])) {
				L--
			}
		}
		if rm >= 0 {
			maxD = a.nodes[l][rm].d
			R = level[rm].fc
		} else if l+1 != len(a.nodes) {
			R = a.seekLeast(uint64(l+1), maxD)
			if R == uint64(len(a.nodes[l+1])) {
				R--
			}
		}

		if maxD-minD <= a.M+2 {
			break
		}

		if a.trace {
			fmt.Printf("range={%x d=%d p=%d} (%d, %d) L=%d naccess_ram=%d\n", ln.key, ln.d, ln.p, minD, maxD, l, a.naccess)
		}
	}

	a.naccess = 0 // reset count before actually go to disk
	if maxD-minD > a.M+2 {
		log.Warn("too big binary search", "minD", minD, "maxD", maxD, "keysCount", a.K, "key", fmt.Sprintf("%x", seek))
		//return nil, nil, 0, fmt.Errorf("too big binary search: minD=%d, maxD=%d, keysCount=%d, key=%x", minD, maxD, a.K, ik)
	}
	k, di, found, err = a.bsKey(seek, minD, maxD)
	if err != nil {
		if a.trace {
			fmt.Printf("key %x not found\n", seek)
		}
		return k, 0, found, err
	}
	return k, di, found, nil
}

func (a *btAlloc) fillSearchMx() {
	for i, n := range a.nodes {
		if a.trace {
			fmt.Printf("D%d |%d| ", i, len(n))
		}
		for j, s := range n {
			if a.trace {
				fmt.Printf("%d ", s.d)
			}
			if s.d >= a.K {
				break
			}

			kb, v, err := a.dataLookup(s.d)
			if err != nil {
				fmt.Printf("d %d not found %v\n", s.d, err)
			}
			a.nodes[i][j].key = kb
			a.nodes[i][j].val = v
		}
		if a.trace {
			fmt.Printf("\n")
		}
	}
}

// deprecated
type BtIndexReader struct {
	index *BtIndex
}

func NewBtIndexReader(index *BtIndex) *BtIndexReader {
	return &BtIndexReader{
		index: index,
	}
}

// Lookup wraps index Lookup
func (r *BtIndexReader) Lookup(key []byte) uint64 {
	if r.index != nil {
		return r.index.Lookup(key)
	}
	return 0
}

func (r *BtIndexReader) Lookup2(key1, key2 []byte) uint64 {
	fk := make([]byte, 52)
	copy(fk[:length.Addr], key1)
	copy(fk[length.Addr:], key2)

	if r.index != nil {
		return r.index.Lookup(fk)
	}
	return 0
}

func (r *BtIndexReader) Seek(x []byte) (*Cursor, error) {
	if r.index != nil {
		cursor, err := r.index.alloc.Seek(x)
		if err != nil {
			return nil, fmt.Errorf("seek key %x: %w", x, err)
		}
		return cursor, nil
	}
	return nil, fmt.Errorf("seek has been failed")
}

func (r *BtIndexReader) Empty() bool {
	return r.index.Empty()
}

type BtIndexWriter struct {
	built           bool
	lvl             log.Lvl
	maxOffset       uint64
	prevOffset      uint64
	minDelta        uint64
	indexW          *bufio.Writer
	indexF          *os.File
	bucketCollector *etl.Collector // Collector that sorts by buckets

	indexFileName          string
	indexFile, tmpFilePath string

	tmpDir      string
	numBuf      [8]byte
	keyCount    uint64
	etlBufLimit datasize.ByteSize
	bytesPerRec int

	logger  log.Logger
	noFsync bool // fsync is enabled by default, but tests can manually disable
}

type BtIndexWriterArgs struct {
	IndexFile   string // File name where the index and the minimal perfect hash function will be written to
	TmpDir      string
	KeyCount    int
	EtlBufLimit datasize.ByteSize
}

const BtreeLogPrefix = "btree"

// NewBtIndexWriter creates a new BtIndexWriter instance with given number of keys
// Typical bucket size is 100 - 2048, larger bucket sizes result in smaller representations of hash functions, at a cost of slower access
// salt parameters is used to randomise the hash function construction, to ensure that different Erigon instances (nodes)
// are likely to use different hash function, to collision attacks are unlikely to slow down any meaningful number of nodes at the same time
func NewBtIndexWriter(args BtIndexWriterArgs, logger log.Logger) (*BtIndexWriter, error) {
	btw := &BtIndexWriter{lvl: log.LvlDebug, logger: logger}
	btw.tmpDir = args.TmpDir
	btw.indexFile = args.IndexFile
	btw.tmpFilePath = args.IndexFile + ".tmp"

	_, fname := filepath.Split(btw.indexFile)
	btw.indexFileName = fname
	btw.etlBufLimit = args.EtlBufLimit
	if btw.etlBufLimit == 0 {
		btw.etlBufLimit = etl.BufferOptimalSize
	}

	btw.bucketCollector = etl.NewCollector(BtreeLogPrefix+" "+fname, btw.tmpDir, etl.NewSortableBuffer(btw.etlBufLimit), logger)
	btw.bucketCollector.LogLvl(log.LvlDebug)

	btw.maxOffset = 0
	return btw, nil
}

// loadFuncBucket is required to satisfy the type etl.LoadFunc type, to use with collector.Load
func (btw *BtIndexWriter) loadFuncBucket(k, v []byte, _ etl.CurrentTableReader, _ etl.LoadNextFunc) error {
	// k is the BigEndian encoding of the bucket number, and the v is the key that is assigned into that bucket
	//if uint64(len(btw.vals)) >= btw.batchSizeLimit {
	//	if err := btw.drainBatch(); err != nil {
	//		return err
	//	}
	//}

	// if _, err := btw.indexW.Write(k); err != nil {
	// 	return err
	// }
	if _, err := btw.indexW.Write(v[8-btw.bytesPerRec:]); err != nil {
		return err
	}

	//btw.keys = append(btw.keys, binary.BigEndian.Uint64(k), binary.BigEndian.Uint64(k[8:]))
	//btw.vals = append(btw.vals, binary.BigEndian.Uint64(v))
	return nil
}

// Build has to be called after all the keys have been added, and it initiates the process
// of building the perfect hash function and writing index into a file
func (btw *BtIndexWriter) Build() error {
	if btw.built {
		return fmt.Errorf("already built")
	}
	//if btw.keysAdded != btw.keyCount {
	//	return fmt.Errorf("expected keys %d, got %d", btw.keyCount, btw.keysAdded)
	//}
	var err error
	if btw.indexF, err = os.Create(btw.tmpFilePath); err != nil {
		return fmt.Errorf("create index file %s: %w", btw.indexFile, err)
	}
	defer btw.indexF.Close()
	btw.indexW = bufio.NewWriterSize(btw.indexF, etl.BufIOSize)

	// Write number of keys
	binary.BigEndian.PutUint64(btw.numBuf[:], btw.keyCount)
	if _, err = btw.indexW.Write(btw.numBuf[:]); err != nil {
		return fmt.Errorf("write number of keys: %w", err)
	}
	// Write number of bytes per index record
	btw.bytesPerRec = common.BitLenToByteLen(bits.Len64(btw.maxOffset))
	if err = btw.indexW.WriteByte(byte(btw.bytesPerRec)); err != nil {
		return fmt.Errorf("write bytes per record: %w", err)
	}

	defer btw.bucketCollector.Close()
	log.Log(btw.lvl, "[index] calculating", "file", btw.indexFileName)
	if err := btw.bucketCollector.Load(nil, "", btw.loadFuncBucket, etl.TransformArgs{}); err != nil {
		return err
	}

	btw.logger.Log(btw.lvl, "[index] write", "file", btw.indexFileName)
	btw.built = true

	if err = btw.indexW.Flush(); err != nil {
		return err
	}
	if err = btw.fsync(); err != nil {
		return err
	}
	if err = btw.indexF.Close(); err != nil {
		return err
	}
	if err = os.Rename(btw.tmpFilePath, btw.indexFile); err != nil {
		return err
	}
	return nil
}

func (btw *BtIndexWriter) DisableFsync() { btw.noFsync = true }

// fsync - other processes/goroutines must see only "fully-complete" (valid) files. No partial-writes.
// To achieve it: write to .tmp file then `rename` when file is ready.
// Machine may power-off right after `rename` - it means `fsync` must be before `rename`
func (btw *BtIndexWriter) fsync() error {
	if btw.noFsync {
		return nil
	}
	if err := btw.indexF.Sync(); err != nil {
		btw.logger.Warn("couldn't fsync", "err", err, "file", btw.tmpFilePath)
		return err
	}
	return nil
}

func (btw *BtIndexWriter) Close() {
	if btw.indexF != nil {
		btw.indexF.Close()
	}
	if btw.bucketCollector != nil {
		btw.bucketCollector.Close()
	}
	//if btw.offsetCollector != nil {
	//	btw.offsetCollector.Close()
	//}
}

func (btw *BtIndexWriter) AddKey(key []byte, offset uint64) error {
	if btw.built {
		return fmt.Errorf("cannot add keys after perfect hash function had been built")
	}

	binary.BigEndian.PutUint64(btw.numBuf[:], offset)
	if offset > btw.maxOffset {
		btw.maxOffset = offset
	}
	if btw.keyCount > 0 {
		delta := offset - btw.prevOffset
		if btw.keyCount == 1 || delta < btw.minDelta {
			btw.minDelta = delta
		}
	}

	if err := btw.bucketCollector.Collect(key, btw.numBuf[:]); err != nil {
		return err
	}
	btw.keyCount++
	btw.prevOffset = offset
	return nil
}

type BtIndex struct {
	alloc        *btAlloc
	m            mmap.MMap
	data         []byte
	file         *os.File
	size         int64
	modTime      time.Time
	filePath     string
	keyCount     uint64
	bytesPerRec  int
	dataoffset   uint64
	auxBuf       []byte
	decompressor *compress.Decompressor
	getter       *compress.Getter
}

func CreateBtreeIndex(indexPath, dataPath string, M uint64, compressed bool, logger log.Logger) (*BtIndex, error) {
	err := BuildBtreeIndex(dataPath, indexPath, compressed, logger)
	if err != nil {
		return nil, err
	}
	return OpenBtreeIndex(indexPath, dataPath, M, false)
}

// DefaultBtreeM - amount of keys on leaf of BTree
// It will do log2(M) co-located-reads from data file - for binary-search inside leaf
var DefaultBtreeM = uint64(2048)

func CreateBtreeIndexWithDecompressor(indexPath string, M uint64, decompressor *compress.Decompressor, compressed bool, ps *background.ProgressSet, tmpdir string, logger log.Logger) (*BtIndex, error) {
	err := BuildBtreeIndexWithDecompressor(indexPath, decompressor, compressed, ps, tmpdir, logger)
	if err != nil {
		return nil, err
	}
	return OpenBtreeIndexWithDecompressor(indexPath, M, decompressor)
}

func BuildBtreeIndexWithDecompressor(indexPath string, kv *compress.Decompressor, compressed bool, ps *background.ProgressSet, tmpdir string, logger log.Logger) error {
	_, indexFileName := filepath.Split(indexPath)
	p := ps.AddNew(indexFileName, uint64(kv.Count()/2))
	defer ps.Delete(p)

	defer kv.EnableReadAhead().DisableReadAhead()
	bloomPath := strings.TrimSuffix(indexPath, ".bt") + ".bl"
	var bloom *bloomFilter
	var err error
	if kv.Count() > 0 {
		bloom, err = NewBloom(uint64(kv.Count()/2), bloomPath)
		if err != nil {
			return err
		}
	}
	hasher := murmur3.New128WithSeed(0)

	args := BtIndexWriterArgs{
		IndexFile: indexPath,
		TmpDir:    tmpdir,
	}

	iw, err := NewBtIndexWriter(args, logger)
	if err != nil {
		return err
	}

	getter := kv.MakeGetter()
	getter.Reset(0)

	key := make([]byte, 0, 64)
	ks := make(map[int]int)

	var pos, kp uint64
	emptys := 0
	for getter.HasNext() {
		p.Processed.Add(1)
		//if compressed {
		key, kp = getter.Next(key[:0])
		//} else {
		//	key, kp = getter.NextUncompressed()
		//}
		err = iw.AddKey(key, pos)
		if err != nil {
			return err
		}
<<<<<<< HEAD
		hasher.Reset()
		hasher.Write(key) //nolint:errcheck
		hi, _ := hasher.Sum128()
		bloom.AddHash(hi)
		//if compressed {
		pos = getter.Skip()
		//} else {
		//	pos = getter.SkipUncompressed()
		//}
=======

		pos, _ = getter.Skip()
>>>>>>> ff28c8fc
		if pos-kp == 1 {
			ks[len(key)]++
			emptys++
		}
	}
	//fmt.Printf("emptys %d %#+v\n", emptys, ks)
	if err := iw.Build(); err != nil {
		return err
	}
	iw.Close()

	if bloom != nil {
		if _, err := bloom.WriteFile(bloomPath); err != nil {
			return err
		}
	}
	return nil
}

// Opens .kv at dataPath and generates index over it to file 'indexPath'
func BuildBtreeIndex(dataPath, indexPath string, compressed bool, logger log.Logger) error {
	decomp, err := compress.NewDecompressor(dataPath)
	if err != nil {
		return err
	}
	defer decomp.Close()

	defer decomp.EnableReadAhead().DisableReadAhead()

	args := BtIndexWriterArgs{
		IndexFile: indexPath,
		TmpDir:    filepath.Dir(indexPath),
	}

	iw, err := NewBtIndexWriter(args, logger)
	if err != nil {
		return err
	}
	defer iw.Close()

	getter := decomp.MakeGetter()
	getter.Reset(0)

	key := make([]byte, 0, 64)

	var pos uint64
	for getter.HasNext() {
		//if compressed {
		key, _ = getter.Next(key[:0])
		//} else {
		//	key, _ = getter.NextUncompressed()
		//}
		err = iw.AddKey(key, pos)
		if err != nil {
			return err
		}

<<<<<<< HEAD
		//if compressed {
		//	pos = getter.Skip()
		//} else {
		pos = getter.SkipUncompressed()
		//}
=======
		pos, _ = getter.Skip()
>>>>>>> ff28c8fc
	}
	decomp.Close()

	if err := iw.Build(); err != nil {
		return err
	}
	iw.Close()
	return nil
}

func OpenBtreeIndexWithDecompressor(indexPath string, M uint64, kv *compress.Decompressor) (*BtIndex, error) {
	s, err := os.Stat(indexPath)
	if err != nil {
		return nil, err
	}

	idx := &BtIndex{
		filePath: indexPath,
		size:     s.Size(),
		modTime:  s.ModTime(),
		auxBuf:   make([]byte, 64),
	}

	idx.file, err = os.Open(indexPath)
	if err != nil {
		return nil, err
	}

	idx.m, err = mmap.MapRegion(idx.file, int(idx.size), mmap.RDONLY, 0, 0)
	if err != nil {
		return nil, err
	}
	idx.data = idx.m[:idx.size]

	// Read number of keys and bytes per record
	pos := 8
	idx.keyCount = binary.BigEndian.Uint64(idx.data[:pos])
	if idx.keyCount == 0 {
		return idx, nil
	}
	idx.bytesPerRec = int(idx.data[pos])
	pos += 1

	//p := (*[]byte)(unsafe.Pointer(&idx.data[pos]))
	//l := int(idx.keyCount)*idx.bytesPerRec + (16 * int(idx.keyCount))

	idx.getter = kv.MakeGetter()

	idx.dataoffset = uint64(pos)
	idx.alloc = newBtAlloc(idx.keyCount, M, false)
	if idx.alloc != nil {
		idx.alloc.dataLookup = idx.dataLookup
		idx.alloc.keyCmp = idx.keyCmp
		idx.alloc.traverseDfs()
		defer idx.decompressor.EnableReadAhead().DisableReadAhead()
		idx.alloc.fillSearchMx()
	}
	return idx, nil
}

func OpenBtreeIndex(indexPath, dataPath string, M uint64, trace bool) (*BtIndex, error) {
	s, err := os.Stat(indexPath)
	if err != nil {
		return nil, err
	}

	idx := &BtIndex{
		filePath: indexPath,
		size:     s.Size(),
		modTime:  s.ModTime(),
		auxBuf:   make([]byte, 64),
	}

	idx.file, err = os.Open(indexPath)
	if err != nil {
		return nil, err
	}

	idx.m, err = mmap.MapRegion(idx.file, int(idx.size), mmap.RDONLY, 0, 0)
	if err != nil {
		return nil, err
	}
	idx.data = idx.m[:idx.size]

	// Read number of keys and bytes per record
	pos := 8
	idx.keyCount = binary.BigEndian.Uint64(idx.data[:pos])
	idx.bytesPerRec = int(idx.data[pos])
	pos += 1

	// offset := int(idx.keyCount) * idx.bytesPerRec //+ (idx.keySize * int(idx.keyCount))
	// if offset < 0 {
	// 	return nil, fmt.Errorf("offset is: %d which is below zero, the file: %s is broken", offset, indexPath)
	// }

	//p := (*[]byte)(unsafe.Pointer(&idx.data[pos]))
	//l := int(idx.keyCount)*idx.bytesPerRec + (16 * int(idx.keyCount))

	idx.decompressor, err = compress.NewDecompressor(dataPath)
	if err != nil {
		idx.Close()
		return nil, err
	}
	idx.getter = idx.decompressor.MakeGetter()

	idx.dataoffset = uint64(pos)
	idx.alloc = newBtAlloc(idx.keyCount, M, trace)
	if idx.alloc != nil {
		idx.alloc.dataLookup = idx.dataLookup
		idx.alloc.keyCmp = idx.keyCmp
		idx.alloc.traverseDfs()
		defer idx.decompressor.EnableReadAhead().DisableReadAhead()
		idx.alloc.fillSearchMx()
	}
	return idx, nil
}

var ErrBtIndexLookupBounds = errors.New("BtIndex: lookup di bounds error")

// dataLookup fetches key and value from data file by di (data index)
// di starts from 0 so di is never >= keyCount
func (b *BtIndex) dataLookup(di uint64) ([]byte, []byte, error) {
	if di >= b.keyCount {
		return nil, nil, fmt.Errorf("%w: keyCount=%d, item %d requested. file: %s", ErrBtIndexLookupBounds, b.keyCount, di+1, b.FileName())
	}
	p := int(b.dataoffset) + int(di)*b.bytesPerRec
	if len(b.data) < p+b.bytesPerRec {
		return nil, nil, fmt.Errorf("data lookup gone too far (%d after %d). keyCount=%d, requesed item %d. file: %s", p+b.bytesPerRec-len(b.data), len(b.data), b.keyCount, di, b.FileName())
	}

	var aux [8]byte
	dst := aux[8-b.bytesPerRec:]
	copy(dst, b.data[p:p+b.bytesPerRec])

	offset := binary.BigEndian.Uint64(aux[:])
	b.getter.Reset(offset)
	if !b.getter.HasNext() {
		return nil, nil, fmt.Errorf("pair %d not found. keyCount=%d. file: %s", di, b.keyCount, b.FileName())
	}

	//key, kp := b.getter.Next(kBuf[:0])
	key, kp := b.getter.NextUncompressed()
	if !b.getter.HasNext() {
		return nil, nil, fmt.Errorf("pair %d not found. keyCount=%d. file: %s", di, b.keyCount, b.FileName())
	}
	//val, vp := b.getter.Next(vBuf[:0])
	val, vp := b.getter.NextUncompressed()
	_, _ = kp, vp
	return key, val, nil
}

// comparing `k` with item of index `di`. using buffer `kBuf` to avoid allocations
func (b *BtIndex) keyCmp(k []byte, di uint64) (int, []byte, error) {
	if di >= b.keyCount {
		return 0, nil, fmt.Errorf("%w: keyCount=%d, item %d requested. file: %s", ErrBtIndexLookupBounds, b.keyCount, di+1, b.FileName())
	}
	p := int(b.dataoffset) + int(di)*b.bytesPerRec
	if len(b.data) < p+b.bytesPerRec {
		return 0, nil, fmt.Errorf("data lookup gone too far (%d after %d). keyCount=%d, requesed item %d. file: %s", p+b.bytesPerRec-len(b.data), len(b.data), b.keyCount, di, b.FileName())
	}

	var aux [8]byte
	dst := aux[8-b.bytesPerRec:]
	copy(dst, b.data[p:p+b.bytesPerRec])

	offset := binary.BigEndian.Uint64(aux[:])
	b.getter.Reset(offset)
	if !b.getter.HasNext() {
		return 0, nil, fmt.Errorf("pair %d not found. keyCount=%d. file: %s", di, b.keyCount, b.FileName())
	}

	//TODO: use `b.getter.Match` after https://github.com/ledgerwatch/erigon/issues/7855
	//kBuf, _ = b.getter.Next(kBuf[:0])
	result, _ := b.getter.NextUncompressed()
	return bytes.Compare(result, k), result, nil
	//return -b.getter.Match(k), kBuf, nil
}

func (b *BtIndex) Size() int64 { return b.size }

func (b *BtIndex) ModTime() time.Time { return b.modTime }

func (b *BtIndex) FilePath() string { return b.filePath }

func (b *BtIndex) FileName() string { return path.Base(b.filePath) }

func (b *BtIndex) Empty() bool { return b == nil || b.keyCount == 0 }

func (b *BtIndex) KeyCount() uint64 { return b.keyCount }

func (b *BtIndex) Close() {
	if b == nil {
		return
	}
	if b.file != nil {
		if err := b.m.Unmap(); err != nil {
			log.Log(dbg.FileCloseLogLevel, "unmap", "err", err, "file", b.FileName(), "stack", dbg.Stack())
		}
		if err := b.file.Close(); err != nil {
			log.Log(dbg.FileCloseLogLevel, "close", "err", err, "file", b.FileName(), "stack", dbg.Stack())
		}
		b.file = nil
	}
	if b.decompressor != nil {
		b.decompressor.Close()
		b.decompressor = nil
	}
}

// Get - exact match of key. `k == nil` - means not found
func (b *BtIndex) Get(lookup []byte) (k, v []byte, found bool, err error) {
	// TODO: optimize by "push-down" - instead of using seek+compare, alloc can have method Get which will return nil if key doesn't exists
	// alternativaly: can allocate cursor on-stack
	// 	it := Iter{} // allocation on stack
	//  it.Initialize(file)

	if b.Empty() {
		return k, v, false, nil
	}
	if b.alloc == nil {
		return k, v, false, err
	}
	var index uint64
	k, index, found, err = b.alloc.seek(lookup)
	if err != nil {
		return k, v, false, err
	}
	if !found {
		return k, v, false, nil
	}
	if !bytes.Equal(k, lookup) {
		return k, v, false, nil
	}
	k, v, err = b.alloc.dataLookup(index)
	if err != nil {
		if errors.Is(err, ErrBtIndexLookupBounds) {
			return k, v, false, nil
		}
		return k, v, false, err
	}
	return k, v, true, nil
}

func (b *BtIndex) Seek(x []byte) (*Cursor, error) {
	if b.Empty() {
		return nil, nil
	}
	if b.alloc == nil {
		return nil, nil
	}
	cursor, err := b.alloc.Seek(x)
	if err != nil {
		return nil, fmt.Errorf("seek key %x: %w", x, err)
	}
	// cursor could be nil along with err if nothing found
	return cursor, nil
}

// deprecated
func (b *BtIndex) Lookup(key []byte) uint64 {
	if b.alloc == nil {
		return 0
	}
	cursor, err := b.alloc.Seek(key)
	if err != nil {
		panic(err)
	}
	return binary.BigEndian.Uint64(cursor.value)
}

func (b *BtIndex) OrdinalLookup(i uint64) *Cursor {
	if b.alloc == nil {
		return nil
	}
	if i > b.alloc.K {
		return nil
	}
	k, v, err := b.dataLookup(i)
	if err != nil {
		return nil
	}

	return &Cursor{
		key: k, value: v, d: i, ix: b.alloc,
	}
}<|MERGE_RESOLUTION|>--- conflicted
+++ resolved
@@ -834,20 +834,15 @@
 		if err != nil {
 			return err
 		}
-<<<<<<< HEAD
 		hasher.Reset()
 		hasher.Write(key) //nolint:errcheck
 		hi, _ := hasher.Sum128()
 		bloom.AddHash(hi)
 		//if compressed {
-		pos = getter.Skip()
+		pos, _ = getter.Skip()
 		//} else {
 		//	pos = getter.SkipUncompressed()
 		//}
-=======
-
-		pos, _ = getter.Skip()
->>>>>>> ff28c8fc
 		if pos-kp == 1 {
 			ks[len(key)]++
 			emptys++
@@ -905,15 +900,11 @@
 			return err
 		}
 
-<<<<<<< HEAD
 		//if compressed {
-		//	pos = getter.Skip()
+		//	pos, _ = getter.Skip()
 		//} else {
 		pos = getter.SkipUncompressed()
 		//}
-=======
-		pos, _ = getter.Skip()
->>>>>>> ff28c8fc
 	}
 	decomp.Close()
 
