--- conflicted
+++ resolved
@@ -945,12 +945,8 @@
 			p2pConfig.MaxPeers,
 			statusDataProvider,
 			config.HeimdallURL,
-<<<<<<< HEAD
-			executionEngine,
+			executionRpc,
 			bridge,
-=======
-			executionRpc,
->>>>>>> c5f400c6
 		)
 	}
 
