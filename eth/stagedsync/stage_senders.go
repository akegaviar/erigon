package stagedsync

import (
	"context"
	"encoding/binary"
	"errors"
	"fmt"
	"math"
	"sync"
	"time"

	"github.com/ledgerwatch/erigon-lib/common/dbg"
	"github.com/ledgerwatch/erigon-lib/kv/dbutils"
	"github.com/ledgerwatch/erigon/eth/ethconfig"

	"github.com/ledgerwatch/erigon-lib/chain"
	libcommon "github.com/ledgerwatch/erigon-lib/common"
	"github.com/ledgerwatch/erigon-lib/common/cmp"
	"github.com/ledgerwatch/erigon-lib/common/hexutility"
	"github.com/ledgerwatch/erigon-lib/common/length"
	"github.com/ledgerwatch/erigon-lib/etl"
	"github.com/ledgerwatch/erigon-lib/kv"
	"github.com/ledgerwatch/erigon/consensus"
	"github.com/ledgerwatch/erigon/turbo/services"
	"github.com/ledgerwatch/log/v3"
	"github.com/ledgerwatch/secp256k1"

	"github.com/ledgerwatch/erigon/common/debug"
	"github.com/ledgerwatch/erigon/core/rawdb"
	"github.com/ledgerwatch/erigon/core/types"
	"github.com/ledgerwatch/erigon/eth/stagedsync/stages"
	"github.com/ledgerwatch/erigon/ethdb/prune"
	"github.com/ledgerwatch/erigon/turbo/stages/headerdownload"
)

type SendersCfg struct {
	db              kv.RwDB
	batchSize       int
	blockSize       int
	bufferSize      int
	numOfGoroutines int
	readChLen       int
	badBlockHalt    bool
	tmpdir          string
	prune           prune.Mode
	chainConfig     *chain.Config
	hd              *headerdownload.HeaderDownload
	blockReader     services.FullBlockReader
	loopBreakCheck  func(int) bool
	syncCfg         ethconfig.Sync
}

func StageSendersCfg(db kv.RwDB, chainCfg *chain.Config, syncCfg ethconfig.Sync, badBlockHalt bool, tmpdir string, prune prune.Mode, blockReader services.FullBlockReader, hd *headerdownload.HeaderDownload, loopBreakCheck func(int) bool) SendersCfg {
	const sendersBatchSize = 10000
	const sendersBlockSize = 4096

	return SendersCfg{
		db:              db,
		batchSize:       sendersBatchSize,
		blockSize:       sendersBlockSize,
		bufferSize:      (sendersBlockSize * 10 / 20) * 10000, // 20*4096
		numOfGoroutines: secp256k1.NumOfContexts(),            // we can only be as parallels as our crypto library supports,
		readChLen:       4,
		badBlockHalt:    badBlockHalt,
		tmpdir:          tmpdir,
		chainConfig:     chainCfg,
		prune:           prune,
		hd:              hd,
		blockReader:     blockReader,
		loopBreakCheck:  loopBreakCheck,
		syncCfg:         syncCfg,
	}
}

func SpawnRecoverSendersStage(cfg SendersCfg, s *StageState, u Unwinder, tx kv.RwTx, toBlock uint64, ctx context.Context, logger log.Logger) error {
	if cfg.blockReader.FreezingCfg().Enabled && s.BlockNumber < cfg.blockReader.FrozenBlocks() {
		s.BlockNumber = cfg.blockReader.FrozenBlocks()
	}

	quitCh := ctx.Done()
	useExternalTx := tx != nil
	if !useExternalTx {
		var err error
		tx, err = cfg.db.BeginRw(context.Background())
		if err != nil {
			return err
		}
		defer tx.Rollback()
	}

	prevStageProgress, errStart := stages.GetStageProgress(tx, stages.Bodies)
	if errStart != nil {
		return errStart
	}

	var to = prevStageProgress
	if toBlock > 0 {
		to = cmp.Min(prevStageProgress, toBlock)
	}
	if to < s.BlockNumber {
		return nil
	}
	logPrefix := s.LogPrefix()
	if to > s.BlockNumber+16 {
		logger.Info(fmt.Sprintf("[%s] Started", logPrefix), "from", s.BlockNumber, "to", to)
	}

	logEvery := time.NewTicker(30 * time.Second)
	defer logEvery.Stop()

	startFrom := s.BlockNumber + 1
<<<<<<< HEAD
	//if to > startFrom && cfg.syncCfg.LoopBlockLimit > 0 && to-startFrom > uint64(cfg.syncCfg.LoopBlockLimit) { // uint underflow protection. preserve global jump limit.
	//	log.Warn("[dbg] StageSenders. big jump", "toBlock", toBlock, "newTo", startFrom+uint64(cfg.syncCfg.LoopBlockLimit), "prevStageProgress", prevStageProgress)
	//	to = startFrom + uint64(cfg.syncCfg.LoopBlockLimit)
	//}
=======
>>>>>>> b7b6f77d

	jobs := make(chan *senderRecoveryJob, cfg.batchSize)
	out := make(chan *senderRecoveryJob, cfg.batchSize)
	wg := new(sync.WaitGroup)
	wg.Add(cfg.numOfGoroutines)
	ctx, cancelWorkers := context.WithCancel(context.Background())
	defer cancelWorkers()
	for i := 0; i < cfg.numOfGoroutines; i++ {
		go func(threadNo int) {
			defer debug.LogPanic()
			defer wg.Done()
			// each goroutine gets it's own crypto context to make sure they are really parallel
			recoverSenders(ctx, logPrefix, secp256k1.ContextForThread(threadNo), cfg.chainConfig, jobs, out, quitCh)
		}(i)
	}

	collectorSenders := etl.NewCollector(logPrefix, cfg.tmpdir, etl.NewSortableBuffer(etl.BufferOptimalSize), logger)
	defer collectorSenders.Close()

	errCh := make(chan senderRecoveryError)
	go func() {
		defer debug.LogPanic()
		defer close(errCh)
		defer cancelWorkers()
		var ok bool
		var j *senderRecoveryJob
		for {
			select {
			case <-quitCh:
				return
			case <-logEvery.C:
				n := s.BlockNumber
				if j != nil {
					n += uint64(j.index)
				}
				logger.Info(fmt.Sprintf("[%s] Recovery", logPrefix), "block_number", n, "ch", fmt.Sprintf("%d/%d", len(jobs), cap(jobs)))
			case j, ok = <-out:
				if !ok {
					return
				}
				if j.err != nil {
					errCh <- senderRecoveryError{err: j.err, blockNumber: j.blockNumber, blockHash: j.blockHash}
					return
				}

				k := make([]byte, 4)
				binary.BigEndian.PutUint32(k, uint32(j.index))
				index := int(binary.BigEndian.Uint32(k))
				if err := collectorSenders.Collect(dbutils.BlockBodyKey(s.BlockNumber+uint64(index)+1, j.blockHash), j.senders); err != nil {
					errCh <- senderRecoveryError{err: j.err}
					return
				}
			}
		}
	}()

	var minBlockNum uint64 = math.MaxUint64
	var minBlockHash libcommon.Hash
	var minBlockErr error
	handleRecoverErr := func(recErr senderRecoveryError) error {
		if recErr.blockHash == (libcommon.Hash{}) {
			return recErr.err
		}

		if recErr.blockNumber < minBlockNum {
			minBlockNum = recErr.blockNumber
			minBlockHash = recErr.blockHash
			minBlockErr = recErr.err
		}
		return nil
	}

	bodiesC, err := tx.Cursor(kv.HeaderCanonical)
	if err != nil {
		return err
	}
	defer bodiesC.Close()

Loop:
	for k, v, err := bodiesC.Seek(hexutility.EncodeTs(startFrom)); k != nil; k, v, err = bodiesC.Next() {
		if err != nil {
			return err
		}
		if err := libcommon.Stopped(quitCh); err != nil {
			return err
		}

		blockNumber := binary.BigEndian.Uint64(k)
		blockHash := libcommon.BytesToHash(v)

		if blockNumber > to {
			break
		}

		if cfg.loopBreakCheck != nil && cfg.loopBreakCheck(int(blockNumber-startFrom)) {
			break
		}

		has, err := cfg.blockReader.HasSenders(ctx, tx, blockHash, blockNumber)
		if err != nil {
			return err
		}
		if has {
			continue
		}

		var header *types.Header
		if header, err = cfg.blockReader.Header(ctx, tx, blockHash, blockNumber); err != nil {
			return err
		}
		if header == nil {
			logger.Warn(fmt.Sprintf("[%s] senders stage can't find header", logPrefix), "num", blockNumber, "hash", blockHash)
			continue
		}

		var body *types.Body
		if body, err = cfg.blockReader.BodyWithTransactions(ctx, tx, blockHash, blockNumber); err != nil {
			return err
		}
		if body == nil {
			_, _ = cfg.blockReader.BodyWithTransactions(dbg.ContextWithDebug(ctx, true), tx, blockHash, blockNumber)
			logger.Warn(fmt.Sprintf("[%s] ReadBodyWithTransactions can't find block", logPrefix), "num", blockNumber, "hash", blockHash)
			panic(1)
			continue
		}

		j := &senderRecoveryJob{
			body:        body,
			key:         k,
			blockNumber: blockNumber,
			blockTime:   header.Time,
			blockHash:   blockHash,
			index:       int(blockNumber) - int(s.BlockNumber) - 1,
		}
		if j.index < 0 {
			panic(j.index) //uint-underflow
		}
		select {
		case recoveryErr := <-errCh:
			if recoveryErr.err != nil {
				cancelWorkers()
				if err := handleRecoverErr(recoveryErr); err != nil {
					return err
				}
				break Loop
			}
		case jobs <- j:
		}
	}

	close(jobs)
	wg.Wait()
	close(out)
	for recoveryErr := range errCh {
		if recoveryErr.err != nil {
			cancelWorkers()
			if err := handleRecoverErr(recoveryErr); err != nil {
				return err
			}
		}
	}
	if minBlockErr != nil {
		logger.Error(fmt.Sprintf("[%s] Error recovering senders for block %d %x): %v", logPrefix, minBlockNum, minBlockHash, minBlockErr))
		if cfg.badBlockHalt {
			return minBlockErr
		}
		minHeader := rawdb.ReadHeader(tx, minBlockHash, minBlockNum)
		if cfg.hd != nil && errors.Is(minBlockErr, consensus.ErrInvalidBlock) {
			cfg.hd.ReportBadHeaderPoS(minBlockHash, minHeader.ParentHash)
		}

		if to > s.BlockNumber {
			if err := u.UnwindTo(minBlockNum-1, BadBlock(minBlockHash, minBlockErr), tx); err != nil {
				return err
			}
		}
	} else {
		if err := collectorSenders.Load(tx, kv.Senders, etl.IdentityLoadFunc, etl.TransformArgs{
			Quit: quitCh,
			LogDetailsLoad: func(k, v []byte) (additionalLogArguments []interface{}) {
				return []interface{}{"block", binary.BigEndian.Uint64(k)}
			},
		}); err != nil {
			return err
		}
		if err = s.Update(tx, to); err != nil {
			return err
		}
	}

	if !useExternalTx {
		if err := tx.Commit(); err != nil {
			return err
		}
	}
	return nil
}

type senderRecoveryError struct {
	err         error
	blockNumber uint64
	blockHash   libcommon.Hash
}

type senderRecoveryJob struct {
	body        *types.Body
	key         []byte
	senders     []byte
	blockHash   libcommon.Hash
	blockNumber uint64
	blockTime   uint64
	index       int
	err         error
}

func recoverSenders(ctx context.Context, logPrefix string, cryptoContext *secp256k1.Context, config *chain.Config, in, out chan *senderRecoveryJob, quit <-chan struct{}) {
	var job *senderRecoveryJob
	var ok bool
	for {
		select {
		case job, ok = <-in:
			if !ok {
				return
			}
			if job == nil {
				return
			}
		case <-ctx.Done():
			return
		case <-quit:
			return
		}

		body := job.body
		signer := types.MakeSigner(config, job.blockNumber, job.blockTime)
		job.senders = make([]byte, len(body.Transactions)*length.Addr)
		for i, tx := range body.Transactions {
			from, err := signer.SenderWithContext(cryptoContext, tx)
			if err != nil {
				job.err = fmt.Errorf("%w: error recovering sender for tx=%x, %v",
					consensus.ErrInvalidBlock, tx.Hash(), err)
				break
			}
			copy(job.senders[i*length.Addr:], from[:])
		}

		// prevent sending to close channel
		if err := libcommon.Stopped(quit); err != nil {
			job.err = err
		} else if err = libcommon.Stopped(ctx.Done()); err != nil {
			job.err = err
		}
		out <- job

		if errors.Is(job.err, libcommon.ErrStopped) {
			return
		}
	}
}

func UnwindSendersStage(s *UnwindState, tx kv.RwTx, cfg SendersCfg, ctx context.Context) (err error) {
	useExternalTx := tx != nil
	if !useExternalTx {
		tx, err = cfg.db.BeginRw(ctx)
		if err != nil {
			return err
		}
		defer tx.Rollback()
	}

	if err = s.Done(tx); err != nil {
		return err
	}
	if !useExternalTx {
		if err = tx.Commit(); err != nil {
			return err
		}
	}
	return nil
}

func PruneSendersStage(s *PruneState, tx kv.RwTx, cfg SendersCfg, ctx context.Context) (err error) {
	useExternalTx := tx != nil
	if !useExternalTx {
		tx, err = cfg.db.BeginRw(ctx)
		if err != nil {
			return err
		}
		defer tx.Rollback()
	}
	if cfg.blockReader.FreezingCfg().Enabled {
		// noop. in this case senders will be deleted by BlockRetire.PruneAncientBlocks after data-freezing.
	} else if cfg.prune.TxIndex.Enabled() {
		to := cfg.prune.TxIndex.PruneTo(s.ForwardProgress)
		if err = rawdb.PruneTable(tx, kv.Senders, to, ctx, 100); err != nil {
			return err
		}
	}

	if !useExternalTx {
		if err = tx.Commit(); err != nil {
			return err
		}
	}
	return nil
}<|MERGE_RESOLUTION|>--- conflicted
+++ resolved
@@ -109,13 +109,6 @@
 	defer logEvery.Stop()
 
 	startFrom := s.BlockNumber + 1
-<<<<<<< HEAD
-	//if to > startFrom && cfg.syncCfg.LoopBlockLimit > 0 && to-startFrom > uint64(cfg.syncCfg.LoopBlockLimit) { // uint underflow protection. preserve global jump limit.
-	//	log.Warn("[dbg] StageSenders. big jump", "toBlock", toBlock, "newTo", startFrom+uint64(cfg.syncCfg.LoopBlockLimit), "prevStageProgress", prevStageProgress)
-	//	to = startFrom + uint64(cfg.syncCfg.LoopBlockLimit)
-	//}
-=======
->>>>>>> b7b6f77d
 
 	jobs := make(chan *senderRecoveryJob, cfg.batchSize)
 	out := make(chan *senderRecoveryJob, cfg.batchSize)
