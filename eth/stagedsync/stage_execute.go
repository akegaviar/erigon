package stagedsync

import (
	"context"
	"encoding/binary"
	"errors"
	"fmt"
	"os"
	"runtime"
	"time"

	"github.com/c2h5oh/datasize"
	"github.com/ledgerwatch/erigon-lib/kv/membatch"
	"github.com/ledgerwatch/log/v3"
	"golang.org/x/sync/errgroup"

	"github.com/ledgerwatch/erigon-lib/chain"
	"github.com/ledgerwatch/erigon-lib/common"
	libcommon "github.com/ledgerwatch/erigon-lib/common"
	"github.com/ledgerwatch/erigon-lib/common/cmp"
	"github.com/ledgerwatch/erigon-lib/common/datadir"
	"github.com/ledgerwatch/erigon-lib/common/dbg"
	"github.com/ledgerwatch/erigon-lib/common/hexutility"
	"github.com/ledgerwatch/erigon-lib/common/length"
	"github.com/ledgerwatch/erigon-lib/etl"
	"github.com/ledgerwatch/erigon-lib/kv"
	"github.com/ledgerwatch/erigon-lib/kv/rawdbv3"
	"github.com/ledgerwatch/erigon-lib/kv/temporal/historyv2"
	libstate "github.com/ledgerwatch/erigon-lib/state"

	"github.com/ledgerwatch/erigon/common/changeset"
	"github.com/ledgerwatch/erigon/common/dbutils"
	"github.com/ledgerwatch/erigon/common/math"
	"github.com/ledgerwatch/erigon/consensus"
	"github.com/ledgerwatch/erigon/core"
	"github.com/ledgerwatch/erigon/core/rawdb"
	"github.com/ledgerwatch/erigon/core/state"
	"github.com/ledgerwatch/erigon/core/state/temporal"
	"github.com/ledgerwatch/erigon/core/types"
	"github.com/ledgerwatch/erigon/core/types/accounts"
	"github.com/ledgerwatch/erigon/core/vm"
	"github.com/ledgerwatch/erigon/eth/calltracer"
	"github.com/ledgerwatch/erigon/eth/ethconfig"
	"github.com/ledgerwatch/erigon/eth/ethconfig/estimate"
	"github.com/ledgerwatch/erigon/eth/stagedsync/stages"
	trace_logger "github.com/ledgerwatch/erigon/eth/tracers/logger"
<<<<<<< HEAD
	"github.com/ledgerwatch/erigon/ethdb"
=======
>>>>>>> 62395c76
	"github.com/ledgerwatch/erigon/ethdb/prune"
	"github.com/ledgerwatch/erigon/turbo/services"
	"github.com/ledgerwatch/erigon/turbo/shards"
	"github.com/ledgerwatch/erigon/turbo/silkworm"
)

const (
	logInterval = 20 * time.Second

	// stateStreamLimit - don't accumulate state changes if jump is bigger than this amount of blocks
	stateStreamLimit uint64 = 1_000
)

type HasChangeSetWriter interface {
	ChangeSetWriter() *state.ChangeSetWriter
}

type ChangeSetHook func(blockNum uint64, wr *state.ChangeSetWriter)

type headerDownloader interface {
	ReportBadHeaderPoS(badHeader, lastValidAncestor common.Hash)
}

type ExecuteBlockCfg struct {
	db            kv.RwDB
	batchSize     datasize.ByteSize
	prune         prune.Mode
	changeSetHook ChangeSetHook
	chainConfig   *chain.Config
	engine        consensus.Engine
	vmConfig      *vm.Config
	badBlockHalt  bool
	stateStream   bool
	accumulator   *shards.Accumulator
	blockReader   services.FullBlockReader
	hd            headerDownloader
	// last valid number of the stage

	dirs      datadir.Dirs
	historyV3 bool
	syncCfg   ethconfig.Sync
	genesis   *types.Genesis
	agg       *libstate.AggregatorV3

	silkworm *silkworm.Silkworm
}

func StageExecuteBlocksCfg(
	db kv.RwDB,
	pm prune.Mode,
	batchSize datasize.ByteSize,
	changeSetHook ChangeSetHook,
	chainConfig *chain.Config,
	engine consensus.Engine,
	vmConfig *vm.Config,
	accumulator *shards.Accumulator,
	stateStream bool,
	badBlockHalt bool,

	historyV3 bool,
	dirs datadir.Dirs,
	blockReader services.FullBlockReader,
	hd headerDownloader,
	genesis *types.Genesis,
	syncCfg ethconfig.Sync,
	agg *libstate.AggregatorV3,
	silkworm *silkworm.Silkworm,
) ExecuteBlockCfg {
	if genesis == nil {
		panic("assert: nil genesis")
	}
	return ExecuteBlockCfg{
		db:            db,
		prune:         pm,
		batchSize:     batchSize,
		changeSetHook: changeSetHook,
		chainConfig:   chainConfig,
		engine:        engine,
		vmConfig:      vmConfig,
		dirs:          dirs,
		accumulator:   accumulator,
		stateStream:   stateStream,
		badBlockHalt:  badBlockHalt,
		blockReader:   blockReader,
		hd:            hd,
		genesis:       genesis,
		historyV3:     historyV3,
		syncCfg:       syncCfg,
		agg:           agg,
		silkworm:      silkworm,
	}
}

func executeBlock(
	block *types.Block,
	tx kv.RwTx,
	batch kv.StatelessRwTx,
	cfg ExecuteBlockCfg,
	vmConfig vm.Config, // emit copy, because will modify it
	writeChangesets bool,
	writeReceipts bool,
	writeCallTraces bool,
	initialCycle bool,
	stateStream bool,
	logger log.Logger,
) (err error) {
	blockNum := block.NumberU64()
	stateReader, stateWriter, err := newStateReaderWriter(batch, tx, block, writeChangesets, cfg.accumulator, cfg.blockReader, initialCycle, stateStream)
	if err != nil {
		return err
	}

	// where the magic happens
	getHeader := func(hash common.Hash, number uint64) *types.Header {
		h, _ := cfg.blockReader.Header(context.Background(), tx, hash, number)
		return h
	}

	getTracer := func(txIndex int, txHash common.Hash) (vm.EVMLogger, error) {
		return trace_logger.NewStructLogger(&trace_logger.LogConfig{}), nil
	}

	callTracer := calltracer.NewCallTracer()
	vmConfig.Debug = true
	vmConfig.Tracer = callTracer

	var receipts types.Receipts
	var stateSyncReceipt *types.Receipt
	var execRs *core.EphemeralExecResult
	getHashFn := core.GetHashFn(block.Header(), getHeader)

	execRs, err = core.ExecuteBlockEphemerally(cfg.chainConfig, &vmConfig, getHashFn, cfg.engine, block, stateReader, stateWriter, NewChainReaderImpl(cfg.chainConfig, tx, cfg.blockReader, logger), getTracer, logger)
	if err != nil {
		return fmt.Errorf("%w: %v", consensus.ErrInvalidBlock, err)
	}
	receipts = execRs.Receipts
	stateSyncReceipt = execRs.StateSyncReceipt

	if writeReceipts {
		if err = rawdb.AppendReceipts(tx, blockNum, receipts); err != nil {
			return err
		}

		if stateSyncReceipt != nil && stateSyncReceipt.Status == types.ReceiptStatusSuccessful {
			if err := rawdb.WriteBorReceipt(tx, block.Hash(), block.NumberU64(), stateSyncReceipt); err != nil {
				return err
			}
		}
	}

	if cfg.changeSetHook != nil {
		if hasChangeSet, ok := stateWriter.(HasChangeSetWriter); ok {
			cfg.changeSetHook(blockNum, hasChangeSet.ChangeSetWriter())
		}
	}
	if writeCallTraces {
		return callTracer.WriteToDb(tx, block, *cfg.vmConfig)
	}
	return nil
}

func newStateReaderWriter(
	batch kv.StatelessRwTx,
	tx kv.RwTx,
	block *types.Block,
	writeChangesets bool,
	accumulator *shards.Accumulator,
	br services.FullBlockReader,
	initialCycle bool,
	stateStream bool,
) (state.StateReader, state.WriterWithChangeSets, error) {

	var stateReader state.StateReader
	var stateWriter state.WriterWithChangeSets

	stateReader = state.NewPlainStateReader(batch)

	if !initialCycle && stateStream {
		txs, err := br.RawTransactions(context.Background(), tx, block.NumberU64(), block.NumberU64())
		if err != nil {
			return nil, nil, err
		}
		accumulator.StartChange(block.NumberU64(), block.Hash(), txs, false)
	} else {
		accumulator = nil
	}
	if writeChangesets {
		stateWriter = state.NewPlainStateWriter(batch, tx, block.NumberU64()).SetAccumulator(accumulator)
	} else {
		stateWriter = state.NewPlainStateWriterNoHistory(batch).SetAccumulator(accumulator)
	}

	return stateReader, stateWriter, nil
}

// ================ Erigon3 ================

func ExecBlockV3(s *StageState, u Unwinder, tx kv.RwTx, toBlock uint64, ctx context.Context, cfg ExecuteBlockCfg, initialCycle bool, logger log.Logger) (err error) {
	workersCount := cfg.syncCfg.ExecWorkerCount
	if !initialCycle {
		workersCount = 1
	}
	cfg.agg.SetCompressWorkers(estimate.CompressSnapshot.WorkersQuarter())

	//if initialCycle {
	//	reconstituteToBlock, found, err := reconstituteBlock(cfg.agg, cfg.db, tx)
	//	if err != nil {
	//		return err
	//	}
	//
	//	if found && reconstituteToBlock > s.BlockNumber+1 {
	//		reconWorkers := cfg.syncCfg.ReconWorkerCount
	//		if err := ReconstituteState(ctx, s, cfg.dirs, reconWorkers, cfg.batchSize, cfg.db, cfg.blockReader, log.New(), cfg.agg, cfg.engine, cfg.chainConfig, cfg.genesis); err != nil {
	//			return err
	//		}
	//		if dbg.StopAfterReconst() {
	//			os.Exit(1)
	//		}
	//	}
	//}

	prevStageProgress, err := senderStageProgress(tx, cfg.db)
	if err != nil {
		return err
	}

	logPrefix := s.LogPrefix()
	var to = prevStageProgress
	if toBlock > 0 {
		to = cmp.Min(prevStageProgress, toBlock)
	}
	if to <= s.BlockNumber {
		return nil
	}
	if to > s.BlockNumber+16 {
		logger.Info(fmt.Sprintf("[%s] Blocks execution", logPrefix), "from", s.BlockNumber, "to", to)
	}
	//defer func() {
	//	if tx != nil {
	//		fmt.Printf("after exec: %d->%d\n", s.BlockNumber, to)
	//		cfg.agg.MakeContext().IterAcc(nil, func(k, v []byte) {
	//			vv, err := accounts.ConvertV3toV2(v)
	//			if err != nil {
	//				panic(err)
	//			}
	//			fmt.Printf("acc: %x, %x\n", k, vv)
	//		}, tx)
	//	}
	//}()

	parallel := tx == nil
	if err := ExecV3(ctx, s, u, workersCount, cfg, tx, parallel, to, logger, initialCycle); err != nil {
		return fmt.Errorf("ExecV3: %w", err)
	}
	return nil
}

// reconstituteBlock - First block which is not covered by the history snapshot files
func reconstituteBlock(agg *libstate.AggregatorV3, db kv.RoDB, tx kv.Tx) (n uint64, ok bool, err error) {
	sendersProgress, err := senderStageProgress(tx, db)
	if err != nil {
		return 0, false, err
	}
	reconToBlock := cmp.Min(sendersProgress, agg.EndTxNumFrozenAndIndexed())
	if tx == nil {
		if err = db.View(context.Background(), func(tx kv.Tx) error {
			ok, n, err = rawdbv3.TxNums.FindBlockNum(tx, reconToBlock)
			return err
		}); err != nil {
			return
		}
	} else {
		ok, n, err = rawdbv3.TxNums.FindBlockNum(tx, reconToBlock)
	}
	return
}

func unwindExec3(u *UnwindState, s *StageState, tx kv.RwTx, ctx context.Context, accumulator *shards.Accumulator, logger log.Logger) (err error) {
	domains := libstate.NewSharedDomains(tx)
	defer domains.Close()
	rs := state.NewStateV3(domains, logger)

	// unwind all txs of u.UnwindPoint block. 1 txn in begin/end of block - system txs
	txNum, err := rawdbv3.TxNums.Min(tx, u.UnwindPoint+1)
	if err != nil {
		return err
	}
	if tx == nil {
		panic(1)
	}
	if err := rs.Unwind(ctx, tx, txNum, accumulator); err != nil {
		return fmt.Errorf("StateV3.Unwind: %w", err)
	}
	if err := rawdb.TruncateReceipts(tx, u.UnwindPoint+1); err != nil {
		return fmt.Errorf("truncate receipts: %w", err)
	}
	if err := rawdb.TruncateBorReceipts(tx, u.UnwindPoint+1); err != nil {
		return fmt.Errorf("truncate bor receipts: %w", err)
	}
	if err := rawdb.DeleteNewerEpochs(tx, u.UnwindPoint+1); err != nil {
		return fmt.Errorf("delete newer epochs: %w", err)
	}

	return nil
}

func senderStageProgress(tx kv.Tx, db kv.RoDB) (prevStageProgress uint64, err error) {
	if tx != nil {
		prevStageProgress, err = stages.GetStageProgress(tx, stages.Senders)
		if err != nil {
			return prevStageProgress, err
		}
	} else {
		if err = db.View(context.Background(), func(tx kv.Tx) error {
			prevStageProgress, err = stages.GetStageProgress(tx, stages.Senders)
			if err != nil {
				return err
			}
			return nil
		}); err != nil {
			return prevStageProgress, err
		}
	}
	return prevStageProgress, nil
}

// ================ Erigon3 End ================

func SpawnExecuteBlocksStage(s *StageState, u Unwinder, tx kv.RwTx, toBlock uint64, ctx context.Context, cfg ExecuteBlockCfg, initialCycle bool, logger log.Logger) (err error) {
	if cfg.historyV3 {
		if err = ExecBlockV3(s, u, tx, toBlock, ctx, cfg, initialCycle, logger); err != nil {
			return err
		}
		return nil
	}
	if ethconfig.EnableHistoryV4InTest {
		panic("must use ExecBlockV3")
	}

	quit := ctx.Done()
	useExternalTx := tx != nil
	if !useExternalTx {
		tx, err = cfg.db.BeginRw(context.Background())
		if err != nil {
			return err
		}
		defer tx.Rollback()
	}

	prevStageProgress, errStart := stages.GetStageProgress(tx, stages.Senders)
	if errStart != nil {
		return errStart
	}
	nextStageProgress, err := stages.GetStageProgress(tx, stages.HashState)
	if err != nil {
		return err
	}
	nextStagesExpectData := nextStageProgress > 0 // Incremental move of next stages depend on fully written ChangeSets, Receipts, CallTraceSet

	logPrefix := s.LogPrefix()
	var to = prevStageProgress
	if toBlock > 0 {
		to = cmp.Min(prevStageProgress, toBlock)
	}
	if to <= s.BlockNumber {
		return nil
	}
	if to > s.BlockNumber+16 {
		logger.Info(fmt.Sprintf("[%s] Blocks execution", logPrefix), "from", s.BlockNumber, "to", to)
	}
	stateStream := !initialCycle && cfg.stateStream && to-s.BlockNumber < stateStreamLimit

	// changes are stored through memory buffer
	logEvery := time.NewTicker(logInterval)
	defer logEvery.Stop()
	stageProgress := s.BlockNumber
	logBlock := stageProgress
	logTx, lastLogTx := uint64(0), uint64(0)
	logTime := time.Now()
	var gas uint64             // used for logs
	var currentStateGas uint64 // used for batch commits of state
	var stoppedErr error
	// Transform batch_size limit into Ggas
	gasState := uint64(cfg.batchSize) * uint64(datasize.KB) * 2

<<<<<<< HEAD
	//var batch ethdb.DbWithPendingMutations
	// state is stored through ethdb batches
	batch := membatch.NewHashBatch(tx, quit, cfg.dirs.Tmp, logger)
=======
	var stoppedErr error

	var batch kv.PendingMutations
	// state is stored through ethdb batches
	batch = membatch.NewHashBatch(tx, quit, cfg.dirs.Tmp, logger)
>>>>>>> 62395c76
	// avoids stacking defers within the loop
	defer func() {
		batch.Close()
	}()

	var readAhead chan uint64
	if initialCycle {
		// snapshots are often stored on chaper drives. don't expect low-read-latency and manually read-ahead.
		// can't use OS-level ReadAhead - because Data >> RAM
		// it also warmsup state a bit - by touching senders/coninbase accounts and code
		var clean func()
		readAhead, clean = blocksReadAhead(ctx, &cfg, 4, cfg.engine, false)
		defer clean()
	}

Loop:
	for blockNum := stageProgress + 1; blockNum <= to; blockNum++ {
		if stoppedErr = common.Stopped(quit); stoppedErr != nil {
			log.Warn("Execution interrupted", "err", stoppedErr)
			break
		}
		if initialCycle {
			select {
			case readAhead <- blockNum:
			default:
			}
		}

		blockHash, err := cfg.blockReader.CanonicalHash(ctx, tx, blockNum)
		if err != nil {
			return err
		}
		block, _, err := cfg.blockReader.BlockWithSenders(ctx, tx, blockHash, blockNum)
		if err != nil {
			return err
		}
		if block == nil {
			logger.Error(fmt.Sprintf("[%s] Empty block", logPrefix), "blocknum", blockNum)
			break
		}

		lastLogTx += uint64(block.Transactions().Len())

		// Incremental move of next stages depend on fully written ChangeSets, Receipts, CallTraceSet
		writeChangeSets := nextStagesExpectData || blockNum > cfg.prune.History.PruneTo(to)
		writeReceipts := nextStagesExpectData || blockNum > cfg.prune.Receipts.PruneTo(to)
		writeCallTraces := nextStagesExpectData || blockNum > cfg.prune.CallTraces.PruneTo(to)

		if cfg.silkworm != nil {
			blockNum, err = cfg.silkworm.ExecuteBlocks(tx, cfg.chainConfig.ChainID, blockNum, to, uint64(cfg.batchSize), writeChangeSets, writeReceipts, writeCallTraces)
		} else {
			err = executeBlock(block, tx, batch, cfg, *cfg.vmConfig, writeChangeSets, writeReceipts, writeCallTraces, initialCycle, stateStream, logger)
		}

		if err != nil {
			if errors.Is(err, silkworm.ErrInterrupted) {
				logger.Warn(fmt.Sprintf("[%s] Execution interrupted", logPrefix), "block", blockNum, "err", err)
				// Remount the termination signal
				p, err := os.FindProcess(os.Getpid())
				if err != nil {
					return err
				}
				p.Signal(os.Interrupt)
				return nil
			}
			if !errors.Is(err, context.Canceled) {
				if cfg.silkworm != nil {
					logger.Warn(fmt.Sprintf("[%s] Execution failed", logPrefix), "block", blockNum, "err", err)
				} else {
					logger.Warn(fmt.Sprintf("[%s] Execution failed", logPrefix), "block", blockNum, "hash", blockHash.String(), "err", err)
				}
				if cfg.hd != nil && errors.Is(err, consensus.ErrInvalidBlock) {
					cfg.hd.ReportBadHeaderPoS(blockHash, block.ParentHash() /* lastValidAncestor */)
				}
				if cfg.badBlockHalt {
					return err
				}
			}
			if errors.Is(err, consensus.ErrInvalidBlock) {
				u.UnwindTo(blockNum-1, blockHash /* badBlock */)
			} else {
				u.UnwindTo(blockNum-1, libcommon.Hash{} /* badBlock */)
			}
			break Loop
		}
		stageProgress = blockNum

		shouldUpdateProgress := batch.BatchSize() >= int(cfg.batchSize)
		if shouldUpdateProgress {
			logger.Info("Committed State", "gas reached", currentStateGas, "gasTarget", gasState)
			currentStateGas = 0
			if err = batch.Flush(ctx, tx); err != nil {
				return err
			}

			if err = s.Update(tx, stageProgress); err != nil {
				return err
			}
			if !useExternalTx {
				if err = tx.Commit(); err != nil {
					return err
				}
				tx, err = cfg.db.BeginRw(context.Background())
				if err != nil {
					return err
				}
				// TODO: This creates stacked up deferrals
				defer tx.Rollback()
			}
			batch = membatch.NewHashBatch(tx, quit, cfg.dirs.Tmp, logger)
		}

		gas = gas + block.GasUsed()
		currentStateGas = currentStateGas + block.GasUsed()
		select {
		default:
		case <-logEvery.C:
			logBlock, logTx, logTime = logProgress(logPrefix, logBlock, logTime, blockNum, logTx, lastLogTx, gas, float64(currentStateGas)/float64(gasState), batch, logger)
			gas = 0
			tx.CollectMetrics()
			syncMetrics[stages.Execution].Set(blockNum)
		}
	}

	if err = s.Update(tx, stageProgress); err != nil {
		return err
	}
	if err = batch.Flush(ctx, tx); err != nil {
		return fmt.Errorf("batch commit: %w", err)
	}
	_, err = rawdb.IncrementStateVersion(tx)
	if err != nil {
		return fmt.Errorf("writing plain state version: %w", err)
	}

	if !useExternalTx {
		if err = tx.Commit(); err != nil {
			return err
		}
	}

	logger.Info(fmt.Sprintf("[%s] Completed on", logPrefix), "block", stageProgress)
	return stoppedErr
}

func blocksReadAhead(ctx context.Context, cfg *ExecuteBlockCfg, workers int, engine consensus.Engine, histV3 bool) (chan uint64, context.CancelFunc) {
	const readAheadBlocks = 100
	readAhead := make(chan uint64, readAheadBlocks)
	g, gCtx := errgroup.WithContext(ctx)
	for workerNum := 0; workerNum < workers; workerNum++ {
		g.Go(func() (err error) {
			var bn uint64
			var ok bool
			var tx kv.Tx
			defer func() {
				if tx != nil {
					tx.Rollback()
				}
			}()

			for i := 0; ; i++ {
				select {
				case bn, ok = <-readAhead:
					if !ok {
						return
					}
				case <-gCtx.Done():
					return gCtx.Err()
				}

				if i%100 == 0 {
					if tx != nil {
						tx.Rollback()
					}
					tx, err = cfg.db.BeginRo(ctx)
					if err != nil {
						return err
					}
				}

				if err := blocksReadAheadFunc(gCtx, tx, cfg, bn+readAheadBlocks, engine, histV3); err != nil {
					return err
				}
			}
		})
	}
	return readAhead, func() {
		close(readAhead)
		_ = g.Wait()
	}
}
func blocksReadAheadFunc(ctx context.Context, tx kv.Tx, cfg *ExecuteBlockCfg, blockNum uint64, engine consensus.Engine, histV3 bool) error {
	block, err := cfg.blockReader.BlockByNumber(ctx, tx, blockNum)
	if err != nil {
		return err
	}
	if block == nil {
		return nil
	}
	if histV3 {
		_, _ = engine.Author(block.HeaderNoCopy())
		return nil
	}
	senders := block.Body().SendersFromTxs()     //TODO: BlockByNumber can return senders
	stateReader := state.NewPlainStateReader(tx) //TODO: can do on batch! if make batch thread-safe
	for _, sender := range senders {
		a, _ := stateReader.ReadAccountData(sender)
		if a == nil || a.Incarnation == 0 {
			continue
		}
		if code, _ := stateReader.ReadAccountCode(sender, a.Incarnation, a.CodeHash); len(code) > 0 {
			_, _ = code[0], code[len(code)-1]
		}
	}

	for _, txn := range block.Transactions() {
		to := txn.GetTo()
		if to == nil {
			continue
		}
		a, _ := stateReader.ReadAccountData(*to)
		if a == nil || a.Incarnation == 0 {
			continue
		}
		if code, _ := stateReader.ReadAccountCode(*to, a.Incarnation, a.CodeHash); len(code) > 0 {
			_, _ = code[0], code[len(code)-1]
		}
	}
	_, _ = stateReader.ReadAccountData(block.Coinbase())
	_, _ = block, senders
	return nil
}

func logProgress(logPrefix string, prevBlock uint64, prevTime time.Time, currentBlock uint64, prevTx, currentTx uint64, gas uint64,
	gasState float64, batch kv.PendingMutations, logger log.Logger) (uint64, uint64, time.Time) {
	currentTime := time.Now()
	interval := currentTime.Sub(prevTime)
	speed := float64(currentBlock-prevBlock) / (float64(interval) / float64(time.Second))
	speedTx := float64(currentTx-prevTx) / (float64(interval) / float64(time.Second))
	speedMgas := float64(gas) / 1_000_000 / (float64(interval) / float64(time.Second))

	var m runtime.MemStats
	dbg.ReadMemStats(&m)
	var logpairs = []interface{}{
		"number", currentBlock,
		"blk/s", fmt.Sprintf("%.1f", speed),
		"tx/s", fmt.Sprintf("%.1f", speedTx),
		"Mgas/s", fmt.Sprintf("%.1f", speedMgas),
		"gasState", fmt.Sprintf("%.2f", gasState),
	}
	if batch != nil {
		logpairs = append(logpairs, "batch", common.ByteCount(uint64(batch.BatchSize())))
	}
	logpairs = append(logpairs, "alloc", common.ByteCount(m.Alloc), "sys", common.ByteCount(m.Sys))
	logger.Info(fmt.Sprintf("[%s] Executed blocks", logPrefix), logpairs...)

	return currentBlock, currentTx, currentTime
}

func UnwindExecutionStage(u *UnwindState, s *StageState, tx kv.RwTx, ctx context.Context, cfg ExecuteBlockCfg, initialCycle bool, logger log.Logger) (err error) {
	if u.UnwindPoint >= s.BlockNumber {
		return nil
	}
	useExternalTx := tx != nil
	if !useExternalTx {
		tx, err = cfg.db.BeginRw(context.Background())
		if err != nil {
			return err
		}
		defer tx.Rollback()
	}
	logPrefix := u.LogPrefix()
	logger.Info(fmt.Sprintf("[%s] Unwind Execution", logPrefix), "from", s.BlockNumber, "to", u.UnwindPoint)

	if err = unwindExecutionStage(u, s, tx, ctx, cfg, initialCycle, logger); err != nil {
		return err
	}
	if err = u.Done(tx); err != nil {
		return err
	}

	if !useExternalTx {
		if err = tx.Commit(); err != nil {
			return err
		}
	}
	return nil
}

func unwindExecutionStage(u *UnwindState, s *StageState, tx kv.RwTx, ctx context.Context, cfg ExecuteBlockCfg, initialCycle bool, logger log.Logger) error {
	logPrefix := s.LogPrefix()
	stateBucket := kv.PlainState
	storageKeyLength := length.Addr + length.Incarnation + length.Hash

	var accumulator *shards.Accumulator
	if !initialCycle && cfg.stateStream && s.BlockNumber-u.UnwindPoint < stateStreamLimit {
		accumulator = cfg.accumulator

		hash, err := cfg.blockReader.CanonicalHash(ctx, tx, u.UnwindPoint)
		if err != nil {
			return fmt.Errorf("read canonical hash of unwind point: %w", err)
		}
		txs, err := cfg.blockReader.RawTransactions(ctx, tx, u.UnwindPoint, s.BlockNumber)
		if err != nil {
			return err
		}
		accumulator.StartChange(u.UnwindPoint, hash, txs, true)
	}

	//TODO: why we don't call accumulator.ChangeCode???
	if cfg.historyV3 {
		return unwindExec3(u, s, tx, ctx, accumulator, logger)
	}

	changes := etl.NewCollector(logPrefix, cfg.dirs.Tmp, etl.NewOldestEntryBuffer(etl.BufferOptimalSize), logger)
	defer changes.Close()
	errRewind := changeset.RewindData(tx, s.BlockNumber, u.UnwindPoint, changes, ctx.Done())
	if errRewind != nil {
		return fmt.Errorf("getting rewind data: %w", errRewind)
	}

	if err := changes.Load(tx, stateBucket, func(k, v []byte, table etl.CurrentTableReader, next etl.LoadNextFunc) error {
		if len(k) == 20 {
			if len(v) > 0 {
				var acc accounts.Account
				if err := acc.DecodeForStorage(v); err != nil {
					return err
				}

				// Fetch the code hash
				recoverCodeHashPlain(&acc, tx, k)
				var address common.Address
				copy(address[:], k)

				// cleanup contract code bucket
				original, err := state.NewPlainStateReader(tx).ReadAccountData(address)
				if err != nil {
					return fmt.Errorf("read account for %x: %w", address, err)
				}
				if original != nil {
					// clean up all the code incarnations original incarnation and the new one
					for incarnation := original.Incarnation; incarnation > acc.Incarnation && incarnation > 0; incarnation-- {
						err = tx.Delete(kv.PlainContractCode, dbutils.PlainGenerateStoragePrefix(address[:], incarnation))
						if err != nil {
							return fmt.Errorf("writeAccountPlain for %x: %w", address, err)
						}
					}
				}

				newV := make([]byte, acc.EncodingLengthForStorage())
				acc.EncodeForStorage(newV)
				if accumulator != nil {
					accumulator.ChangeAccount(address, acc.Incarnation, newV)
				}
				if err := next(k, k, newV); err != nil {
					return err
				}
			} else {
				if accumulator != nil {
					var address common.Address
					copy(address[:], k)
					accumulator.DeleteAccount(address)
				}
				if err := next(k, k, nil); err != nil {
					return err
				}
			}
			return nil
		}
		if accumulator != nil {
			var address common.Address
			var incarnation uint64
			var location common.Hash
			copy(address[:], k[:length.Addr])
			incarnation = binary.BigEndian.Uint64(k[length.Addr:])
			copy(location[:], k[length.Addr+length.Incarnation:])
			logger.Debug(fmt.Sprintf("un ch st: %x, %d, %x, %x\n", address, incarnation, location, common.Copy(v)))
			accumulator.ChangeStorage(address, incarnation, location, common.Copy(v))
		}
		if len(v) > 0 {
			if err := next(k, k[:storageKeyLength], v); err != nil {
				return err
			}
		} else {
			if err := next(k, k[:storageKeyLength], nil); err != nil {
				return err
			}
		}
		return nil

	}, etl.TransformArgs{Quit: ctx.Done()}); err != nil {
		return err
	}

	if err := historyv2.Truncate(tx, u.UnwindPoint+1); err != nil {
		return err
	}

	if err := rawdb.TruncateReceipts(tx, u.UnwindPoint+1); err != nil {
		return fmt.Errorf("truncate receipts: %w", err)
	}
	if err := rawdb.TruncateBorReceipts(tx, u.UnwindPoint+1); err != nil {
		return fmt.Errorf("truncate bor receipts: %w", err)
	}
	if err := rawdb.DeleteNewerEpochs(tx, u.UnwindPoint+1); err != nil {
		return fmt.Errorf("delete newer epochs: %w", err)
	}

	// Truncate CallTraceSet
	keyStart := hexutility.EncodeTs(u.UnwindPoint + 1)
	c, err := tx.RwCursorDupSort(kv.CallTraceSet)
	if err != nil {
		return err
	}
	defer c.Close()
	for k, _, err := c.Seek(keyStart); k != nil; k, _, err = c.NextNoDup() {
		if err != nil {
			return err
		}
		if err = tx.Delete(kv.CallTraceSet, k); err != nil {
			return err
		}
	}

	return nil
}

func recoverCodeHashPlain(acc *accounts.Account, db kv.Tx, key []byte) {
	var address common.Address
	copy(address[:], key)
	if acc.Incarnation > 0 && acc.IsEmptyCodeHash() {
		if codeHash, err2 := db.GetOne(kv.PlainContractCode, dbutils.PlainGenerateStoragePrefix(address[:], acc.Incarnation)); err2 == nil {
			copy(acc.CodeHash[:], codeHash)
		}
	}
}

func PruneExecutionStage(s *PruneState, tx kv.RwTx, cfg ExecuteBlockCfg, ctx context.Context, initialCycle bool) (err error) {
	logPrefix := s.LogPrefix()
	useExternalTx := tx != nil
	if !useExternalTx {
		tx, err = cfg.db.BeginRw(ctx)
		if err != nil {
			return err
		}
		defer tx.Rollback()
	}

	logEvery := time.NewTicker(logInterval)
	defer logEvery.Stop()

	if cfg.historyV3 {
		if err = tx.(*temporal.Tx).AggCtx().PruneWithTimeout(ctx, 1*time.Second, tx); err != nil { // prune part of retired data, before commit
			return err
		}
	} else {
		if cfg.prune.History.Enabled() {
			if err = rawdb.PruneTableDupSort(tx, kv.AccountChangeSet, logPrefix, cfg.prune.History.PruneTo(s.ForwardProgress), logEvery, ctx); err != nil {
				return err
			}
			if err = rawdb.PruneTableDupSort(tx, kv.StorageChangeSet, logPrefix, cfg.prune.History.PruneTo(s.ForwardProgress), logEvery, ctx); err != nil {
				return err
			}
		}

		if cfg.prune.Receipts.Enabled() {
			if err = rawdb.PruneTable(tx, kv.Receipts, cfg.prune.Receipts.PruneTo(s.ForwardProgress), ctx, math.MaxInt32); err != nil {
				return err
			}
			if err = rawdb.PruneTable(tx, kv.BorReceipts, cfg.prune.Receipts.PruneTo(s.ForwardProgress), ctx, math.MaxUint32); err != nil {
				return err
			}
			// LogIndex.Prune will read everything what not pruned here
			if err = rawdb.PruneTable(tx, kv.Log, cfg.prune.Receipts.PruneTo(s.ForwardProgress), ctx, math.MaxInt32); err != nil {
				return err
			}
		}
		if cfg.prune.CallTraces.Enabled() {
			if err = rawdb.PruneTableDupSort(tx, kv.CallTraceSet, logPrefix, cfg.prune.CallTraces.PruneTo(s.ForwardProgress), logEvery, ctx); err != nil {
				return err
			}
		}
	}

	if err = s.Done(tx); err != nil {
		return err
	}
	if !useExternalTx {
		if err = tx.Commit(); err != nil {
			return err
		}
	}
	return nil
}<|MERGE_RESOLUTION|>--- conflicted
+++ resolved
@@ -44,10 +44,6 @@
 	"github.com/ledgerwatch/erigon/eth/ethconfig/estimate"
 	"github.com/ledgerwatch/erigon/eth/stagedsync/stages"
 	trace_logger "github.com/ledgerwatch/erigon/eth/tracers/logger"
-<<<<<<< HEAD
-	"github.com/ledgerwatch/erigon/ethdb"
-=======
->>>>>>> 62395c76
 	"github.com/ledgerwatch/erigon/ethdb/prune"
 	"github.com/ledgerwatch/erigon/turbo/services"
 	"github.com/ledgerwatch/erigon/turbo/shards"
@@ -433,17 +429,9 @@
 	// Transform batch_size limit into Ggas
 	gasState := uint64(cfg.batchSize) * uint64(datasize.KB) * 2
 
-<<<<<<< HEAD
-	//var batch ethdb.DbWithPendingMutations
+	//var batch kv.PendingMutations
 	// state is stored through ethdb batches
 	batch := membatch.NewHashBatch(tx, quit, cfg.dirs.Tmp, logger)
-=======
-	var stoppedErr error
-
-	var batch kv.PendingMutations
-	// state is stored through ethdb batches
-	batch = membatch.NewHashBatch(tx, quit, cfg.dirs.Tmp, logger)
->>>>>>> 62395c76
 	// avoids stacking defers within the loop
 	defer func() {
 		batch.Close()
