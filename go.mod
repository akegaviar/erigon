module github.com/ledgerwatch/erigon

go 1.21

require (
	github.com/erigontech/mdbx-go v0.37.1
	github.com/erigontech/silkworm-go v0.12.0
	github.com/ledgerwatch/log/v3 v3.9.0
	github.com/ledgerwatch/secp256k1 v1.0.0
)

replace github.com/ledgerwatch/erigon-lib => ./erigon-lib

require (
	gfx.cafe/util/go/generic v0.0.0-20230721185457-c559e86c829c
	github.com/99designs/gqlgen v0.17.40
	github.com/Giulio2002/bls v0.0.0-20230906201036-c2330c97dc7d
	github.com/Masterminds/sprig/v3 v3.2.3
	github.com/RoaringBitmap/roaring v1.9.0
	github.com/VictoriaMetrics/fastcache v1.12.2
	github.com/alecthomas/kong v0.8.1
	github.com/anacrolix/log v0.14.6-0.20231202035202-ed7a02cad0b4
	github.com/anacrolix/sync v0.5.1
	github.com/anacrolix/torrent v1.54.0
	github.com/benesch/cgosymbolizer v0.0.0-20190515212042-bec6fe6e597b
	github.com/btcsuite/btcd/btcec/v2 v2.1.3
	github.com/c2h5oh/datasize v0.0.0-20220606134207-859f65c6625b
	github.com/consensys/gnark-crypto v0.12.1
	github.com/crate-crypto/go-ipa v0.0.0-20221111143132-9aa5d42120bc
	github.com/crate-crypto/go-kzg-4844 v0.7.0
	github.com/davecgh/go-spew v1.1.1
	github.com/deckarep/golang-set v1.8.0
	github.com/deckarep/golang-set/v2 v2.3.1
	github.com/docker/docker v1.6.2
	github.com/dop251/goja v0.0.0-20220405120441-9037c2b61cbf
	github.com/edsrzf/mmap-go v1.1.0
	github.com/emicklei/dot v1.6.1
	github.com/fjl/gencodec v0.0.0-20220412091415-8bb9e558978c
	github.com/gballet/go-verkle v0.0.0-20221121182333-31427a1f2d35
	github.com/gfx-labs/sse v0.0.0-20231226060816-f747e26a9baa
	github.com/go-chi/chi/v5 v5.0.11
	github.com/go-chi/cors v1.2.1
	github.com/goccy/go-json v0.9.11
	github.com/gofrs/flock v0.8.1
	github.com/golang-jwt/jwt/v4 v4.5.0
	github.com/golang/mock v1.6.0
	github.com/golang/snappy v0.0.5-0.20220116011046-fa5810519dcb
	github.com/google/btree v1.1.2
	github.com/google/cel-go v0.18.2
	github.com/google/gofuzz v1.2.0
	github.com/google/uuid v1.4.0
	github.com/gorilla/websocket v1.5.1
	github.com/grpc-ecosystem/go-grpc-middleware v1.4.0
	github.com/hashicorp/golang-lru/arc/v2 v2.0.6
	github.com/hashicorp/golang-lru/v2 v2.0.6
	github.com/holiman/uint256 v1.2.4
	github.com/huandu/xstrings v1.4.0
	github.com/huin/goupnp v1.2.0
	github.com/jackpal/go-nat-pmp v1.0.2
	github.com/json-iterator/go v1.1.12
	github.com/julienschmidt/httprouter v1.3.0
	github.com/klauspost/compress v1.17.3
	github.com/ledgerwatch/erigon-lib v1.0.0
	github.com/libp2p/go-libp2p v0.31.0
	github.com/libp2p/go-libp2p-mplex v0.9.0
	github.com/libp2p/go-libp2p-pubsub v0.9.3
	github.com/maticnetwork/crand v1.0.2
	github.com/multiformats/go-multiaddr v0.12.1
	github.com/nxadm/tail v1.4.9-0.20211216163028-4472660a31a6
	github.com/pelletier/go-toml v1.9.5
	github.com/pelletier/go-toml/v2 v2.1.1
	github.com/pion/randutil v0.1.0
	github.com/pion/stun v0.6.0
	github.com/protolambda/ztyp v0.2.2
	github.com/prysmaticlabs/go-bitfield v0.0.0-20210809151128-385d8c5e3fb7
	github.com/prysmaticlabs/gohashtree v0.0.3-alpha.0.20230502123415-aafd8b3ca202
	github.com/quasilyte/go-ruleguard/dsl v0.3.22
	github.com/rs/cors v1.10.1
	github.com/spf13/afero v1.9.5
	github.com/spf13/cobra v1.8.0
	github.com/spf13/pflag v1.0.5
	github.com/stretchr/testify v1.8.4
	github.com/thomaso-mirodin/intmath v0.0.0-20160323211736-5dc6d854e46e
	github.com/tidwall/btree v1.6.0
	github.com/ugorji/go/codec v1.1.13
	github.com/ugorji/go/codec/codecgen v1.1.13
	github.com/urfave/cli/v2 v2.27.1
	github.com/valyala/fastjson v1.6.4
	github.com/vektah/gqlparser/v2 v2.5.10
	github.com/xsleonard/go-merkle v1.1.0
	go.uber.org/zap v1.26.0
	golang.org/x/crypto v0.19.0
	golang.org/x/exp v0.0.0-20231226003508-02704c960a9b
	golang.org/x/net v0.21.0
	golang.org/x/sync v0.6.0
	golang.org/x/sys v0.17.0
	golang.org/x/time v0.5.0
	google.golang.org/grpc v1.61.0
	google.golang.org/grpc/cmd/protoc-gen-go-grpc v1.3.0
	google.golang.org/protobuf v1.32.0
	gopkg.in/check.v1 v1.0.0-20201130134442-10cb98267c6c
	gopkg.in/natefinch/lumberjack.v2 v2.2.1
	gopkg.in/yaml.v2 v2.4.0
	gopkg.in/yaml.v3 v3.0.1
	modernc.org/sqlite v1.28.0
	pgregory.net/rapid v1.1.0
	sigs.k8s.io/yaml v1.4.0
)

require (
	github.com/Masterminds/goutils v1.1.1 // indirect
	github.com/Masterminds/semver/v3 v3.2.0 // indirect
	github.com/agnivade/levenshtein v1.1.1 // indirect
	github.com/ajwerner/btree v0.0.0-20211221152037-f427b3e689c0 // indirect
	github.com/alecthomas/atomic v0.1.0-alpha2 // indirect
	github.com/anacrolix/chansync v0.3.0 // indirect
	github.com/anacrolix/dht/v2 v2.21.0 // indirect
	github.com/anacrolix/envpprof v1.3.0 // indirect
	github.com/anacrolix/generics v0.0.0-20230816105729-c755655aee45 // indirect
	github.com/anacrolix/go-libutp v1.3.1 // indirect
	github.com/anacrolix/missinggo v1.3.0 // indirect
	github.com/anacrolix/missinggo/perf v1.0.0 // indirect
	github.com/anacrolix/missinggo/v2 v2.7.2-0.20230527121029-a582b4f397b9 // indirect
	github.com/anacrolix/mmsg v1.0.0 // indirect
	github.com/anacrolix/multiless v0.3.1-0.20221221005021-2d12701f83f7 // indirect
	github.com/anacrolix/stm v0.4.1-0.20221221005312-96d17df0e496 // indirect
	github.com/anacrolix/upnp v0.1.3-0.20220123035249-922794e51c96 // indirect
	github.com/anacrolix/utp v0.1.0 // indirect
	github.com/antlr4-go/antlr/v4 v4.13.0 // indirect
	github.com/bahlo/generic-list-go v0.2.0 // indirect
	github.com/benbjohnson/clock v1.3.5 // indirect
	github.com/benbjohnson/immutable v0.4.1-0.20221220213129-8932b999621d // indirect
	github.com/beorn7/perks v1.0.1 // indirect
	github.com/bits-and-blooms/bitset v1.12.0 // indirect
	github.com/bradfitz/iter v0.0.0-20191230175014-e8f45d346db8 // indirect
	github.com/btcsuite/btcd/chaincfg/chainhash v1.0.1 // indirect
	github.com/cespare/xxhash/v2 v2.2.0 // indirect
	github.com/cilium/ebpf v0.11.0 // indirect
	github.com/consensys/bavard v0.1.13 // indirect
	github.com/containerd/cgroups v1.1.0 // indirect
	github.com/containerd/cgroups/v3 v3.0.3 // indirect
	github.com/coreos/go-systemd/v22 v22.5.0 // indirect
	github.com/cpuguy83/go-md2man/v2 v2.0.3 // indirect
	github.com/davidlazar/go-crypto v0.0.0-20200604182044-b73af7476f6c // indirect
	github.com/decred/dcrd/dcrec/secp256k1/v4 v4.2.0 // indirect
	github.com/dlclark/regexp2 v1.4.1-0.20201116162257-a2a8dda75c91 // indirect
	github.com/docker/go-units v0.5.0 // indirect
	github.com/dustin/go-humanize v1.0.1 // indirect
	github.com/elastic/gosigar v0.14.2 // indirect
	github.com/flynn/noise v1.0.0 // indirect
	github.com/francoispqt/gojay v1.2.13 // indirect
	github.com/fsnotify/fsnotify v1.5.4 // indirect
	github.com/garslo/gogen v0.0.0-20170307003452-d6ebae628c7c // indirect
	github.com/go-llsqlite/adapter v0.0.0-20230927005056-7f5ce7f0c916 // indirect
	github.com/go-llsqlite/crawshaw v0.4.0 // indirect
	github.com/go-logr/logr v1.2.4 // indirect
	github.com/go-logr/stdr v1.2.2 // indirect
	github.com/go-sourcemap/sourcemap v2.1.3+incompatible // indirect
	github.com/go-stack/stack v1.8.1 // indirect
	github.com/go-task/slim-sprig v0.0.0-20230315185526-52ccab3ef572 // indirect
	github.com/godbus/dbus/v5 v5.1.0 // indirect
	github.com/gogo/protobuf v1.3.2 // indirect
	github.com/golang/protobuf v1.5.3 // indirect
	github.com/google/gopacket v1.1.19 // indirect
	github.com/google/pprof v0.0.0-20230817174616-7a8ec2ada47b // indirect
	github.com/holiman/bloomfilter/v2 v2.0.3 // indirect
	github.com/ianlancetaylor/cgosymbolizer v0.0.0-20220405231054-a1ae3e4bba26 // indirect
	github.com/imdario/mergo v0.3.11 // indirect
	github.com/inconshreveable/mousetrap v1.1.0 // indirect
	github.com/ipfs/go-cid v0.4.1 // indirect
	github.com/ipfs/go-log/v2 v2.5.1 // indirect
	github.com/jbenet/go-temp-err-catcher v0.1.0 // indirect
	github.com/kballard/go-shellquote v0.0.0-20180428030007-95032a82bc51 // indirect
	github.com/klauspost/cpuid/v2 v2.2.5 // indirect
	github.com/koron/go-ssdp v0.0.4 // indirect
	github.com/kr/pretty v0.3.1 // indirect
	github.com/kr/text v0.2.0 // indirect
	github.com/ledgerwatch/erigon-snapshot v1.3.1-0.20240214125751-115571297ba7 // indirect
	github.com/libp2p/go-buffer-pool v0.1.0 // indirect
	github.com/libp2p/go-cidranger v1.1.0 // indirect
	github.com/libp2p/go-flow-metrics v0.1.0 // indirect
	github.com/libp2p/go-libp2p-asn-util v0.3.0 // indirect
	github.com/libp2p/go-mplex v0.7.0 // indirect
	github.com/libp2p/go-msgio v0.3.0 // indirect
	github.com/libp2p/go-nat v0.2.0 // indirect
	github.com/libp2p/go-netroute v0.2.1 // indirect
	github.com/libp2p/go-reuseport v0.4.0 // indirect
	github.com/libp2p/go-yamux/v4 v4.0.1 // indirect
	github.com/marten-seemann/tcp v0.0.0-20210406111302-dfbc87cc63fd // indirect
	github.com/mattn/go-colorable v0.1.13 // indirect
	github.com/mattn/go-isatty v0.0.19 // indirect
	github.com/matttproud/golang_protobuf_extensions/v2 v2.0.0 // indirect
	github.com/miekg/dns v1.1.55 // indirect
	github.com/mikioh/tcpinfo v0.0.0-20190314235526-30a79bb1804b // indirect
	github.com/mikioh/tcpopt v0.0.0-20190314235656-172688c1accc // indirect
	github.com/minio/sha256-simd v1.0.1 // indirect
	github.com/mitchellh/copystructure v1.0.0 // indirect
	github.com/mitchellh/mapstructure v1.5.0 // indirect
	github.com/mitchellh/reflectwalk v1.0.0 // indirect
	github.com/mmcloughlin/addchain v0.4.0 // indirect
	github.com/modern-go/concurrent v0.0.0-20180306012644-bacd9c7ef1dd // indirect
	github.com/modern-go/reflect2 v1.0.2 // indirect
	github.com/mr-tron/base58 v1.2.0 // indirect
	github.com/mschoch/smat v0.2.0 // indirect
	github.com/multiformats/go-base32 v0.1.0 // indirect
	github.com/multiformats/go-base36 v0.2.0 // indirect
	github.com/multiformats/go-multiaddr-dns v0.3.1 // indirect
	github.com/multiformats/go-multiaddr-fmt v0.1.0 // indirect
	github.com/multiformats/go-multibase v0.2.0 // indirect
	github.com/multiformats/go-multicodec v0.9.0 // indirect
	github.com/multiformats/go-multihash v0.2.3 // indirect
	github.com/multiformats/go-multistream v0.4.1 // indirect
	github.com/multiformats/go-varint v0.0.7 // indirect
	github.com/onsi/ginkgo/v2 v2.11.0 // indirect
	github.com/opencontainers/runtime-spec v1.1.0 // indirect
	github.com/pbnjay/memory v0.0.0-20210728143218-7b4eea64cf58 // indirect
	github.com/pion/datachannel v1.5.2 // indirect
	github.com/pion/dtls/v2 v2.2.7 // indirect
	github.com/pion/ice/v2 v2.2.6 // indirect
	github.com/pion/interceptor v0.1.11 // indirect
	github.com/pion/logging v0.2.2 // indirect
	github.com/pion/mdns v0.0.5 // indirect
	github.com/pion/rtcp v1.2.9 // indirect
	github.com/pion/rtp v1.7.13 // indirect
	github.com/pion/sctp v1.8.2 // indirect
	github.com/pion/sdp/v3 v3.0.5 // indirect
	github.com/pion/srtp/v2 v2.0.9 // indirect
	github.com/pion/transport v0.13.1 // indirect
	github.com/pion/transport/v2 v2.2.1 // indirect
	github.com/pion/turn/v2 v2.0.8 // indirect
	github.com/pion/webrtc/v3 v3.1.42 // indirect
	github.com/pkg/errors v0.9.1 // indirect
	github.com/pmezard/go-difflib v1.0.0 // indirect
	github.com/prometheus/client_golang v1.18.0 // indirect
	github.com/prometheus/client_model v0.5.0 // indirect
	github.com/prometheus/common v0.45.0 // indirect
	github.com/prometheus/procfs v0.12.0 // indirect
	github.com/quic-go/qpack v0.4.0 // indirect
	github.com/quic-go/qtls-go1-20 v0.3.3 // indirect
	github.com/quic-go/quic-go v0.38.2 // indirect
	github.com/quic-go/webtransport-go v0.5.3 // indirect
	github.com/raulk/go-watchdog v1.3.0 // indirect
	github.com/remyoudompheng/bigfft v0.0.0-20230129092748-24d4a6f8daec // indirect
	github.com/rogpeppe/go-internal v1.12.0 // indirect
	github.com/rs/dnscache v0.0.0-20211102005908-e0241e321417 // indirect
	github.com/russross/blackfriday/v2 v2.1.0 // indirect
	github.com/shopspring/decimal v1.2.0 // indirect
	github.com/sirupsen/logrus v1.9.0 // indirect
	github.com/sosodev/duration v1.1.0 // indirect
	github.com/spaolacci/murmur3 v1.1.0 // indirect
	github.com/spf13/cast v1.3.1 // indirect
	github.com/stoewer/go-strcase v1.2.0 // indirect
	github.com/supranational/blst v0.3.11 // indirect
	github.com/xrash/smetrics v0.0.0-20201216005158-039620a65673 // indirect
	go.etcd.io/bbolt v1.3.6 // indirect
	go.opentelemetry.io/otel v1.8.0 // indirect
	go.opentelemetry.io/otel/trace v1.8.0 // indirect
	go.uber.org/dig v1.17.0 // indirect
	go.uber.org/fx v1.20.0 // indirect
	go.uber.org/multierr v1.11.0 // indirect
	golang.org/x/mod v0.14.0 // indirect
<<<<<<< HEAD
	golang.org/x/term v0.17.0 // indirect
=======
>>>>>>> b876a588
	golang.org/x/text v0.14.0 // indirect
	golang.org/x/tools v0.17.0 // indirect
	google.golang.org/genproto/googleapis/api v0.0.0-20231106174013-bbf56f31fb17 // indirect
	google.golang.org/genproto/googleapis/rpc v0.0.0-20231106174013-bbf56f31fb17 // indirect
	gopkg.in/cenkalti/backoff.v1 v1.1.0 // indirect
	gopkg.in/tomb.v1 v1.0.0-20141024135613-dd632973f1e7 // indirect
	lukechampine.com/blake3 v1.2.1 // indirect
	lukechampine.com/uint128 v1.3.0 // indirect
	modernc.org/cc/v3 v3.41.0 // indirect
	modernc.org/ccgo/v3 v3.16.15 // indirect
	modernc.org/libc v1.29.0 // indirect
	modernc.org/mathutil v1.6.0 // indirect
	modernc.org/memory v1.7.2 // indirect
	modernc.org/opt v0.1.3 // indirect
	modernc.org/strutil v1.2.0 // indirect
	modernc.org/token v1.1.0 // indirect
	rsc.io/tmplfunc v0.0.3 // indirect
	zombiezen.com/go/sqlite v0.13.1 // indirect
)

replace (
	github.com/holiman/bloomfilter/v2 => github.com/AskAlexSharov/bloomfilter/v2 v2.0.8
	github.com/tendermint/tendermint => github.com/bnb-chain/tendermint v0.31.12
)<|MERGE_RESOLUTION|>--- conflicted
+++ resolved
@@ -259,10 +259,7 @@
 	go.uber.org/fx v1.20.0 // indirect
 	go.uber.org/multierr v1.11.0 // indirect
 	golang.org/x/mod v0.14.0 // indirect
-<<<<<<< HEAD
 	golang.org/x/term v0.17.0 // indirect
-=======
->>>>>>> b876a588
 	golang.org/x/text v0.14.0 // indirect
 	golang.org/x/tools v0.17.0 // indirect
 	google.golang.org/genproto/googleapis/api v0.0.0-20231106174013-bbf56f31fb17 // indirect
