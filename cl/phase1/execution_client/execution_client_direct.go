--- conflicted
+++ resolved
@@ -42,13 +42,8 @@
 		return PayloadStatusInvalidated, err
 	}
 
-<<<<<<< HEAD
-	if err := cc.chainRW.InsertBlockAndWait(ctx, types.NewBlockFromStorage(payload.BlockHash, header, txs, nil, body.Withdrawals)); err != nil {
+	if err := cc.chainRW.InsertBlockAndWait(ctx, types.NewBlockFromStorage(payload.BlockHash, header, txs, nil, body.Withdrawals, body.Requests)); err != nil {
 		return PayloadStatusNone, err
-=======
-	if err := cc.chainRW.InsertBlockAndWait(ctx, types.NewBlockFromStorage(payload.BlockHash, header, txs, nil, body.Withdrawals, body.Requests)); err != nil {
-		return false, err
->>>>>>> bc5fa6f1
 	}
 
 	headHeader := cc.chainRW.CurrentHeader(ctx)
