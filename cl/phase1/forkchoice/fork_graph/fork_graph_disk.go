--- conflicted
+++ resolved
@@ -381,29 +381,19 @@
 }
 
 func (f *forkGraphDisk) GetState(blockRoot libcommon.Hash, alwaysCopy bool) (*state.CachingBeaconState, error) {
-<<<<<<< HEAD
-	// if f.currentStateBlockRoot == blockRoot {
-	// 	if alwaysCopy {
-	// 		ret, err := f.currentState.Copy()
-	// 		return ret, err
+	// if f.currentState != nil {
+	// 	currentStateBlockRoot, err := f.currentState.BlockRoot()
+	// 	if err != nil {
+	// 		return nil, err
 	// 	}
-	// 	return f.currentState, nil
+	// 	if currentStateBlockRoot == blockRoot {
+	// 		if alwaysCopy {
+	// 			ret, err := f.currentState.Copy()
+	// 			return ret, err
+	// 		}
+	// 		return f.currentState, nil
+	// 	}
 	// }
-=======
-	if f.currentState != nil {
-		currentStateBlockRoot, err := f.currentState.BlockRoot()
-		if err != nil {
-			return nil, err
-		}
-		if currentStateBlockRoot == blockRoot {
-			if alwaysCopy {
-				ret, err := f.currentState.Copy()
-				return ret, err
-			}
-			return f.currentState, nil
-		}
-	}
->>>>>>> 66b0aa7a
 
 	// collect all blocks beetwen greatest extending node path and block.
 	blocksInTheWay := []*cltypes.SignedBeaconBlock{}
