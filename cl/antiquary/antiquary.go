--- conflicted
+++ resolved
@@ -42,11 +42,7 @@
 	balances32   []byte
 }
 
-<<<<<<< HEAD
-func NewAntiquary(ctx context.Context, genesisState *state.CachingBeaconState, validatorsTable *state_accessors.StaticValidatorTable, cfg *clparams.BeaconChainConfig, dirs datadir.Dirs, downloader proto_downloader.DownloaderClient, mainDB kv.RwDB, sn *freezeblocks.CaplinSnapshots, reader freezeblocks.BeaconSnapshotReader, logger log.Logger, states, blocks bool, fs afero.Fs, snBuildSema *semaphore.Weighted) *Antiquary {
-=======
-func NewAntiquary(ctx context.Context, genesisState *state.CachingBeaconState, validatorsTable *state_accessors.StaticValidatorTable, cfg *clparams.BeaconChainConfig, dirs datadir.Dirs, downloader proto_downloader.DownloaderClient, mainDB kv.RwDB, sn *freezeblocks.CaplinSnapshots, reader freezeblocks.BeaconSnapshotReader, logger log.Logger, states, blocks bool) *Antiquary {
->>>>>>> 8b80b49e
+func NewAntiquary(ctx context.Context, genesisState *state.CachingBeaconState, validatorsTable *state_accessors.StaticValidatorTable, cfg *clparams.BeaconChainConfig, dirs datadir.Dirs, downloader proto_downloader.DownloaderClient, mainDB kv.RwDB, sn *freezeblocks.CaplinSnapshots, reader freezeblocks.BeaconSnapshotReader, logger log.Logger, states, blocks bool, snBuildSema *semaphore.Weighted) *Antiquary {
 	backfilled := &atomic.Bool{}
 	backfilled.Store(false)
 	return &Antiquary{
@@ -60,11 +56,7 @@
 		cfg:             cfg,
 		states:          states,
 		snReader:        reader,
-<<<<<<< HEAD
 		snBuildSema:     snBuildSema,
-		fs:              fs,
-=======
->>>>>>> 8b80b49e
 		validatorsTable: validatorsTable,
 		genesisState:    genesisState,
 		blocks:          blocks,
