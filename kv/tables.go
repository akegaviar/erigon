/*
   Copyright 2021 Erigon contributors

   Licensed under the Apache License, Version 2.0 (the "License");
   you may not use this file except in compliance with the License.
   You may obtain a copy of the License at

       http://www.apache.org/licenses/LICENSE-2.0

   Unless required by applicable law or agreed to in writing, software
   distributed under the License is distributed on an "AS IS" BASIS,
   WITHOUT WARRANTIES OR CONDITIONS OF ANY KIND, either express or implied.
   See the License for the specific language governing permissions and
   limitations under the License.
*/

package kv

import (
	"fmt"
	"sort"
	"strings"

	"github.com/ledgerwatch/erigon-lib/gointerfaces/types"
)

// DBSchemaVersion versions list
// 5.0 - BlockTransaction table now has canonical ids (txs of non-canonical blocks moving to NonCanonicalTransaction table)
// 6.0 - BlockTransaction table now has system-txs before and after block (records are absent if block has no system-tx, but sequence increasing)
// 6.1 - Canonical/NonCanonical/BadBlock transations now stored in same table: kv.EthTx. Add kv.BadBlockNumber table
var DBSchemaVersion = types.VersionReply{Major: 6, Minor: 1, Patch: 0}

// ChaindataTables

// Dictionary:
// "Plain State" - state where keys arent' hashed. "CurrentState" - same, but keys are hashed. "PlainState" used for blocks execution. "CurrentState" used mostly for Merkle root calculation.
// "incarnation" - uint64 number - how much times given account was SelfDestruct'ed.

/*
PlainState logical layout:

	Contains Accounts:
	  key - address (unhashed)
	  value - account encoded for storage
	Contains Storage:
	  key - address (unhashed) + incarnation + storage key (unhashed)
	  value - storage value(common.hash)

Physical layout:

	PlainState and HashedStorage utilises DupSort feature of MDBX (store multiple values inside 1 key).

-------------------------------------------------------------

	key              |            value

-------------------------------------------------------------
[acc_hash]              | [acc_value]
[acc_hash]+[inc]        | [storage1_hash]+[storage1_value]

	| [storage2_hash]+[storage2_value] // this value has no own key. it's 2nd value of [acc_hash]+[inc] key.
	| [storage3_hash]+[storage3_value]
	| ...

[acc_hash]+[old_inc]    | [storage1_hash]+[storage1_value]

	| ...

[acc2_hash]             | [acc2_value]

	...
*/
const PlainState = "PlainState"

// PlainContractCode -
// key - address+incarnation
// value - code hash
const PlainContractCode = "PlainCodeHash"

/*
AccountChangeSet and StorageChangeSet - of block N store values of state before block N changed them.
Because values "after" change stored in PlainState.
Logical format:

	key - blockNum_u64 + key_in_plain_state
	value - value_in_plain_state_before_blockNum_changes

Example: If block N changed account A from value X to Y. Then:

	AccountChangeSet has record: bigEndian(N) + A -> X
	PlainState has record: A -> Y

See also: docs/programmers_guide/db_walkthrough.MD#table-history-of-accounts

As you can see if block N changes much accounts - then all records have repetitive prefix `bigEndian(N)`.
MDBX can store such prefixes only once - by DupSort feature (see `docs/programmers_guide/dupsort.md`).
Both buckets are DupSort-ed and have physical format:
AccountChangeSet:

	key - blockNum_u64
	value - address + account(encoded)

StorageChangeSet:

	key - blockNum_u64 + address + incarnation_u64
	value - plain_storage_key + value
*/
const AccountChangeSet = "AccountChangeSet"
const StorageChangeSet = "StorageChangeSet"

const (

	//HashedAccounts
	// key - address hash
	// value - account encoded for storage
	// Contains Storage:
	//key - address hash + incarnation + storage key hash
	//value - storage value(common.hash)
	HashedAccounts = "HashedAccount"
	HashedStorage  = "HashedStorage"
)

/*
AccountsHistory and StorageHistory - indices designed to serve next 2 type of requests:
1. what is smallest block number >= X where account A changed
2. get last shard of A - to append there new block numbers

Task 1. is part of "get historical state" operation (see `core/state:GetAsOf`):
If `db.Seek(A+bigEndian(X))` returns non-last shard -

	then get block number from shard value Y := RoaringBitmap(shard_value).GetGte(X)
	and with Y go to ChangeSets: db.Get(ChangeSets, Y+A)

If `db.Seek(A+bigEndian(X))` returns last shard -

	then we go to PlainState: db.Get(PlainState, A)

Format:
  - index split to shards by 2Kb - RoaringBitmap encoded sorted list of block numbers
    (to avoid performance degradation of popular accounts or look deep into history.
    Also 2Kb allows avoid Overflow pages inside DB.)
  - if shard is not last - then key has suffix 8 bytes = bigEndian(max_block_num_in_this_shard)
  - if shard is last - then key has suffix 8 bytes = 0xFF

It allows:
  - server task 1. by 1 db operation db.Seek(A+bigEndian(X))
  - server task 2. by 1 db operation db.Get(A+0xFF)

see also: docs/programmers_guide/db_walkthrough.MD#table-change-sets

AccountsHistory:

	key - address + shard_id_u64
	value - roaring bitmap  - list of block where it changed

StorageHistory

	key - address + storage_key + shard_id_u64
	value - roaring bitmap - list of block where it changed
*/
const E2AccountsHistory = "AccountHistory"
const E2StorageHistory = "StorageHistory"

const (

	//key - contract code hash
	//value - contract code
	Code = "Code"

	//key - addressHash+incarnation
	//value - code hash
	ContractCode = "HashedCodeHash"

	// IncarnationMap for deleted accounts
	//key - address
	//value - incarnation of account when it was last deleted
	IncarnationMap = "IncarnationMap"

	//TEVMCode -
	//key - contract code hash
	//value - contract TEVM code
	ContractTEVMCode = "TEVMCode"
)

/*
TrieOfAccounts and TrieOfStorage
hasState,groups - mark prefixes existing in hashed_account table
hasTree - mark prefixes existing in trie_account table (not related with branchNodes)
hasHash - mark prefixes which hashes are saved in current trie_account record (actually only hashes of branchNodes can be saved)
@see UnmarshalTrieNode
@see integrity.Trie

+-----------------------------------------------------------------------------------------------------+
| DB record: 0x0B, hasState: 0b1011, hasTree: 0b1001, hasHash: 0b1001, hashes: [x,x]                  |
+-----------------------------------------------------------------------------------------------------+

	|                                           |                               |
	v                                           |                               v

+---------------------------------------------+             |            +--------------------------------------+
| DB record: 0x0B00, hasState: 0b10001        |             |            | DB record: 0x0B03, hasState: 0b10010 |
| hasTree: 0, hasHash: 0b10000, hashes: [x]   |             |            | hasTree: 0, hasHash: 0, hashes: []   |
+---------------------------------------------+             |            +--------------------------------------+

	|                    |                              |                         |                  |
	v                    v                              v                         v                  v

+------------------+    +----------------------+     +---------------+        +---------------+  +---------------+
| Account:         |    | BranchNode: 0x0B0004 |     | Account:      |        | Account:      |  | Account:      |
| 0x0B0000...      |    | has no record in     |     | 0x0B01...     |        | 0x0B0301...   |  | 0x0B0304...   |
| in HashedAccount |    |     TrieAccount      |     |               |        |               |  |               |
+------------------+    +----------------------+     +---------------+        +---------------+  +---------------+

	                           |                |
	                           v                v
			           +---------------+  +---------------+
			           | Account:      |  | Account:      |
			           | 0x0B000400... |  | 0x0B000401... |
			           +---------------+  +---------------+

Invariants:
- hasTree is subset of hasState
- hasHash is subset of hasState
- first level in account_trie always exists if hasState>0
- TrieStorage record of account.root (length=40) must have +1 hash - it's account.root
- each record in TrieAccount table must have parent (may be not direct) and this parent must have correct bit in hasTree bitmap
- if hasState has bit - then HashedAccount table must have record according to this bit
- each TrieAccount record must cover some state (means hasState is always > 0)
- TrieAccount records with length=1 can satisfy (hasBranch==0&&hasHash==0) condition
- Other records in TrieAccount and TrieStorage must (hasTree!=0 || hasHash!=0)
*/
const TrieOfAccounts = "TrieAccount"
const TrieOfStorage = "TrieStorage"

// Mapping [block number] => [Verkle Root]
const VerkleRoots = "VerkleRoots"

// Mapping [Verkle Root] => [Rlp-Encoded Verkle Node]
const VerkleTrie = "VerkleTrie"

const (
	// DatabaseInfo is used to store information about data layout.
	DatabaseInfo = "DbInfo"

	// Naming:
	//   NeaderNumber - Ethereum-specific block number. All nodes have same BlockNum.
	//   NeaderID - auto-increment ID. Depends on order in which node see headers.
	//      Invariant: for all headers in snapshots Number == ID. It means no reason to store Num/ID for this headers in DB.
	//   Same about: TxNum/TxID, BlockNum/BlockID
	HeaderNumber    = "HeaderNumber"           // header_hash -> header_num_u64
	BadHeaderNumber = "BadHeaderNumber"        // header_hash -> header_num_u64
	HeaderCanonical = "CanonicalHeader"        // block_num_u64 -> header hash
	Headers         = "Header"                 // block_num_u64 + hash -> header (RLP)
	HeaderTD        = "HeadersTotalDifficulty" // block_num_u64 + hash -> td (RLP)

	BlockBody = "BlockBody" // block_num_u64 + hash -> block body

	// Naming:
	//  TxNum - Ethereum canonical transaction number - same across all nodes.
	//  TxnID - auto-increment ID - can be differrent across all nodes
	//  BlockNum/BlockID - same
	//
	// EthTx - stores all transactions of Canonical/NonCanonical/Bad blocks
	// TxnID (auto-increment ID) - means nodes in network will have different ID of same transactions
	// Snapshots (frozen data): using TxNum (not TxnID)
	//
	// During ReOrg - txs are not removed/updated
	//
	// Also this table has system-txs before and after block: if
	// block has no system-tx - records are absent, but TxnID increasing
	//
	// In Erigon3: table MaxTxNum storing TxNum (not TxnID). History/Indices are using TxNum (not TxnID).
	EthTx           = "BlockTransaction"        // tx_id_u64 -> rlp(tx)
	NonCanonicalTxs = "NonCanonicalTransaction" // tbl_sequence_u64 -> rlp(tx)
	MaxTxNum        = "MaxTxNum"                // block_number_u64 -> max_tx_num_in_block_u64

	Receipts = "Receipt"        // block_num_u64 -> canonical block receipts (non-canonical are not stored)
	Log      = "TransactionLog" // block_num_u64 + txId -> logs of transaction

	// Stores bitmap indices - in which block numbers saw logs of given 'address' or 'topic'
	// [addr or topic] + [2 bytes inverted shard number] -> bitmap(blockN)
	// indices are sharded - because some bitmaps are >1Mb and when new incoming blocks process it
	//	 updates ~300 of bitmaps - by append small amount new values. It cause much big writes (MDBX does copy-on-write).
	//
	// if last existing shard size merge it with delta
	// if serialized size of delta > ShardLimit - break down to multiple shards
	// shard number - it's biggest value in bitmap
	LogTopicIndex   = "LogTopicIndex"
	LogAddressIndex = "LogAddressIndex"

	// CallTraceSet is the name of the table that contain the mapping of block number to the set (sorted) of all accounts
	// touched by call traces. It is DupSort-ed table
	// 8-byte BE block number -> account address -> two bits (one for "from", another for "to")
	CallTraceSet = "CallTraceSet"
	// Indices for call traces - have the same format as LogTopicIndex and LogAddressIndex
	// Store bitmap indices - in which block number we saw calls from (CallFromIndex) or to (CallToIndex) some addresses
	CallFromIndex = "CallFromIndex"
	CallToIndex   = "CallToIndex"

	// Cumulative indexes for estimation of stage execution
	CumulativeGasIndex         = "CumulativeGasIndex"
	CumulativeTransactionIndex = "CumulativeTransactionIndex"

	TxLookup = "BlockTransactionLookup" // hash -> transaction/receipt lookup metadata

	ConfigTable = "Config" // config prefix for the db

	// Progress of sync stages: stageName -> stageData
	SyncStageProgress = "SyncStage"

	Clique             = "Clique"
	CliqueSeparate     = "CliqueSeparate"
	CliqueSnapshot     = "CliqueSnapshot"
	CliqueLastSnapshot = "CliqueLastSnapshot"

	// Proof-of-stake
	// Beacon chain head that is been executed at the current time
	CurrentExecutionPayload = "CurrentExecutionPayload"

	// Node database tables (see nodedb.go)

	// NodeRecords stores P2P node records (ENR)
	NodeRecords = "NodeRecord"
	// Inodes stores P2P discovery service info about the nodes
	Inodes = "Inode"

	// Transaction senders - stored separately from the block bodies
	Senders = "TxSender" // block_num_u64 + blockHash -> sendersList (no serialization format, every 20 bytes is new sender)

	// headBlockKey tracks the latest know full block's hash.
	HeadBlockKey = "LastBlock"

	HeadHeaderKey = "LastHeader"

	// headBlockHash, safeBlockHash, finalizedBlockHash of the latest Engine API forkchoice
	LastForkchoice = "LastForkchoice"

	// TransitionBlockKey tracks the last proof-of-work block
	TransitionBlockKey = "TransitionBlock"

	// migrationName -> serialized SyncStageProgress and SyncStageUnwind buckets
	// it stores stages progress to understand in which context was executed migration
	// in case of bug-report developer can ask content of this bucket
	Migrations = "Migration"

	Sequence = "Sequence" // tbl_name -> seq_u64

	Epoch        = "DevEpoch"        // block_num_u64+block_hash->transition_proof
	PendingEpoch = "DevPendingEpoch" // block_num_u64+block_hash->transition_proof

	Issuance = "Issuance" // block_num_u64->RLP(issuance+burnt[0 if < london])

	StateAccounts   = "StateAccounts"
	StateStorage    = "StateStorage"
	StateCode       = "StateCode"
	StateCommitment = "StateCommitment"

	// BOR

	BorReceipts  = "BorReceipt"
	BorTxLookup  = "BlockBorTransactionLookup" // transaction_hash -> block_num_u64
	BorSeparate  = "BorSeparate"               // persisted snapshots of the Validator Sets, with their proposer priorities
	BorEvents    = "BorEvents"                 // event_id -> event_payload
	BorEventNums = "BorEventNums"              // block_num -> event_id (first event_id in that block)
	BorSpans     = "BorSpans"                  // span_id -> span (in JSON encoding)

	// Downloader
	BittorrentCompletion = "BittorrentCompletion"
	BittorrentInfo       = "BittorrentInfo"

	// Domains/Histry/InvertedIndices
	// Contants have "Tbl" prefix, to avoid collision with actual Domain names
	// This constants is very rarely used in APP, but Domain/History/Idx names are widely used
	TblAccountKeys        = "AccountKeys"
	TblAccountVals        = "AccountVals"
	TblAccountHistoryKeys = "AccountHistoryKeys"
	TblAccountHistoryVals = "AccountHistoryVals"
	TblAccountIdx         = "AccountIdx"

	TblStorageKeys        = "StorageKeys"
	TblStorageVals        = "StorageVals"
	TblStorageHistoryKeys = "StorageHistoryKeys"
	TblStorageHistoryVals = "StorageHistoryVals"
	TblStorageIdx         = "StorageIdx"

	TblCodeKeys        = "CodeKeys"
	TblCodeVals        = "CodeVals"
	TblCodeHistoryKeys = "CodeHistoryKeys"
	TblCodeHistoryVals = "CodeHistoryVals"
	TblCodeIdx         = "CodeIdx"

	TblCommitmentKeys        = "CommitmentKeys"
	TblCommitmentVals        = "CommitmentVals"
	TblCommitmentHistoryKeys = "CommitmentHistoryKeys"
	TblCommitmentHistoryVals = "CommitmentHistoryVals"
	TblCommitmentIdx         = "CommitmentIdx"

	TblLogAddressKeys = "LogAddressKeys"
	TblLogAddressIdx  = "LogAddressIdx"
	TblLogTopicsKeys  = "LogTopicsKeys"
	TblLogTopicsIdx   = "LogTopicsIdx"

	TblTracesFromKeys = "TracesFromKeys"
	TblTracesFromIdx  = "TracesFromIdx"
	TblTracesToKeys   = "TracesToKeys"
	TblTracesToIdx    = "TracesToIdx"

	Snapshots = "Snapshots" // name -> hash

	//State Reconstitution
	RAccountKeys = "RAccountKeys"
	RAccountIdx  = "RAccountIdx"
	RStorageKeys = "RStorageKeys"
	RStorageIdx  = "RStorageIdx"
	RCodeKeys    = "RCodeKeys"
	RCodeIdx     = "RCodeIdx"

	PlainStateR    = "PlainStateR"    // temporary table for PlainState reconstitution
	PlainStateD    = "PlainStateD"    // temporary table for PlainStare reconstitution, deletes
	CodeR          = "CodeR"          // temporary table for Code reconstitution
	CodeD          = "CodeD"          // temporary table for Code reconstitution, deletes
	PlainContractR = "PlainContractR" // temporary table for PlainContract reconstitution
	PlainContractD = "PlainContractD" // temporary table for PlainContract reconstitution, deletes

	// Erigon-CL Objects

	// [slot] => [Beacon state]
	BeaconState = "BeaconState"
	// [slot] => [signature + block without execution payload]
	BeaconBlocks = "BeaconBlock"
	// [slot] => [attestation list (custom encoding)]
	Attestetations = "Attestetations"
	// [slot] => [Finalized block root]
	FinalizedBlockRoots = "FinalizedBlockRoots"
	// [Root (block root/state root/eth1 root)] => Slot
	RootSlotIndex = "RootSlotIndex"

	// LightClientStore => LightClientStore object
	// LightClientFinalityUpdate => latest finality update
	// LightClientOptimisticUpdate => latest optimistic update
	LightClient = "LightClient"
	// Period (one every 27 hours) => LightClientUpdate
	LightClientUpdates = "LightClientUpdates"
)

// Keys
var (
	//StorageModeTEVM - does not translate EVM to TEVM
	StorageModeTEVM = []byte("smTEVM")

	PruneTypeOlder  = []byte("older")
	PruneTypeBefore = []byte("before")

	PruneHistory        = []byte("pruneHistory")
	PruneHistoryType    = []byte("pruneHistoryType")
	PruneReceipts       = []byte("pruneReceipts")
	PruneReceiptsType   = []byte("pruneReceiptsType")
	PruneTxIndex        = []byte("pruneTxIndex")
	PruneTxIndexType    = []byte("pruneTxIndexType")
	PruneCallTraces     = []byte("pruneCallTraces")
	PruneCallTracesType = []byte("pruneCallTracesType")

	DBSchemaVersionKey = []byte("dbVersion")

	BittorrentPeerID            = "peerID"
	CurrentHeadersSnapshotHash  = []byte("CurrentHeadersSnapshotHash")
	CurrentHeadersSnapshotBlock = []byte("CurrentHeadersSnapshotBlock")
	CurrentBodiesSnapshotHash   = []byte("CurrentBodiesSnapshotHash")
	CurrentBodiesSnapshotBlock  = []byte("CurrentBodiesSnapshotBlock")
	PlainStateVersion           = []byte("PlainStateVersion")

	LightClientStore            = []byte("LightClientStore")
	LightClientFinalityUpdate   = []byte("LightClientFinalityUpdate")
	LightClientOptimisticUpdate = []byte("LightClientOptimisticUpdate")
)

// ChaindataTables - list of all buckets. App will panic if some bucket is not in this list.
// This list will be sorted in `init` method.
// ChaindataTablesCfg - can be used to find index in sorted version of ChaindataTables list by name
var ChaindataTables = []string{
	E2AccountsHistory,
	E2StorageHistory,
	Code,
	ContractCode,
	HeaderNumber,
	BadHeaderNumber,
	BlockBody,
	Receipts,
	TxLookup,
	ConfigTable,
	CurrentExecutionPayload,
	DatabaseInfo,
	IncarnationMap,
	ContractTEVMCode,
	CliqueSeparate,
	CliqueLastSnapshot,
	CliqueSnapshot,
	SyncStageProgress,
	PlainState,
	PlainContractCode,
	AccountChangeSet,
	StorageChangeSet,
	Senders,
	HeadBlockKey,
	HeadHeaderKey,
	LastForkchoice,
	Migrations,
	LogTopicIndex,
	LogAddressIndex,
	CallTraceSet,
	CallFromIndex,
	CallToIndex,
	CumulativeGasIndex,
	CumulativeTransactionIndex,
	Log,
	Sequence,
	EthTx,
	NonCanonicalTxs,
	TrieOfAccounts,
	TrieOfStorage,
	HashedAccounts,
	HashedStorage,
	HeaderCanonical,
	Headers,
	HeaderTD,
	Epoch,
	PendingEpoch,
	Issuance,
	StateAccounts,
	StateStorage,
	StateCode,
	StateCommitment,
	BorReceipts,
	BorTxLookup,
	BorSeparate,
<<<<<<< HEAD

=======
	BorEvents,
	BorEventNums,
	BorSpans,
>>>>>>> 3aa5249d
	TblAccountKeys,
	TblAccountVals,
	TblAccountHistoryKeys,
	TblAccountHistoryVals,
	TblAccountIdx,

	TblStorageKeys,
	TblStorageVals,
	TblStorageHistoryKeys,
	TblStorageHistoryVals,
	TblStorageIdx,

	TblCodeKeys,
	TblCodeVals,
	TblCodeHistoryKeys,
	TblCodeHistoryVals,
	TblCodeIdx,

	TblCommitmentKeys,
	TblCommitmentVals,
	TblCommitmentHistoryKeys,
	TblCommitmentHistoryVals,
	TblCommitmentIdx,

	TblLogAddressKeys,
	TblLogAddressIdx,
	TblLogTopicsKeys,
	TblLogTopicsIdx,

	TblTracesFromKeys,
	TblTracesFromIdx,
	TblTracesToKeys,
	TblTracesToIdx,

	Snapshots,
	MaxTxNum,

	RAccountKeys,
	RAccountIdx,
	RStorageKeys,
	RStorageIdx,
	RCodeKeys,
	RCodeIdx,

	VerkleRoots,
	VerkleTrie,
	// Beacon stuff
	BeaconState,
	BeaconBlocks,
	FinalizedBlockRoots,
	RootSlotIndex,
	Attestetations,
	LightClient,
	LightClientUpdates,
}

const (
	RecentLocalTransaction = "RecentLocalTransaction" // sequence_u64 -> tx_hash
	PoolTransaction        = "PoolTransaction"        // txHash -> sender_id_u64+tx_rlp
	PoolInfo               = "PoolInfo"               // option_key -> option_value
)

var TxPoolTables = []string{
	RecentLocalTransaction,
	PoolTransaction,
	PoolInfo,
}
var SentryTables = []string{}
var DownloaderTables = []string{
	BittorrentCompletion,
	BittorrentInfo,
}
var ReconTables = []string{
	PlainStateR,
	PlainStateD,
	CodeR,
	CodeD,
	PlainContractR,
	PlainContractD,
}

// ChaindataDeprecatedTables - list of buckets which can be programmatically deleted - for example after migration
var ChaindataDeprecatedTables = []string{
	Clique,
	TransitionBlockKey,
}

type CmpFunc func(k1, k2, v1, v2 []byte) int

type TableCfg map[string]TableCfgItem
type Bucket string

type DBI uint
type TableFlags uint

const (
	Default    TableFlags = 0x00
	ReverseKey TableFlags = 0x02
	DupSort    TableFlags = 0x04
	IntegerKey TableFlags = 0x08
	IntegerDup TableFlags = 0x20
	ReverseDup TableFlags = 0x40
)

type TableCfgItem struct {
	Flags TableFlags
	// AutoDupSortKeysConversion - enables some keys transformation - to change db layout without changing app code.
	// Use it wisely - it helps to do experiments with DB format faster, but better reduce amount of Magic in app.
	// If good DB format found, push app code to accept this format and then disable this property.
	AutoDupSortKeysConversion bool
	IsDeprecated              bool
	DBI                       DBI
	// DupFromLen - if user provide key of this length, then next transformation applied:
	// v = append(k[DupToLen:], v...)
	// k = k[:DupToLen]
	// And opposite at retrieval
	// Works only if AutoDupSortKeysConversion enabled
	DupFromLen int
	DupToLen   int
}

var ChaindataTablesCfg = TableCfg{
	HashedStorage: {
		Flags:                     DupSort,
		AutoDupSortKeysConversion: true,
		DupFromLen:                72,
		DupToLen:                  40,
	},
	AccountChangeSet: {Flags: DupSort},
	StorageChangeSet: {Flags: DupSort},
	PlainState: {
		Flags:                     DupSort,
		AutoDupSortKeysConversion: true,
		DupFromLen:                60,
		DupToLen:                  28,
	},
	CallTraceSet: {Flags: DupSort},

	TblAccountKeys: {Flags: DupSort},
	//TblAccountVals:           {Flags: DupSort},
	TblAccountHistoryKeys:    {Flags: DupSort},
	TblAccountHistoryVals:    {Flags: DupSort},
	TblAccountIdx:            {Flags: DupSort},
	TblStorageKeys:           {Flags: DupSort},
	TblStorageHistoryKeys:    {Flags: DupSort},
	TblStorageHistoryVals:    {Flags: DupSort},
	TblStorageIdx:            {Flags: DupSort},
	TblCodeKeys:              {Flags: DupSort},
	TblCodeHistoryKeys:       {Flags: DupSort},
	TblCodeIdx:               {Flags: DupSort},
	TblCommitmentKeys:        {Flags: DupSort},
	TblCommitmentHistoryKeys: {Flags: DupSort},
	TblCommitmentIdx:         {Flags: DupSort},
	TblLogAddressKeys:        {Flags: DupSort},
	TblLogAddressIdx:         {Flags: DupSort},
	TblLogTopicsKeys:         {Flags: DupSort},
	TblLogTopicsIdx:          {Flags: DupSort},
	TblTracesFromKeys:        {Flags: DupSort},
	TblTracesFromIdx:         {Flags: DupSort},
	TblTracesToKeys:          {Flags: DupSort},
	TblTracesToIdx:           {Flags: DupSort},
	RAccountKeys:             {Flags: DupSort},
	RAccountIdx:              {Flags: DupSort},
	RStorageKeys:             {Flags: DupSort},
	RStorageIdx:              {Flags: DupSort},
	RCodeKeys:                {Flags: DupSort},
	RCodeIdx:                 {Flags: DupSort},
}

var TxpoolTablesCfg = TableCfg{}
var SentryTablesCfg = TableCfg{}
var DownloaderTablesCfg = TableCfg{}
var ReconTablesCfg = TableCfg{
	PlainStateD:    {Flags: DupSort},
	CodeD:          {Flags: DupSort},
	PlainContractD: {Flags: DupSort},
}

func TablesCfgByLabel(label Label) TableCfg {
	switch label {
	case ChainDB:
		return ChaindataTablesCfg
	case TxPoolDB:
		return TxpoolTablesCfg
	case SentryDB:
		return SentryTablesCfg
	case DownloaderDB:
		return DownloaderTablesCfg
	default:
		panic(fmt.Sprintf("unexpected label"))
	}
}
func sortBuckets() {
	sort.SliceStable(ChaindataTables, func(i, j int) bool {
		return strings.Compare(ChaindataTables[i], ChaindataTables[j]) < 0
	})
}

func init() {
	reinit()
}

func reinit() {
	sortBuckets()

	for _, name := range ChaindataTables {
		_, ok := ChaindataTablesCfg[name]
		if !ok {
			ChaindataTablesCfg[name] = TableCfgItem{}
		}
	}

	for _, name := range ChaindataDeprecatedTables {
		_, ok := ChaindataTablesCfg[name]
		if !ok {
			ChaindataTablesCfg[name] = TableCfgItem{}
		}
		tmp := ChaindataTablesCfg[name]
		tmp.IsDeprecated = true
		ChaindataTablesCfg[name] = tmp
	}

	for _, name := range TxPoolTables {
		_, ok := TxpoolTablesCfg[name]
		if !ok {
			TxpoolTablesCfg[name] = TableCfgItem{}
		}
	}

	for _, name := range SentryTables {
		_, ok := SentryTablesCfg[name]
		if !ok {
			SentryTablesCfg[name] = TableCfgItem{}
		}
	}

	for _, name := range DownloaderTables {
		_, ok := DownloaderTablesCfg[name]
		if !ok {
			DownloaderTablesCfg[name] = TableCfgItem{}
		}
	}

	for _, name := range ReconTables {
		_, ok := ReconTablesCfg[name]
		if !ok {
			ReconTablesCfg[name] = TableCfgItem{}
		}
	}
}

// Temporal

const (
	AccountsDomain   Domain = "AccountsDomain"
	StorageDomain    Domain = "StorageDomain"
	CodeDomain       Domain = "CodeDomain"
	CommitmentDomain Domain = "CommitmentDomain"
)

const (
	AccountsHistory   History = "AccountsHistory"
	StorageHistory    History = "StorageHistory"
	CodeHistory       History = "CodeHistory"
	CommitmentHistory History = "CommitmentHistory"
)

const (
	AccountsHistoryIdx InvertedIdx = "AccountsHistoryIdx"
	StorageHistoryIdx  InvertedIdx = "StorageHistoryIdx"
	CodeHistoryIdx     InvertedIdx = "CodeHistoryIdx"

	LogTopicIdx   InvertedIdx = "LogTopicIdx"
	LogAddrIdx    InvertedIdx = "LogAddrIdx"
	TracesFromIdx InvertedIdx = "TracesFromIdx"
	TracesToIdx   InvertedIdx = "TracesToIdx"
)<|MERGE_RESOLUTION|>--- conflicted
+++ resolved
@@ -533,13 +533,9 @@
 	BorReceipts,
 	BorTxLookup,
 	BorSeparate,
-<<<<<<< HEAD
-
-=======
 	BorEvents,
 	BorEventNums,
 	BorSpans,
->>>>>>> 3aa5249d
 	TblAccountKeys,
 	TblAccountVals,
 	TblAccountHistoryKeys,
