package main

import (
	"context"
	"errors"
	"fmt"
	"io/fs"
	"net"
	"net/url"
	"os"
	"path/filepath"
	"sort"
	"strings"
	"time"

	"github.com/anacrolix/torrent/metainfo"
	"github.com/c2h5oh/datasize"
	grpc_middleware "github.com/grpc-ecosystem/go-grpc-middleware"
	grpc_recovery "github.com/grpc-ecosystem/go-grpc-middleware/recovery"
	"github.com/ledgerwatch/erigon-lib/chain/snapcfg"
	"github.com/ledgerwatch/erigon-lib/common"
	"github.com/ledgerwatch/erigon-lib/common/datadir"
	"github.com/ledgerwatch/erigon-lib/common/dir"
	"github.com/ledgerwatch/erigon-lib/downloader"
	"github.com/ledgerwatch/erigon-lib/downloader/downloadercfg"
	proto_downloader "github.com/ledgerwatch/erigon-lib/gointerfaces/downloader"
	"github.com/ledgerwatch/erigon-lib/kv"
	"github.com/ledgerwatch/erigon-lib/kv/mdbx"
	"github.com/ledgerwatch/log/v3"
	"github.com/pelletier/go-toml/v2"
	"github.com/spf13/cobra"
	"google.golang.org/grpc"
	"google.golang.org/grpc/credentials"
	"google.golang.org/grpc/health"
	"google.golang.org/grpc/health/grpc_health_v1"
	"google.golang.org/grpc/keepalive"
	"google.golang.org/grpc/reflection"

	"github.com/ledgerwatch/erigon/cmd/downloader/downloadernat"
	"github.com/ledgerwatch/erigon/cmd/hack/tool"
	"github.com/ledgerwatch/erigon/cmd/utils"
	"github.com/ledgerwatch/erigon/common/paths"
	"github.com/ledgerwatch/erigon/p2p/nat"
	"github.com/ledgerwatch/erigon/params"
	"github.com/ledgerwatch/erigon/turbo/debug"
	"github.com/ledgerwatch/erigon/turbo/logging"
)

func main() {
	ctx, cancel := common.RootContext()
	defer cancel()

	if err := rootCmd.ExecuteContext(ctx); err != nil {
		fmt.Println(err)
		os.Exit(1)
	}
}

var (
	webseeds                       string
	datadirCli, chain              string
	filePath                       string
	forceRebuild                   bool
	verify                         bool
	verifyFailfast                 bool
	_verifyFiles                   string
	verifyFiles                    []string
	downloaderApiAddr              string
	natSetting                     string
	torrentVerbosity               int
	downloadRateStr, uploadRateStr string
	torrentDownloadSlots           int
	staticPeersStr                 string
	torrentPort                    int
	torrentMaxPeers                int
	torrentConnsPerFile            int
	targetFile                     string
	disableIPV6                    bool
	disableIPV4                    bool
	seedbox                        bool
)

func init() {
	utils.CobraFlags(rootCmd, debug.Flags, utils.MetricFlags, logging.Flags)

	withDataDir(rootCmd)
	withChainFlag(rootCmd)

	rootCmd.Flags().StringVar(&webseeds, utils.WebSeedsFlag.Name, utils.WebSeedsFlag.Value, utils.WebSeedsFlag.Usage)
	rootCmd.Flags().StringVar(&natSetting, "nat", utils.NATFlag.Value, utils.NATFlag.Usage)
	rootCmd.Flags().StringVar(&downloaderApiAddr, "downloader.api.addr", "127.0.0.1:9093", "external downloader api network address, for example: 127.0.0.1:9093 serves remote downloader interface")
	rootCmd.Flags().StringVar(&downloadRateStr, "torrent.download.rate", utils.TorrentDownloadRateFlag.Value, utils.TorrentDownloadRateFlag.Usage)
	rootCmd.Flags().StringVar(&uploadRateStr, "torrent.upload.rate", utils.TorrentUploadRateFlag.Value, utils.TorrentUploadRateFlag.Usage)
	rootCmd.Flags().IntVar(&torrentVerbosity, "torrent.verbosity", utils.TorrentVerbosityFlag.Value, utils.TorrentVerbosityFlag.Usage)
	rootCmd.Flags().IntVar(&torrentPort, "torrent.port", utils.TorrentPortFlag.Value, utils.TorrentPortFlag.Usage)
	rootCmd.Flags().IntVar(&torrentMaxPeers, "torrent.maxpeers", utils.TorrentMaxPeersFlag.Value, utils.TorrentMaxPeersFlag.Usage)
	rootCmd.Flags().IntVar(&torrentConnsPerFile, "torrent.conns.perfile", utils.TorrentConnsPerFileFlag.Value, utils.TorrentConnsPerFileFlag.Usage)
	rootCmd.Flags().IntVar(&torrentDownloadSlots, "torrent.download.slots", utils.TorrentDownloadSlotsFlag.Value, utils.TorrentDownloadSlotsFlag.Usage)
	rootCmd.Flags().StringVar(&staticPeersStr, utils.TorrentStaticPeersFlag.Name, utils.TorrentStaticPeersFlag.Value, utils.TorrentStaticPeersFlag.Usage)
	rootCmd.Flags().BoolVar(&disableIPV6, "downloader.disable.ipv6", utils.DisableIPV6.Value, utils.DisableIPV6.Usage)
	rootCmd.Flags().BoolVar(&disableIPV4, "downloader.disable.ipv4", utils.DisableIPV4.Value, utils.DisableIPV6.Usage)
	rootCmd.Flags().BoolVar(&seedbox, "seedbox", false, "Turns downloader into independent (doesn't need Erigon) software which discover/download/seed new files - useful for Erigon network, and can work on very cheap hardware. It will: 1) download .torrent from webseed 2) download new files after upgrade 3) we planing add discovery of new files soon")
	rootCmd.PersistentFlags().BoolVar(&verify, "verify", false, utils.DownloaderVerifyFlag.Usage)
	rootCmd.PersistentFlags().StringVar(&_verifyFiles, "verify.files", "", "Limit list of files to verify")
	rootCmd.PersistentFlags().BoolVar(&verifyFailfast, "verify.failfast", false, "Stop on first found error. Report it and exit")

	withDataDir(createTorrent)
	withFile(createTorrent)
	withChainFlag(createTorrent)
	rootCmd.AddCommand(createTorrent)

	rootCmd.AddCommand(torrentCat)
	rootCmd.AddCommand(torrentMagnet)

	withDataDir(torrentClean)
	rootCmd.AddCommand(torrentClean)

	withDataDir(manifestCmd)
	withChainFlag(manifestCmd)
	rootCmd.AddCommand(manifestCmd)

	manifestVerifyCmd.Flags().StringVar(&webseeds, utils.WebSeedsFlag.Name, utils.WebSeedsFlag.Value, utils.WebSeedsFlag.Usage)
	manifestVerifyCmd.PersistentFlags().BoolVar(&verifyFailfast, "verify.failfast", false, "Stop on first found error. Report it and exit")
	withChainFlag(manifestVerifyCmd)
	rootCmd.AddCommand(manifestVerifyCmd)

	withDataDir(printTorrentHashes)
	withChainFlag(printTorrentHashes)
	printTorrentHashes.PersistentFlags().BoolVar(&forceRebuild, "rebuild", false, "Force re-create .torrent files")
	printTorrentHashes.Flags().StringVar(&targetFile, "targetfile", "", "write output to file")
	if err := printTorrentHashes.MarkFlagFilename("targetfile"); err != nil {
		panic(err)
	}
	rootCmd.AddCommand(printTorrentHashes)

}

func withDataDir(cmd *cobra.Command) {
	cmd.Flags().StringVar(&datadirCli, utils.DataDirFlag.Name, paths.DefaultDataDir(), utils.DataDirFlag.Usage)
	must(cmd.MarkFlagRequired(utils.DataDirFlag.Name))
	must(cmd.MarkFlagDirname(utils.DataDirFlag.Name))
}
func withChainFlag(cmd *cobra.Command) {
	cmd.Flags().StringVar(&chain, utils.ChainFlag.Name, utils.ChainFlag.Value, utils.ChainFlag.Usage)
	must(cmd.MarkFlagRequired(utils.ChainFlag.Name))
}
func withFile(cmd *cobra.Command) {
	cmd.Flags().StringVar(&filePath, "file", "", "")
	if err := cmd.MarkFlagFilename(utils.DataDirFlag.Name); err != nil {
		panic(err)
	}
}

func must(err error) {
	if err != nil {
		panic(err)
	}
}

var logger log.Logger
var rootCmd = &cobra.Command{
	Use:     "",
	Short:   "snapshot downloader",
	Example: "go run ./cmd/downloader --datadir <your_datadir> --downloader.api.addr 127.0.0.1:9093",
	PersistentPostRun: func(cmd *cobra.Command, args []string) {
		debug.Exit()
	},
	PersistentPreRun: func(cmd *cobra.Command, args []string) {
		if cmd.Name() != "torrent_cat" {
			logger = debug.SetupCobra(cmd, "downloader")
			logger.Info("Build info", "git_branch", params.GitBranch, "git_tag", params.GitTag, "git_commit", params.GitCommit)
		}
	},
	Run: func(cmd *cobra.Command, args []string) {
		if err := Downloader(cmd.Context(), logger); err != nil {
			if !errors.Is(err, context.Canceled) {
				logger.Error(err.Error())
			}
			return
		}
	},
}

func Downloader(ctx context.Context, logger log.Logger) error {
	dirs := datadir.New(datadirCli)
	if err := datadir.ApplyMigrations(dirs); err != nil {
		return err
	}
	if err := checkChainName(ctx, dirs, chain); err != nil {
		return err
	}
	torrentLogLevel, _, err := downloadercfg.Int2LogLevel(torrentVerbosity)
	if err != nil {
		return err
	}

	var downloadRate, uploadRate datasize.ByteSize
	if err := downloadRate.UnmarshalText([]byte(downloadRateStr)); err != nil {
		return err
	}
	if err := uploadRate.UnmarshalText([]byte(uploadRateStr)); err != nil {
		return err
	}

	logger.Info("[snapshots] cli flags", "chain", chain, "addr", downloaderApiAddr, "datadir", dirs.DataDir, "ipv6-enabled", !disableIPV6, "ipv4-enabled", !disableIPV4, "download.rate", downloadRate.String(), "upload.rate", uploadRate.String(), "webseed", webseeds)
	staticPeers := common.CliString2Array(staticPeersStr)

	version := "erigon: " + params.VersionWithCommit(params.GitCommit)

	webseedsList := common.CliString2Array(webseeds)
	if known, ok := snapcfg.KnownWebseeds[chain]; ok {
		webseedsList = append(webseedsList, known...)
	}
	cfg, err := downloadercfg.New(dirs, version, torrentLogLevel, downloadRate, uploadRate, torrentPort, torrentConnsPerFile, torrentDownloadSlots, staticPeers, webseedsList, chain, true)
	if err != nil {
		return err
	}

	cfg.ClientConfig.PieceHashersPerTorrent = 32
	cfg.ClientConfig.DisableIPv6 = disableIPV6
	cfg.ClientConfig.DisableIPv4 = disableIPV4

	natif, err := nat.Parse(natSetting)
	if err != nil {
		return fmt.Errorf("invalid nat option %s: %w", natSetting, err)
	}
	downloadernat.DoNat(natif, cfg.ClientConfig, logger)

	cfg.AddTorrentsFromDisk = true // always true unless using uploader - which wants control of torrent files

	d, err := downloader.New(ctx, cfg, logger, log.LvlInfo, seedbox)
	if err != nil {
		return err
	}
	defer d.Close()
	logger.Info("[snapshots] Start bittorrent server", "my_peer_id", fmt.Sprintf("%x", d.TorrentClient().PeerID()))

	if len(_verifyFiles) > 0 {
		verifyFiles = strings.Split(_verifyFiles, ",")
	}
	if verify || verifyFailfast || len(verifyFiles) > 0 { // remove and create .torrent files (will re-read all snapshots)
		if err = d.VerifyData(ctx, verifyFiles, verifyFailfast); err != nil {
			return err
		}
	}

	d.MainLoopInBackground(false)

	bittorrentServer, err := downloader.NewGrpcServer(d)
	if err != nil {
		return fmt.Errorf("new server: %w", err)
	}

	grpcServer, err := StartGrpc(bittorrentServer, downloaderApiAddr, nil /* transportCredentials */, logger)
	if err != nil {
		return err
	}
	defer grpcServer.GracefulStop()

	<-ctx.Done()
	return nil
}

var createTorrent = &cobra.Command{
	Use:     "torrent_create",
	Example: "go run ./cmd/downloader torrent_create --datadir=<your_datadir> --file=<relative_file_path>",
	RunE: func(cmd *cobra.Command, args []string) error {
		dirs := datadir.New(datadirCli)
		err := downloader.BuildTorrentFilesIfNeed(cmd.Context(), dirs, downloader.NewAtomicTorrentFiles(dirs.Snap), chain, nil)
		if err != nil {
			return err
		}
		return nil
	},
}

var printTorrentHashes = &cobra.Command{
	Use:     "torrent_hashes",
	Example: "go run ./cmd/downloader torrent_hashes --datadir <your_datadir>",
	RunE: func(cmd *cobra.Command, args []string) error {
		logger := debug.SetupCobra(cmd, "downloader")
		if err := doPrintTorrentHashes(cmd.Context(), logger); err != nil {
			log.Error(err.Error())
		}
		return nil
	},
}

var manifestCmd = &cobra.Command{
	Use:     "manifest",
	Example: "go run ./cmd/downloader manifest --datadir <your_datadir>",
	RunE: func(cmd *cobra.Command, args []string) error {
		logger := debug.SetupCobra(cmd, "downloader")
		if err := manifest(cmd.Context(), logger); err != nil {
			log.Error(err.Error())
		}
		return nil
	},
}

var manifestVerifyCmd = &cobra.Command{
	Use:     "manifest-verify",
	Example: "go run ./cmd/downloader manifest-verify --chain <chain> [--webseeds 'a','b','c']",
	RunE: func(cmd *cobra.Command, args []string) error {
		logger := debug.SetupCobra(cmd, "downloader")
		if err := manifestVerify(cmd.Context(), logger); err != nil {
			log.Error(err.Error())
		}
		return nil
	},
}

var torrentCat = &cobra.Command{
	Use:     "torrent_cat",
	Example: "go run ./cmd/downloader torrent_cat <path_to_torrent_file>",
	RunE: func(cmd *cobra.Command, args []string) error {
		if len(args) == 0 {
			return fmt.Errorf("please pass .torrent file path by first argument")
		}
		fPath := args[0]
		mi, err := metainfo.LoadFromFile(fPath)
		if err != nil {
			return fmt.Errorf("LoadFromFile: %w, file=%s", err, fPath)
		}
		fmt.Printf("InfoHash = '%x'\n", mi.HashInfoBytes())
		mi.InfoBytes = nil
		bytes, err := toml.Marshal(mi)
		if err != nil {
			return err
		}
		fmt.Printf("%s\n", string(bytes))
		return nil
	},
}
var torrentClean = &cobra.Command{
	Use:     "torrent_clean",
	Short:   "Remove all .torrent files from datadir directory",
	Example: "go run ./cmd/downloader torrent_clean --datadir=<datadir>",
	RunE: func(cmd *cobra.Command, args []string) error {
		dirs := datadir.New(datadirCli)

		logger.Info("[snapshots.webseed] processing local file etags")
		removedTorrents := 0
		walker := func(path string, de fs.DirEntry, err error) error {
			if err != nil || de.IsDir() {
				if err != nil {
					logger.Warn("[snapshots.torrent] walk and cleanup", "err", err, "path", path)
				}
				return nil //nolint
			}

			if !strings.HasSuffix(de.Name(), ".torrent") || strings.HasPrefix(de.Name(), ".") {
				return nil
			}
			err = os.Remove(filepath.Join(dirs.Snap, path))
			if err != nil {
				logger.Warn("[snapshots.torrent] remove", "err", err, "path", path)
				return err
			}
			removedTorrents++
			return nil
		}

		sfs := os.DirFS(dirs.Snap)
		if err := fs.WalkDir(sfs, ".", walker); err != nil {
			return err
		}
		logger.Info("[snapshots.torrent] cleanup finished", "count", removedTorrents)
		return nil
	},
}

var torrentMagnet = &cobra.Command{
	Use:     "torrent_magnet",
	Example: "go run ./cmd/downloader torrent_magnet <path_to_torrent_file>",
	RunE: func(cmd *cobra.Command, args []string) error {
		if len(args) == 0 {
			return fmt.Errorf("please pass .torrent file path by first argument")
		}
		fPath := args[0]
		mi, err := metainfo.LoadFromFile(fPath)
		if err != nil {
			return fmt.Errorf("LoadFromFile: %w, file=%s", err, fPath)
		}
		fmt.Printf("%s\n", mi.Magnet(nil, nil).String())
		return nil
	},
}

func manifestVerify(ctx context.Context, logger log.Logger) error {
	webseedsList := common.CliString2Array(webseeds)
	if known, ok := snapcfg.KnownWebseeds[chain]; ok {
		webseedsList = append(webseedsList, known...)
	}

	webseedUrlsOrFiles := webseedsList
	webseedHttpProviders := make([]*url.URL, 0, len(webseedUrlsOrFiles))
	webseedFileProviders := make([]string, 0, len(webseedUrlsOrFiles))
	for _, webseed := range webseedUrlsOrFiles {
		if !strings.HasPrefix(webseed, "v") { // has marker v1/v2/...
			uri, err := url.ParseRequestURI(webseed)
			if err != nil {
				if strings.HasSuffix(webseed, ".toml") && dir.FileExist(webseed) {
					webseedFileProviders = append(webseedFileProviders, webseed)
				}
				continue
			}
			webseedHttpProviders = append(webseedHttpProviders, uri)
			continue
		}

		if strings.HasPrefix(webseed, "v1:") {
			withoutVerisonPrefix := webseed[3:]
			if !strings.HasPrefix(withoutVerisonPrefix, "https:") {
				continue
			}
			uri, err := url.ParseRequestURI(withoutVerisonPrefix)
			if err != nil {
				log.Warn("[webseed] can't parse url", "err", err, "url", withoutVerisonPrefix)
				continue
			}
			webseedHttpProviders = append(webseedHttpProviders, uri)
		} else {
			continue
		}
	}

	_ = webseedFileProviders // todo add support of file providers
	logger.Warn("file providers are not supported yet", "fileProviders", webseedFileProviders)

	wseed := downloader.NewWebSeeds(webseedHttpProviders, log.LvlDebug, logger)
	return wseed.VerifyManifestedBuckets(ctx, verifyFailfast)
}

func manifest(ctx context.Context, logger log.Logger) error {
	dirs := datadir.New(datadirCli)

	files, err := downloader.SeedableFiles(dirs, chain)
	if err != nil {
		return err
	}

	extList := []string{
		".torrent",
<<<<<<< HEAD
		".seg", ".idx", // e2
		".kv", ".kvi", ".bt", ".kvei", // e3 domain
		".v", ".vi", //e3 hist
		".ef", ".efi", //e3 idx
		".txt", //salt-state.txt, salt-blocks.txt
=======
		//".seg", ".idx", // e2
		//".kv", ".kvi", ".bt", ".kvei", // e3 domain
		//".v", ".vi", //e3 hist
		//".ef", ".efi", //e3 idx
		".txt", //salt.txt, manifest.txt
>>>>>>> c0d78685
	}
	l, _ := dir.ListFiles(dirs.Snap, extList...)
	for _, fPath := range l {
		_, fName := filepath.Split(fPath)
		files = append(files, fName)
	}
	l, _ = dir.ListFiles(dirs.SnapDomain, extList...)
	for _, fPath := range l {
		_, fName := filepath.Split(fPath)
		files = append(files, "domain/"+fName)
	}
	l, _ = dir.ListFiles(dirs.SnapHistory, extList...)
	for _, fPath := range l {
		_, fName := filepath.Split(fPath)
		if strings.Contains(fName, "commitment") {
			continue
		}
		files = append(files, "history/"+fName)
	}
	l, _ = dir.ListFiles(dirs.SnapIdx, extList...)
	for _, fPath := range l {
		_, fName := filepath.Split(fPath)
		if strings.Contains(fName, "commitment") {
			continue
		}
		files = append(files, "idx/"+fName)
	}

	sort.Strings(files)
	for _, f := range files {
		fmt.Printf("%s\n", f)
	}
	return nil
}

func doPrintTorrentHashes(ctx context.Context, logger log.Logger) error {
	dirs := datadir.New(datadirCli)
	if err := datadir.ApplyMigrations(dirs); err != nil {
		return err
	}

	tf := downloader.NewAtomicTorrentFiles(dirs.Snap)

	if forceRebuild { // remove and create .torrent files (will re-read all snapshots)
		//removePieceCompletionStorage(snapDir)
		files, err := downloader.AllTorrentPaths(dirs)
		if err != nil {
			return err
		}
		for _, filePath := range files {
			if err := os.Remove(filePath); err != nil {
				return err
			}
		}
		if err := downloader.BuildTorrentFilesIfNeed(ctx, dirs, tf, chain, nil); err != nil {
			return fmt.Errorf("BuildTorrentFilesIfNeed: %w", err)
		}
	}

	res := map[string]string{}
	torrents, err := downloader.AllTorrentSpecs(dirs, tf)
	if err != nil {
		return err
	}

	for _, t := range torrents {
		// we don't release commitment history in this time. let's skip it here.
		if strings.Contains(t.DisplayName, "history") && strings.Contains(t.DisplayName, "commitment") {
			continue
		}
		if strings.Contains(t.DisplayName, "idx") && strings.Contains(t.DisplayName, "commitment") {
			continue
		}
		res[t.DisplayName] = t.InfoHash.String()
	}
	serialized, err := toml.Marshal(res)
	if err != nil {
		return err
	}

	if targetFile == "" {
		fmt.Printf("%s\n", serialized)
		return nil
	}

	oldContent, err := os.ReadFile(targetFile)
	if err != nil {
		return err
	}
	oldLines := map[string]string{}
	if err := toml.Unmarshal(oldContent, &oldLines); err != nil {
		return fmt.Errorf("unmarshal: %w", err)
	}
	if len(oldLines) >= len(res) {
		logger.Info("amount of lines in target file is equal or greater than amount of lines in snapshot dir", "old", len(oldLines), "new", len(res))
		return nil
	}
	if err := os.WriteFile(targetFile, serialized, 0644); err != nil { // nolint
		return err
	}
	return nil
}

func StartGrpc(snServer *downloader.GrpcServer, addr string, creds *credentials.TransportCredentials, logger log.Logger) (*grpc.Server, error) {
	lis, err := net.Listen("tcp", addr)
	if err != nil {
		return nil, fmt.Errorf("could not create listener: %w, addr=%s", err, addr)
	}

	var (
		streamInterceptors []grpc.StreamServerInterceptor
		unaryInterceptors  []grpc.UnaryServerInterceptor
	)
	streamInterceptors = append(streamInterceptors, grpc_recovery.StreamServerInterceptor())
	unaryInterceptors = append(unaryInterceptors, grpc_recovery.UnaryServerInterceptor())

	//if metrics.Enabled {
	//	streamInterceptors = append(streamInterceptors, grpc_prometheus.StreamServerInterceptor)
	//	unaryInterceptors = append(unaryInterceptors, grpc_prometheus.UnaryServerInterceptor)
	//}

	opts := []grpc.ServerOption{
		// https://github.com/grpc/grpc-go/issues/3171#issuecomment-552796779
		grpc.KeepaliveEnforcementPolicy(keepalive.EnforcementPolicy{
			MinTime:             10 * time.Second,
			PermitWithoutStream: true,
		}),
		grpc.StreamInterceptor(grpc_middleware.ChainStreamServer(streamInterceptors...)),
		grpc.UnaryInterceptor(grpc_middleware.ChainUnaryServer(unaryInterceptors...)),
	}
	if creds == nil {
		// no specific opts
	} else {
		opts = append(opts, grpc.Creds(*creds))
	}
	grpcServer := grpc.NewServer(opts...)
	reflection.Register(grpcServer) // Register reflection service on gRPC server.
	if snServer != nil {
		proto_downloader.RegisterDownloaderServer(grpcServer, snServer)
	}

	//if metrics.Enabled {
	//	grpc_prometheus.Register(grpcServer)
	//}

	healthServer := health.NewServer()
	grpc_health_v1.RegisterHealthServer(grpcServer, healthServer)

	go func() {
		defer healthServer.Shutdown()
		if err := grpcServer.Serve(lis); err != nil {
			logger.Error("gRPC server stop", "err", err)
		}
	}()
	logger.Info("Started gRPC server", "on", addr)
	return grpcServer, nil
}

func checkChainName(ctx context.Context, dirs datadir.Dirs, chainName string) error {
	if !dir.FileExist(filepath.Join(dirs.Chaindata, "mdbx.dat")) {
		return nil
	}
	db, err := mdbx.NewMDBX(log.New()).
		Path(dirs.Chaindata).Label(kv.ChainDB).
		Accede().
		Open(ctx)
	if err != nil {
		return err
	}
	defer db.Close()
	if err := db.View(context.Background(), func(tx kv.Tx) error {
		cc := tool.ChainConfig(tx)
		if cc != nil && cc.ChainName != chainName {
			return fmt.Errorf("datadir already was configured with --chain=%s. can't change to '%s'", cc.ChainName, chainName)
		}
		return nil
	}); err != nil {
		return err
	}
	return nil
}<|MERGE_RESOLUTION|>--- conflicted
+++ resolved
@@ -442,19 +442,11 @@
 
 	extList := []string{
 		".torrent",
-<<<<<<< HEAD
-		".seg", ".idx", // e2
-		".kv", ".kvi", ".bt", ".kvei", // e3 domain
-		".v", ".vi", //e3 hist
-		".ef", ".efi", //e3 idx
-		".txt", //salt-state.txt, salt-blocks.txt
-=======
 		//".seg", ".idx", // e2
 		//".kv", ".kvi", ".bt", ".kvei", // e3 domain
 		//".v", ".vi", //e3 hist
 		//".ef", ".efi", //e3 idx
-		".txt", //salt.txt, manifest.txt
->>>>>>> c0d78685
+		".txt", //salt-state.txt, salt-blocks.txt, manifest.txt
 	}
 	l, _ := dir.ListFiles(dirs.Snap, extList...)
 	for _, fPath := range l {
