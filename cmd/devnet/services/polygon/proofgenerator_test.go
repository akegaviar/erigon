package polygon

import (
	"bytes"
	"context"
	"crypto/ecdsa"
	"fmt"
	"math"
	"math/big"
	"sync"
	"testing"

	"github.com/holiman/uint256"
	"github.com/ledgerwatch/erigon-lib/chain"
	"github.com/ledgerwatch/erigon-lib/common"
	libcommon "github.com/ledgerwatch/erigon-lib/common"
	"github.com/ledgerwatch/erigon-lib/common/hexutility"
	"github.com/ledgerwatch/erigon-lib/kv"
	"github.com/ledgerwatch/erigon-lib/kv/kvcfg"
	"github.com/ledgerwatch/erigon-lib/kv/memdb"
	"github.com/ledgerwatch/erigon/accounts/abi/bind"
	"github.com/ledgerwatch/erigon/cmd/devnet/blocks"
	"github.com/ledgerwatch/erigon/cmd/devnet/requests"
	"github.com/ledgerwatch/erigon/consensus"
	"github.com/ledgerwatch/erigon/consensus/bor"
	"github.com/ledgerwatch/erigon/consensus/bor/contract"
	"github.com/ledgerwatch/erigon/consensus/bor/heimdall/span"
	"github.com/ledgerwatch/erigon/consensus/bor/valset"
	"github.com/ledgerwatch/erigon/core"
	"github.com/ledgerwatch/erigon/core/rawdb"
	"github.com/ledgerwatch/erigon/core/state"
	"github.com/ledgerwatch/erigon/core/types"
	"github.com/ledgerwatch/erigon/core/vm"
	"github.com/ledgerwatch/erigon/crypto"
	"github.com/ledgerwatch/erigon/params"
	"github.com/ledgerwatch/erigon/rlp"
	"github.com/ledgerwatch/erigon/rpc"
	"github.com/ledgerwatch/erigon/turbo/jsonrpc"
	"github.com/ledgerwatch/erigon/turbo/services"
	"github.com/ledgerwatch/erigon/turbo/stages/mock"
	"github.com/ledgerwatch/erigon/turbo/transactions"
	"github.com/ledgerwatch/log/v3"
	"github.com/pion/randutil"
)

type requestGenerator struct {
	sync.Mutex
	requests.NopRequestGenerator
	sentry     *mock.MockSentry
	bor        *bor.Bor
	chain      *core.ChainPack
	txBlockMap map[libcommon.Hash]*types.Block
}

func newRequestGenerator(sentry *mock.MockSentry, chain *core.ChainPack) (*requestGenerator, error) {
	db := memdb.New("")
<<<<<<< HEAD
	err := db.Update(context.Background(), func(tx kv.RwTx) error {
=======

	if err := db.Update(context.Background(), func(tx kv.RwTx) error {
>>>>>>> fd6f529c
		if err := rawdb.WriteHeader(tx, chain.TopBlock.Header()); err != nil {
			return err
		}
		if err := rawdb.WriteHeadHeaderHash(tx, chain.TopBlock.Header().Hash()); err != nil {
			return err
		}
		return nil
<<<<<<< HEAD
	})
	if err != nil {
=======
	}); err != nil {
>>>>>>> fd6f529c
		return nil, err
	}

	reader := blockReader{
		chain: chain,
	}

	return &requestGenerator{
		chain:  chain,
		sentry: sentry,
		bor: bor.NewRo(params.BorDevnetChainConfig, db, reader,
			&spanner{
				span.NewChainSpanner(contract.ValidatorSet(), params.BorDevnetChainConfig, false, log.Root()),
				libcommon.Address{},
				span.Span{}},
			genesisContract{}, log.Root()),
		txBlockMap: map[libcommon.Hash]*types.Block{},
	}, nil
}

func (rg *requestGenerator) GetRootHash(ctx context.Context, startBlock uint64, endBlock uint64) (libcommon.Hash, error) {
	tx, err := rg.bor.DB.BeginRo(context.Background())
	if err != nil {
		return libcommon.Hash{}, err
	}
	defer tx.Rollback()

	result, err := rg.bor.GetRootHash(ctx, tx, startBlock, endBlock)

	if err != nil {
		return libcommon.Hash{}, err
	}

	return libcommon.HexToHash(result), nil
}

func (rg *requestGenerator) GetBlockByNumber(ctx context.Context, blockNum rpc.BlockNumber, withTxs bool) (*requests.Block, error) {
	if bn := int(blockNum.Uint64()); bn < len(rg.chain.Blocks) {
		block := rg.chain.Blocks[bn]

		transactions := make([]*jsonrpc.RPCTransaction, len(block.Transactions()))

		for i, tx := range block.Transactions() {
			rg.txBlockMap[tx.Hash()] = block
			transactions[i] = jsonrpc.NewRPCTransaction(tx, block.Hash(), blockNum.Uint64(), uint64(i), block.BaseFee())
		}

		return &requests.Block{
			BlockWithTxHashes: requests.BlockWithTxHashes{
				Header: block.Header(),
				Hash:   block.Hash(),
			},
			Transactions: transactions,
		}, nil
	}

	return nil, fmt.Errorf("block %d not found", blockNum.Uint64())
}

func (rg *requestGenerator) GetTransactionReceipt(ctx context.Context, hash libcommon.Hash) (*types.Receipt, error) {
	rg.Lock()
	defer rg.Unlock()

	block, ok := rg.txBlockMap[hash]

	if !ok {
		return nil, fmt.Errorf("can't find block to tx: %s", hash)
	}

	engine := rg.bor
	chainConfig := params.BorDevnetChainConfig

	reader := blockReader{
		chain: rg.chain,
	}

	tx, err := rg.sentry.DB.BeginRo(context.Background())
	if err != nil {
		return nil, err
	}
	defer tx.Rollback()

	historyV3, err := kvcfg.HistoryV3.Enabled(tx)
	if err != nil {
		panic(err)
	}

	_, _, _, ibs, _, err := transactions.ComputeTxEnv(ctx, engine, block, chainConfig, reader, tx, 0, historyV3)

	if err != nil {
		return nil, err
	}

	var usedGas uint64
	var usedBlobGas uint64

	gp := new(core.GasPool).AddGas(block.GasLimit()).AddBlobGas(chainConfig.GetMaxBlobGasPerBlock())

	noopWriter := state.NewNoopWriter()

	getHeader := func(hash common.Hash, number uint64) *types.Header {
		h, e := reader.Header(ctx, tx, hash, number)
		if e != nil {
			log.Error("getHeader error", "number", number, "hash", hash, "err", e)
		}
		return h
	}

	header := block.Header()

	for i, txn := range block.Transactions() {

		ibs.SetTxContext(txn.Hash(), block.Hash(), i)

		receipt, _, err := core.ApplyTransaction(chainConfig, core.GetHashFn(header, getHeader), engine, nil, gp, ibs, noopWriter, header, txn, &usedGas, &usedBlobGas, vm.Config{})

		if err != nil {
			return nil, err
		}

		if txn.Hash() == hash {
			receipt.BlockHash = block.Hash()
			return receipt, nil
		}
	}

	return nil, fmt.Errorf("tx not found in block")
}

type blockReader struct {
	services.FullBlockReader
	chain *core.ChainPack
}

func (reader blockReader) BlockByNumber(ctx context.Context, db kv.Tx, number uint64) (*types.Block, error) {
	if int(number) < len(reader.chain.Blocks) {
		return reader.chain.Blocks[number], nil
	}

	return nil, fmt.Errorf("block not found")
}

func (reader blockReader) HeaderByNumber(ctx context.Context, tx kv.Getter, blockNum uint64) (*types.Header, error) {
	if int(blockNum) < len(reader.chain.Headers) {
		return reader.chain.Headers[blockNum], nil
	}

	return nil, fmt.Errorf("header not found")
}

func TestMerkle(t *testing.T) {
	startBlock := 1600
	endBlock := 3200

	if depth := int(math.Ceil(math.Log2(float64(endBlock - startBlock + 1)))); depth != 11 {
		t.Fatal("Unexpected depth:", depth)
	}

	startBlock = 0
	endBlock = 100000

	if depth := int(math.Ceil(math.Log2(float64(endBlock - startBlock + 1)))); depth != 17 {
		t.Fatal("Unexpected depth:", depth)
	}

	startBlock = 0
	endBlock = 500000

	if depth := int(math.Ceil(math.Log2(float64(endBlock - startBlock + 1)))); depth != 19 {
		t.Fatal("Unexpected depth:", depth)
	}
}

func TestBlockGeneration(t *testing.T) {

	_, chain, err := generateBlocks(t, 1600)

	if err != nil {
		t.Fatal(err)
	}

	reader := blockReader{
		chain: chain,
	}

	for number := uint64(0); number < 1600; number++ {
		_, err = reader.BlockByNumber(context.Background(), nil, number)

		if err != nil {
			t.Fatal(err)
		}

		header, err := reader.HeaderByNumber(context.Background(), nil, number)

		if err != nil {
			t.Fatal(err)
		}

		if header == nil {
			t.Fatalf("block header not found: %d", number)
		}
	}
}

type genesisContract struct {
}

func (g genesisContract) CommitState(event rlp.RawValue, syscall consensus.SystemCall) error {
	return nil
}

func (g genesisContract) LastStateId(syscall consensus.SystemCall) (*big.Int, error) {
	return big.NewInt(0), nil
}

type spanner struct {
	*span.ChainSpanner
	validatorAddress libcommon.Address
	currentSpan      span.Span
}

func (c spanner) GetCurrentSpan(_ consensus.SystemCall) (*span.Span, error) {
	return &c.currentSpan, nil
}

func (c *spanner) CommitSpan(heimdallSpan span.HeimdallSpan, syscall consensus.SystemCall) error {
	c.currentSpan = heimdallSpan.Span
	return nil
}

func (c *spanner) GetCurrentValidators(spanId uint64, signer libcommon.Address, chain consensus.ChainHeaderReader) ([]*valset.Validator, error) {
	return []*valset.Validator{
		{
			ID:               1,
			Address:          c.validatorAddress,
			VotingPower:      1000,
			ProposerPriority: 1,
		}}, nil
}

func TestBlockProof(t *testing.T) {
	sentry, chain, err := generateBlocks(t, 1600)

	if err != nil {
		t.Fatal(err)
	}

	rg, err := newRequestGenerator(sentry, chain)

	if err != nil {
		t.Fatal(err)
	}

	_, err = rg.GetRootHash(context.Background(), 0, 1599)

	if err != nil {
		t.Fatal(err)
	}

	blockProofs, err := getBlockProofs(context.Background(), rg, 10, 0, 1599)

	if err != nil {
		t.Fatal(err)
	}

	if len := len(blockProofs); len != 11 {
		t.Fatal("Unexpected block depth:", len)
	}

	if len := len(bytes.Join(blockProofs, []byte{})); len != 352 {
		t.Fatal("Unexpected proof len:", len)
	}
}

func TestReceiptProof(t *testing.T) {
	sentry, chain, err := generateBlocks(t, 10)

	if err != nil {
		t.Fatal(err)
	}

	rg, err := newRequestGenerator(sentry, chain)

	if err != nil {
		t.Fatal(err)
	}

	var block *requests.Block
	var blockNo uint64

	for block == nil {
		block, err = rg.GetBlockByNumber(context.Background(), rpc.AsBlockNumber(blockNo), true)

		if err != nil {
			t.Fatal(err)
		}

		if len(block.Transactions) == 0 {
			block = nil
			blockNo++
		}
	}

	receipt, err := rg.GetTransactionReceipt(context.Background(), block.Transactions[len(block.Transactions)-1].Hash)

	if err != nil {
		t.Fatal(err)
	}

	receiptProof, err := getReceiptProof(context.Background(), rg, receipt, block, nil)

	if err != nil {
		t.Fatal(err)
	}

	parentNodesBytes, err := rlp.EncodeToBytes(receiptProof.parentNodes)

	if err != nil {
		t.Fatal(err)
	}

	fmt.Println(hexutility.Encode(parentNodesBytes), hexutility.Encode(append([]byte{0}, receiptProof.path...)))
}

func generateBlocks(t *testing.T, number int) (*mock.MockSentry, *core.ChainPack, error) {

	data := getGenesis(3)

	rand := randutil.NewMathRandomGenerator()

	return blocks.GenerateBlocks(t, data.genesisSpec, number, map[int]blocks.TxGen{
		0: {
			Fn:  getBlockTx(data.addresses[0], data.addresses[1], uint256.NewInt(uint64(rand.Intn(5000))+1)),
			Key: data.keys[0],
		},
		1: {
			Fn:  getBlockTx(data.addresses[1], data.addresses[2], uint256.NewInt(uint64(rand.Intn(5000))+1)),
			Key: data.keys[1],
		},
		2: {
			Fn:  getBlockTx(data.addresses[2], data.addresses[0], uint256.NewInt(uint64(rand.Intn(5000))+1)),
			Key: data.keys[2],
		},
	}, func(_ int) int {
		return rand.Intn(10)
	})
}

func getBlockTx(from libcommon.Address, to libcommon.Address, amount *uint256.Int) blocks.TxFn {
	return func(block *core.BlockGen, _ bind.ContractBackend) (types.Transaction, bool) {
		return types.NewTransaction(block.TxNonce(from), to, amount, 21000, new(uint256.Int), nil), false
	}
}

type initialData struct {
	keys         []*ecdsa.PrivateKey
	addresses    []libcommon.Address
	transactOpts []*bind.TransactOpts
	genesisSpec  *types.Genesis
}

func getGenesis(accounts int, funds ...*big.Int) initialData {
	accountFunds := big.NewInt(1000000000)
	if len(funds) > 0 {
		accountFunds = funds[0]
	}

	keys := make([]*ecdsa.PrivateKey, accounts)

	for i := 0; i < accounts; i++ {
		keys[i], _ = crypto.GenerateKey()
	}

	addresses := make([]libcommon.Address, 0, len(keys))
	transactOpts := make([]*bind.TransactOpts, 0, len(keys))
	allocs := types.GenesisAlloc{}
	for _, key := range keys {
		addr := crypto.PubkeyToAddress(key.PublicKey)
		addresses = append(addresses, addr)
		to, err := bind.NewKeyedTransactorWithChainID(key, big.NewInt(1))
		if err != nil {
			panic(err)
		}
		transactOpts = append(transactOpts, to)

		allocs[addr] = types.GenesisAccount{Balance: accountFunds}
	}

	return initialData{
		keys:         keys,
		addresses:    addresses,
		transactOpts: transactOpts,
		genesisSpec: &types.Genesis{
			Config: &chain.Config{
				ChainID:               big.NewInt(1),
				HomesteadBlock:        new(big.Int),
				TangerineWhistleBlock: new(big.Int),
				SpuriousDragonBlock:   big.NewInt(1),
				ByzantiumBlock:        big.NewInt(1),
				ConstantinopleBlock:   big.NewInt(1),
			},
			Alloc: allocs,
		},
	}
}<|MERGE_RESOLUTION|>--- conflicted
+++ resolved
@@ -54,12 +54,7 @@
 
 func newRequestGenerator(sentry *mock.MockSentry, chain *core.ChainPack) (*requestGenerator, error) {
 	db := memdb.New("")
-<<<<<<< HEAD
-	err := db.Update(context.Background(), func(tx kv.RwTx) error {
-=======
-
 	if err := db.Update(context.Background(), func(tx kv.RwTx) error {
->>>>>>> fd6f529c
 		if err := rawdb.WriteHeader(tx, chain.TopBlock.Header()); err != nil {
 			return err
 		}
@@ -67,12 +62,7 @@
 			return err
 		}
 		return nil
-<<<<<<< HEAD
-	})
-	if err != nil {
-=======
 	}); err != nil {
->>>>>>> fd6f529c
 		return nil, err
 	}
 
