package commands

import (
	"bufio"
	"bytes"
	"context"
	"errors"
	"fmt"
	"os"
	"strings"
	"sync/atomic"
	"time"

	common2 "github.com/ledgerwatch/erigon-lib/common"
	"github.com/ledgerwatch/erigon-lib/kv"
	mdbx2 "github.com/ledgerwatch/erigon-lib/kv/mdbx"
	"github.com/ledgerwatch/erigon/common"
	"github.com/ledgerwatch/erigon/turbo/backup"
	"github.com/ledgerwatch/erigon/turbo/debug"
	"github.com/ledgerwatch/log/v3"
	"github.com/spf13/cobra"
	"golang.org/x/sync/errgroup"
	"golang.org/x/sync/semaphore"
)

var stateBuckets = []string{
	kv.HashedAccounts,
	kv.HashedStorage,
	kv.ContractCode,
	kv.PlainState,
	kv.AccountChangeSet,
	kv.StorageChangeSet,
	kv.PlainContractCode,
	kv.IncarnationMap,
	kv.Code,
	kv.TrieOfAccounts,
	kv.TrieOfStorage,
	kv.E2AccountsHistory,
	kv.E2StorageHistory,
	kv.TxLookup,
	kv.ContractTEVMCode,
}

var cmdWarmup = &cobra.Command{
	Use: "warmup",
	Run: func(cmd *cobra.Command, args []string) {
		ctx, _ := common2.RootContext()
		logger := debug.SetupCobra(cmd, "integration")
		err := doWarmup(ctx, chaindata, bucket, logger)
		if err != nil {
			if !errors.Is(err, context.Canceled) {
				logger.Error(err.Error())
			}
			return
		}
	},
}

var cmdCompareBucket = &cobra.Command{
	Use:   "compare_bucket",
	Short: "compare bucket to the same bucket in '--chaindata.reference'",
	Run: func(cmd *cobra.Command, args []string) {
		ctx, _ := common2.RootContext()
		logger := debug.SetupCobra(cmd, "integration")
		if referenceChaindata == "" {
			referenceChaindata = chaindata + "-copy"
		}
		err := compareBucketBetweenDatabases(ctx, chaindata, referenceChaindata, bucket)
		if err != nil {
			if !errors.Is(err, context.Canceled) {
				logger.Error(err.Error())
			}
			return
		}
	},
}

var cmdCompareStates = &cobra.Command{
	Use:   "compare_states",
	Short: "compare state buckets to buckets in '--chaindata.reference'",
	Run: func(cmd *cobra.Command, args []string) {
		ctx, _ := common2.RootContext()
		logger := debug.SetupCobra(cmd, "integration")
		if referenceChaindata == "" {
			referenceChaindata = chaindata + "-copy"
		}
		err := compareStates(ctx, chaindata, referenceChaindata)
		if err != nil {
			if !errors.Is(err, context.Canceled) {
				logger.Error(err.Error())
			}
			return
		}
	},
}

var cmdMdbxToMdbx = &cobra.Command{
	Use:   "mdbx_to_mdbx",
	Short: "copy data from '--chaindata' to '--chaindata.to'",
	Run: func(cmd *cobra.Command, args []string) {
		ctx, _ := common2.RootContext()
<<<<<<< HEAD
		logger, err := debug.SetupCobra(cmd, "integration")
		if err != nil {
			panic(err)
		}

		from, to := backup.OpenPair(chaindata, toChaindata, kv.ChainDB, 0, logger)
		err = backup.Kv2kv(ctx, from, to, nil, backup.ReadAheadThreads)
=======
		logger := debug.SetupCobra(cmd, "integration")
		from, to := backup.OpenPair(chaindata, toChaindata, kv.ChainDB, 0, logger)
		err := backup.Kv2kv(ctx, from, to, nil, backup.ReadAheadThreads, logger)
>>>>>>> 6c219012
		if err != nil && !errors.Is(err, context.Canceled) {
			if !errors.Is(err, context.Canceled) {
				logger.Error(err.Error())
			}
			return
		}
	},
}

var cmdFToMdbx = &cobra.Command{
	Use:   "f_to_mdbx",
	Short: "copy data from '--chaindata' to '--chaindata.to'",
	Run: func(cmd *cobra.Command, args []string) {
		ctx, _ := common2.RootContext()
		logger := debug.SetupCobra(cmd, "integration")
		err := fToMdbx(ctx, logger, toChaindata)
		if err != nil && !errors.Is(err, context.Canceled) {
			if !errors.Is(err, context.Canceled) {
				logger.Error(err.Error())
			}
			return
		}
	},
}

func init() {
	withDataDir(cmdCompareBucket)
	withReferenceChaindata(cmdCompareBucket)
	withBucket(cmdCompareBucket)

	rootCmd.AddCommand(cmdCompareBucket)

	withDataDir(cmdWarmup)
	withBucket(cmdWarmup)

	rootCmd.AddCommand(cmdWarmup)

	withDataDir(cmdCompareStates)
	withReferenceChaindata(cmdCompareStates)
	withBucket(cmdCompareStates)

	rootCmd.AddCommand(cmdCompareStates)

	withDataDir(cmdMdbxToMdbx)
	withToChaindata(cmdMdbxToMdbx)
	withBucket(cmdMdbxToMdbx)

	rootCmd.AddCommand(cmdMdbxToMdbx)

	withToChaindata(cmdFToMdbx)
	withFile(cmdFToMdbx)
	withBucket(cmdFToMdbx)

	rootCmd.AddCommand(cmdFToMdbx)
}

func doWarmup(ctx context.Context, chaindata string, bucket string, logger log.Logger) error {
	const ThreadsLimit = 5_000
	db := mdbx2.NewMDBX(log.New()).Path(chaindata).RoTxsLimiter(semaphore.NewWeighted(ThreadsLimit)).Readonly().MustOpen()
	defer db.Close()

	var total uint64
	db.View(ctx, func(tx kv.Tx) error {
		c, _ := tx.Cursor(bucket)
		total, _ = c.Count()
		return nil
	})
	progress := atomic.Int64{}

	logEvery := time.NewTicker(20 * time.Second)
	defer logEvery.Stop()

	g, ctx := errgroup.WithContext(ctx)
	g.SetLimit(ThreadsLimit)
	for i := 0; i < 256; i++ {
		for j := 0; j < 256; j++ {
			i := i
			j := j
			g.Go(func() error {
				return db.View(ctx, func(tx kv.Tx) error {
					it, err := tx.Prefix(bucket, []byte{byte(i), byte(j)})
					if err != nil {
						return err
					}
					for it.HasNext() {
						_, v, err := it.Next()
						if len(v) > 0 {
							_ = v[len(v)-1]
						}
						progress.Add(1)
						if err != nil {
							return err
						}

						select {
						case <-logEvery.C:

							logger.Info(fmt.Sprintf("Progress: %.2f%%", 100*float64(progress.Load())/float64(total)))
						default:
						}
					}
					return nil
				})
			})
		}
	}
	g.Wait()
	return nil
}

func compareStates(ctx context.Context, chaindata string, referenceChaindata string) error {
	db := mdbx2.MustOpen(chaindata)
	defer db.Close()

	refDB := mdbx2.MustOpen(referenceChaindata)
	defer refDB.Close()

	if err := db.View(context.Background(), func(tx kv.Tx) error {
		if err := refDB.View(context.Background(), func(refTX kv.Tx) error {
			for _, bucket := range stateBuckets {
				fmt.Printf("\nBucket: %s\n", bucket)
				if err := compareBuckets(ctx, tx, bucket, refTX, bucket); err != nil {
					return err
				}
			}
			return nil
		}); err != nil {
			return err
		}
		return nil
	}); err != nil {
		return err
	}

	return nil
}
func compareBucketBetweenDatabases(ctx context.Context, chaindata string, referenceChaindata string, bucket string) error {
	db := mdbx2.MustOpen(chaindata)
	defer db.Close()

	refDB := mdbx2.MustOpen(referenceChaindata)
	defer refDB.Close()

	if err := db.View(context.Background(), func(tx kv.Tx) error {
		return refDB.View(context.Background(), func(refTX kv.Tx) error {
			return compareBuckets(ctx, tx, bucket, refTX, bucket)
		})
	}); err != nil {
		return err
	}

	return nil
}

func compareBuckets(ctx context.Context, tx kv.Tx, b string, refTx kv.Tx, refB string) error {
	count := 0
	c, err := tx.Cursor(b)
	if err != nil {
		return err
	}
	k, v, e := c.First()
	if e != nil {
		return e
	}
	refC, err := refTx.Cursor(refB)
	if err != nil {
		return err
	}
	refK, refV, revErr := refC.First()
	if revErr != nil {
		return revErr
	}
	for k != nil || refK != nil {
		count++
		if count%10_000_000 == 0 {
			select {
			case <-ctx.Done():
				return ctx.Err()
			default:
			}
			fmt.Printf("Compared %d records\n", count)
		}
		if k == nil {
			fmt.Printf("Missing in db: %x [%x]\n", refK, refV)
			refK, refV, revErr = refC.Next()
			if revErr != nil {
				return revErr
			}
		} else if refK == nil {
			fmt.Printf("Missing refDB: %x [%x]\n", k, v)
			k, v, e = c.Next()
			if e != nil {
				return e
			}
		} else {
			switch bytes.Compare(k, refK) {
			case -1:
				fmt.Printf("Missing refDB: %x [%x]\n", k, v)
				k, v, e = c.Next()
				if e != nil {
					return e
				}
			case 1:
				fmt.Printf("Missing in db: %x [%x]\n", refK, refV)
				refK, refV, revErr = refC.Next()
				if revErr != nil {
					return revErr
				}
			case 0:
				if !bytes.Equal(v, refV) {
					fmt.Printf("Different values for %x. db: [%x], refDB: [%x]\n", k, v, refV)
				}
				k, v, e = c.Next()
				if e != nil {
					return e
				}
				refK, refV, revErr = refC.Next()
				if revErr != nil {
					return revErr
				}
			default:
				fmt.Printf("Unexpected result of bytes.Compare: %d\n", bytes.Compare(k, refK))
			}
		}
	}
	return nil
}

func fToMdbx(ctx context.Context, logger log.Logger, to string) error {
	file, err := os.Open(file)
	if err != nil {
		panic(err)
	}
	defer file.Close()

	dst := mdbx2.NewMDBX(logger).Path(to).MustOpen()
	dstTx, err1 := dst.BeginRw(ctx)
	if err1 != nil {
		return err1
	}
	defer dstTx.Rollback()

	commitEvery := time.NewTicker(5 * time.Second)
	defer commitEvery.Stop()
	fileScanner := bufio.NewScanner(file)
	endData := []byte("DATA=END")
	endHeader := []byte("HEADER=END")

MainLoop:
	for {
		bucket := ""
		for { // header
			if !fileScanner.Scan() {
				break
			}
			kk := fileScanner.Bytes()
			if bytes.Equal(kk, endHeader) {
				break
			}

			parts := strings.Split(string(kk), "=")
			k, v := parts[0], parts[1]
			if k == "database" {
				bucket = v
			}
		}
		err = fileScanner.Err()
		if err != nil {
			panic(err)
		}
		err = fileScanner.Err()
		if err != nil {
			panic(err)
		}
		if bucket == "" {
			panic("bucket not parse")
		}

		c, err := dstTx.RwCursor(bucket)
		if err != nil {
			return err
		}

		for {
			if !fileScanner.Scan() {
				break MainLoop
			}
			k := common.CopyBytes(fileScanner.Bytes())
			if bytes.Equal(k, endData) {
				break
			}
			k = common.FromHex(string(k[1:]))
			if !fileScanner.Scan() {
				break MainLoop
			}
			v := common.CopyBytes(fileScanner.Bytes())
			v = common.FromHex(string(v[1:]))

			if casted, ok := c.(kv.RwCursorDupSort); ok {
				if err = casted.AppendDup(k, v); err != nil {
					panic(err)
				}
			} else {
				if err = c.Append(k, v); err != nil {
					panic(err)
				}
			}
			select {
			default:
			case <-ctx.Done():
				return ctx.Err()
			case <-commitEvery.C:
				logger.Info("Progress", "bucket", bucket, "key", fmt.Sprintf("%x", k))
			}
		}
		err = fileScanner.Err()
		if err != nil {
			panic(err)
		}
	}
	err = dstTx.Commit()
	if err != nil {
		return err
	}

	return nil
}<|MERGE_RESOLUTION|>--- conflicted
+++ resolved
@@ -99,19 +99,9 @@
 	Short: "copy data from '--chaindata' to '--chaindata.to'",
 	Run: func(cmd *cobra.Command, args []string) {
 		ctx, _ := common2.RootContext()
-<<<<<<< HEAD
-		logger, err := debug.SetupCobra(cmd, "integration")
-		if err != nil {
-			panic(err)
-		}
-
-		from, to := backup.OpenPair(chaindata, toChaindata, kv.ChainDB, 0, logger)
-		err = backup.Kv2kv(ctx, from, to, nil, backup.ReadAheadThreads)
-=======
 		logger := debug.SetupCobra(cmd, "integration")
 		from, to := backup.OpenPair(chaindata, toChaindata, kv.ChainDB, 0, logger)
 		err := backup.Kv2kv(ctx, from, to, nil, backup.ReadAheadThreads, logger)
->>>>>>> 6c219012
 		if err != nil && !errors.Is(err, context.Canceled) {
 			if !errors.Is(err, context.Canceled) {
 				logger.Error(err.Error())
