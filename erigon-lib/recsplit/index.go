/*
   Copyright 2022 The Erigon contributors

   Licensed under the Apache License, Version 2.0 (the "License");
   you may not use this file except in compliance with the License.
   You may obtain a copy of the License at

       http://www.apache.org/licenses/LICENSE-2.0

   Unless required by applicable law or agreed to in writing, software
   distributed under the License is distributed on an "AS IS" BASIS,
   WITHOUT WARRANTIES OR CONDITIONS OF ANY KIND, either express or implied.
   See the License for the specific language governing permissions and
   limitations under the License.
*/

package recsplit

import (
	"bufio"
	"encoding/binary"
	"errors"
	"fmt"
	"math"
	"math/bits"
	"os"
	"path/filepath"
	"sync"
	"sync/atomic"
	"time"
	"unsafe"

	"github.com/ledgerwatch/erigon-lib/common/dbg"
	"github.com/ledgerwatch/log/v3"

	"github.com/ledgerwatch/erigon-lib/common"
	"github.com/ledgerwatch/erigon-lib/mmap"
	"github.com/ledgerwatch/erigon-lib/recsplit/eliasfano16"
	"github.com/ledgerwatch/erigon-lib/recsplit/eliasfano32"
)

type Features byte

const (
	No Features = 0b0

	// Enums - To build 2-lvl index with perfect hash table pointing to enumeration and enumeration pointing to offsets
	Enums Features = 0b1
	// LessFalsePositives - Reduce false-positives to 1/256=0.4% in cost of 1byte per key
	LessFalsePositives Features = 0b10 //
)

// SupportedFeaturs - if see feature not from this list (likely after downgrade) - return IncompatibleErr and recommend for user manually delete file
var SupportedFeatures = []Features{Enums, LessFalsePositives}
var IncompatibleErr = errors.New("incompatible. can re-build such files by command 'erigon snapshots index'")

// Index implements index lookup from the file created by the RecSplit
type Index struct {
	offsetEf           *eliasfano32.EliasFano
	f                  *os.File
	mmapHandle2        *[mmap.MaxMapSize]byte // mmap handle for windows (this is used to close mmap)
	filePath, fileName string

	grData             []uint64
	data               []byte // slice of correct size for the index to work with
	startSeed          []uint64
	golombRice         []uint32
	mmapHandle1        []byte // mmap handle for unix (this is used to close mmap)
	ef                 eliasfano16.DoubleEliasFano
	bucketSize         int
	size               int64
	modTime            time.Time
	baseDataID         uint64 // Index internaly organized as [0,N) array. Use this field to map EntityID=[M;M+N) to [0,N)
	bucketCount        uint64 // Number of buckets
	keyCount           uint64
	recMask            uint64
	bytesPerRec        int
	salt               uint32
	leafSize           uint16 // Leaf size for recursive split algorithms
	secondaryAggrBound uint16 // The lower bound for secondary key aggregation (computed from leadSize)
	primaryAggrBound   uint16 // The lower bound for primary key aggregation (computed from leafSize)
	enums              bool

<<<<<<< HEAD
	readers         *sync.Pool
	readAheadRefcnt atomic.Int32 // ref-counter: allow enable/disable read-ahead from goroutines. only when refcnt=0 - disable read-ahead once
=======
	lessFalsePositives bool
	existence          []byte

	readers *sync.Pool
>>>>>>> 854cbf79
}

func MustOpen(indexFile string) *Index {
	idx, err := OpenIndex(indexFile)
	if err != nil {
		panic(err)
	}
	return idx
}

func OpenIndex(indexFilePath string) (*Index, error) {
	_, fName := filepath.Split(indexFilePath)
	idx := &Index{
		filePath: indexFilePath,
		fileName: fName,
	}
	var err error
	idx.f, err = os.Open(indexFilePath)
	if err != nil {
		return nil, err
	}
	var stat os.FileInfo
	if stat, err = idx.f.Stat(); err != nil {
		return nil, err
	}
	idx.size = stat.Size()
	idx.modTime = stat.ModTime()
	if idx.mmapHandle1, idx.mmapHandle2, err = mmap.Mmap(idx.f, int(idx.size)); err != nil {
		return nil, err
	}
	idx.data = idx.mmapHandle1[:idx.size]
	defer idx.EnableReadAhead().DisableReadAhead()

	// Read number of keys and bytes per record
	idx.baseDataID = binary.BigEndian.Uint64(idx.data[:8])
	idx.keyCount = binary.BigEndian.Uint64(idx.data[8:16])
	idx.bytesPerRec = int(idx.data[16])
	idx.recMask = (uint64(1) << (8 * idx.bytesPerRec)) - 1
	offset := 16 + 1 + int(idx.keyCount)*idx.bytesPerRec

	if offset < 0 {
		return nil, fmt.Errorf("file %s %w. offset is: %d which is below zero", fName, IncompatibleErr, offset)
	}

	// Bucket count, bucketSize, leafSize
	idx.bucketCount = binary.BigEndian.Uint64(idx.data[offset:])
	offset += 8
	idx.bucketSize = int(binary.BigEndian.Uint16(idx.data[offset:]))
	offset += 2
	idx.leafSize = binary.BigEndian.Uint16(idx.data[offset:])
	offset += 2
	idx.primaryAggrBound = idx.leafSize * uint16(math.Max(2, math.Ceil(0.35*float64(idx.leafSize)+1./2.)))
	if idx.leafSize < 7 {
		idx.secondaryAggrBound = idx.primaryAggrBound * 2
	} else {
		idx.secondaryAggrBound = idx.primaryAggrBound * uint16(math.Ceil(0.21*float64(idx.leafSize)+9./10.))
	}
	// Salt
	idx.salt = binary.BigEndian.Uint32(idx.data[offset:])
	offset += 4
	// Start seed
	startSeedLen := int(idx.data[offset])
	offset++
	idx.startSeed = make([]uint64, startSeedLen)
	for i := 0; i < startSeedLen; i++ {
		idx.startSeed[i] = binary.BigEndian.Uint64(idx.data[offset:])
		offset += 8
	}
	features := Features(idx.data[offset])
	if err := onlyKnownFeatures(features); err != nil {
		return nil, fmt.Errorf("file %s %w", fName, err)
	}

	idx.enums = features&Enums != No
	idx.lessFalsePositives = features&LessFalsePositives != No
	offset++
	if idx.enums {
		var size int
		idx.offsetEf, size = eliasfano32.ReadEliasFano(idx.data[offset:])
		offset += size

		if idx.lessFalsePositives {
			arrSz := binary.BigEndian.Uint64(idx.data[offset:])
			offset += 8
			idx.existence = idx.data[offset : offset+int(arrSz)]
			offset += int(arrSz)
		}
	}
	// Size of golomb rice params
	golombParamSize := binary.BigEndian.Uint16(idx.data[offset:])
	offset += 4
	idx.golombRice = make([]uint32, golombParamSize)
	for i := uint16(0); i < golombParamSize; i++ {
		if i == 0 {
			idx.golombRice[i] = (bijMemo[i] << 27) | bijMemo[i]
		} else if i <= idx.leafSize {
			idx.golombRice[i] = (bijMemo[i] << 27) | (uint32(1) << 16) | bijMemo[i]
		} else {
			computeGolombRice(i, idx.golombRice, idx.leafSize, idx.primaryAggrBound, idx.secondaryAggrBound)
		}
	}

	l := binary.BigEndian.Uint64(idx.data[offset:])
	offset += 8
	p := (*[maxDataSize / 8]uint64)(unsafe.Pointer(&idx.data[offset]))
	idx.grData = p[:l]
	offset += 8 * int(l)
	idx.ef.Read(idx.data[offset:])

	idx.readers = &sync.Pool{
		New: func() interface{} {
			return NewIndexReader(idx)
		},
	}
	return idx, nil
}

func onlyKnownFeatures(features Features) error {
	for _, f := range SupportedFeatures {
		features = features &^ f
	}
	if features != No {
		return fmt.Errorf("%w. unknown features bitmap: %b", IncompatibleErr, features)
	}
	return nil
}

func (idx *Index) DataHandle() unsafe.Pointer {
	return unsafe.Pointer(&idx.data[0])
}

func (idx *Index) Size() int64        { return idx.size }
func (idx *Index) ModTime() time.Time { return idx.modTime }
func (idx *Index) BaseDataID() uint64 { return idx.baseDataID }
func (idx *Index) FilePath() string   { return idx.filePath }
func (idx *Index) FileName() string   { return idx.fileName }
func (idx *Index) IsOpen() bool       { return idx != nil && idx.f != nil }

func (idx *Index) Close() {
	if idx == nil {
		return
	}
	if idx.f != nil {
		if err := mmap.Munmap(idx.mmapHandle1, idx.mmapHandle2); err != nil {
			log.Log(dbg.FileCloseLogLevel, "unmap", "err", err, "file", idx.FileName(), "stack", dbg.Stack())
		}
		if err := idx.f.Close(); err != nil {
			log.Log(dbg.FileCloseLogLevel, "close", "err", err, "file", idx.FileName(), "stack", dbg.Stack())
		}
		idx.f = nil
	}
}

func (idx *Index) skipBits(m uint16) int {
	return int(idx.golombRice[m] & 0xffff)
}

func (idx *Index) skipNodes(m uint16) int {
	return int(idx.golombRice[m]>>16) & 0x7FF
}

// golombParam returns the optimal Golomb parameter to use for encoding
// salt for the part of the hash function separating m elements. It is based on
// calculations with assumptions that we draw hash functions at random
func (idx *Index) golombParam(m uint16) int {
	return int(idx.golombRice[m] >> 27)
}

func (idx *Index) Empty() bool {
	return idx.keyCount == 0
}

func (idx *Index) KeyCount() uint64 {
	return idx.keyCount
}

// Lookup is not thread-safe because it used id.hasher
func (idx *Index) Lookup(bucketHash, fingerprint uint64) (uint64, bool) {
	if idx.keyCount == 0 {
		_, fName := filepath.Split(idx.filePath)
		panic("no Lookup should be done when keyCount==0, please use Empty function to guard " + fName)
	}
	if idx.keyCount == 1 {
		return 0, true
	}
	var gr GolombRiceReader
	gr.data = idx.grData

	bucket := remap(bucketHash, idx.bucketCount)
	cumKeys, cumKeysNext, bitPos := idx.ef.Get3(bucket)
	m := uint16(cumKeysNext - cumKeys) // Number of keys in this bucket
	gr.ReadReset(int(bitPos), idx.skipBits(m))
	var level int
	for m > idx.secondaryAggrBound { // fanout = 2
		d := gr.ReadNext(idx.golombParam(m))
		hmod := remap16(remix(fingerprint+idx.startSeed[level]+d), m)
		split := (((m+1)/2 + idx.secondaryAggrBound - 1) / idx.secondaryAggrBound) * idx.secondaryAggrBound
		if hmod < split {
			m = split
		} else {
			gr.SkipSubtree(idx.skipNodes(split), idx.skipBits(split))
			m -= split
			cumKeys += uint64(split)
		}
		level++
	}
	if m > idx.primaryAggrBound {
		d := gr.ReadNext(idx.golombParam(m))
		hmod := remap16(remix(fingerprint+idx.startSeed[level]+d), m)
		part := hmod / idx.primaryAggrBound
		if idx.primaryAggrBound < m-part*idx.primaryAggrBound {
			m = idx.primaryAggrBound
		} else {
			m = m - part*idx.primaryAggrBound
		}
		cumKeys += uint64(idx.primaryAggrBound * part)
		if part != 0 {
			gr.SkipSubtree(idx.skipNodes(idx.primaryAggrBound)*int(part), idx.skipBits(idx.primaryAggrBound)*int(part))
		}
		level++
	}
	if m > idx.leafSize {
		d := gr.ReadNext(idx.golombParam(m))
		hmod := remap16(remix(fingerprint+idx.startSeed[level]+d), m)
		part := hmod / idx.leafSize
		if idx.leafSize < m-part*idx.leafSize {
			m = idx.leafSize
		} else {
			m = m - part*idx.leafSize
		}
		cumKeys += uint64(idx.leafSize * part)
		if part != 0 {
			gr.SkipSubtree(int(part), idx.skipBits(idx.leafSize)*int(part))
		}
		level++
	}
	b := gr.ReadNext(idx.golombParam(m))
	rec := int(cumKeys) + int(remap16(remix(fingerprint+idx.startSeed[level]+b), m))
	pos := 1 + 8 + idx.bytesPerRec*(rec+1)

	found := binary.BigEndian.Uint64(idx.data[pos:]) & idx.recMask
	if idx.lessFalsePositives {
		return found, idx.existence[found] == byte(bucketHash)
	}
	return found, true
}

// OrdinalLookup returns the offset of i-th element in the index
// Perfect hash table lookup is not performed, only access to the
// Elias-Fano structure containing all offsets.
func (idx *Index) OrdinalLookup(i uint64) uint64 {
	return idx.offsetEf.Get(i)
}

func (idx *Index) Has(bucketHash, i uint64) bool {
	if idx.lessFalsePositives {
		return idx.existence[i] == byte(bucketHash)
	}
	return true
}

func (idx *Index) ExtractOffsets() map[uint64]uint64 {
	m := map[uint64]uint64{}
	pos := 1 + 8 + idx.bytesPerRec
	for rec := uint64(0); rec < idx.keyCount; rec++ {
		offset := binary.BigEndian.Uint64(idx.data[pos:]) & idx.recMask
		m[offset] = 0
		pos += idx.bytesPerRec
	}
	return m
}

func (idx *Index) RewriteWithOffsets(w *bufio.Writer, m map[uint64]uint64) error {
	// New max offset
	var maxOffset uint64
	for _, offset := range m {
		if offset > maxOffset {
			maxOffset = offset
		}
	}
	bytesPerRec := common.BitLenToByteLen(bits.Len64(maxOffset))
	var numBuf [8]byte
	// Write baseDataID
	binary.BigEndian.PutUint64(numBuf[:], idx.baseDataID)
	if _, err := w.Write(numBuf[:]); err != nil {
		return fmt.Errorf("write number of keys: %w", err)
	}

	// Write number of keys
	binary.BigEndian.PutUint64(numBuf[:], idx.keyCount)
	if _, err := w.Write(numBuf[:]); err != nil {
		return fmt.Errorf("write number of keys: %w", err)
	}
	// Write number of bytes per index record
	if err := w.WriteByte(byte(bytesPerRec)); err != nil {
		return fmt.Errorf("write bytes per record: %w", err)
	}
	pos := 1 + 8 + idx.bytesPerRec
	for rec := uint64(0); rec < idx.keyCount; rec++ {
		offset := binary.BigEndian.Uint64(idx.data[pos:]) & idx.recMask
		pos += idx.bytesPerRec
		binary.BigEndian.PutUint64(numBuf[:], m[offset])
		if _, err := w.Write(numBuf[8-bytesPerRec:]); err != nil {
			return err
		}
	}
	// Write the rest as it is (TODO - wrong for indices with enums)
	if _, err := w.Write(idx.data[16+1+int(idx.keyCount)*idx.bytesPerRec:]); err != nil {
		return err
	}
	return nil
}

// DisableReadAhead - usage: `defer d.EnableReadAhead().DisableReadAhead()`. Please don't use this funcs without `defer` to avoid leak.
func (idx *Index) DisableReadAhead() {
	if idx == nil || idx.mmapHandle1 == nil {
		return
	}
	leftReaders := idx.readAheadRefcnt.Add(-1)
	if leftReaders == 0 {
		_ = mmap.MadviseNormal(idx.mmapHandle1)
	} else if leftReaders < 0 {
		log.Warn("read-ahead negative counter", "file", idx.FileName())
	}
}
func (idx *Index) EnableReadAhead() *Index {
	idx.readAheadRefcnt.Add(1)
	_ = mmap.MadviseSequential(idx.mmapHandle1)
	return idx
}
func (idx *Index) EnableWillNeed() *Index {
	idx.readAheadRefcnt.Add(1)
	_ = mmap.MadviseWillNeed(idx.mmapHandle1)
	return idx
}

func (idx *Index) GetReaderFromPool() *IndexReader {
	return idx.readers.Get().(*IndexReader)
}<|MERGE_RESOLUTION|>--- conflicted
+++ resolved
@@ -81,15 +81,11 @@
 	primaryAggrBound   uint16 // The lower bound for primary key aggregation (computed from leafSize)
 	enums              bool
 
-<<<<<<< HEAD
+	lessFalsePositives bool
+	existence          []byte
+
 	readers         *sync.Pool
 	readAheadRefcnt atomic.Int32 // ref-counter: allow enable/disable read-ahead from goroutines. only when refcnt=0 - disable read-ahead once
-=======
-	lessFalsePositives bool
-	existence          []byte
-
-	readers *sync.Pool
->>>>>>> 854cbf79
 }
 
 func MustOpen(indexFile string) *Index {
