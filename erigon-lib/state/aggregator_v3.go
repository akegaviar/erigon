/*
   Copyright 2022 Erigon contributors

   Licensed under the Apache License, Version 2.0 (the "License");
   you may not use this file except in compliance with the License.
   You may obtain a copy of the License at

       http://www.apache.org/licenses/LICENSE-2.0

   Unless required by applicable law or agreed to in writing, software
   distributed under the License is distributed on an "AS IS" BASIS,
   WITHOUT WARRANTIES OR CONDITIONS OF ANY KIND, either express or implied.
   See the License for the specific language governing permissions and
   limitations under the License.
*/

package state

import (
	"context"
	"encoding/binary"
	"errors"
	"fmt"
	math2 "math"
	"os"
	"path/filepath"
	"runtime"
	"sort"
	"strings"
	"sync"
	"sync/atomic"
	"time"

	"golang.org/x/sync/semaphore"

	"github.com/RoaringBitmap/roaring/roaring64"
	"github.com/ledgerwatch/log/v3"
	rand2 "golang.org/x/exp/rand"
	"golang.org/x/sync/errgroup"

	"github.com/ledgerwatch/erigon-lib/kv/rawdbv3"

	common2 "github.com/ledgerwatch/erigon-lib/common"
	"github.com/ledgerwatch/erigon-lib/common/background"
	"github.com/ledgerwatch/erigon-lib/common/datadir"
	"github.com/ledgerwatch/erigon-lib/common/dbg"
	"github.com/ledgerwatch/erigon-lib/common/dir"
	"github.com/ledgerwatch/erigon-lib/kv"
	"github.com/ledgerwatch/erigon-lib/kv/bitmapdb"
	"github.com/ledgerwatch/erigon-lib/kv/iter"
	"github.com/ledgerwatch/erigon-lib/kv/order"
	"github.com/ledgerwatch/erigon-lib/metrics"
)

var (
	mxPruneTookAgg = metrics.GetOrCreateSummary(`prune_seconds{type="state"}`)
)

type AggregatorV3 struct {
	db               kv.RoDB
	d                [kv.DomainLen]*Domain
	tracesTo         *InvertedIndex
	logAddrs         *InvertedIndex
	logTopics        *InvertedIndex
	tracesFrom       *InvertedIndex
	backgroundResult *BackgroundResult
	dirs             datadir.Dirs
	tmpdir           string
	aggregationStep  uint64
	keepInDB         uint64

	minimaxTxNumInFiles atomic.Uint64

	filesMutationLock sync.Mutex
	snapshotBuildSema *semaphore.Weighted

	collateAndBuildWorkers int // minimize amount of background workers by default
	mergeWorkers           int // usually 1

	commitmentValuesTransform bool

	// To keep DB small - need move data to small files ASAP.
	// It means goroutine which creating small files - can't be locked by merge or indexing.
	buildingFiles           atomic.Bool
	mergeingFiles           atomic.Bool
	buildingOptionalIndices atomic.Bool

	//warmupWorking          atomic.Bool
	ctx       context.Context
	ctxCancel context.CancelFunc

	needSaveFilesListInDB atomic.Bool

	wg sync.WaitGroup // goroutines spawned by Aggregator, to ensure all of them are finish at agg.Close

	onFreeze OnFreezeFunc

	ps *background.ProgressSet

	// next fields are set only if agg.doTraceCtx is true. can enable by env: TRACE_AGG=true
	leakDetector *dbg.LeakDetector
	logger       log.Logger

	ctxAutoIncrement atomic.Uint64
}

type OnFreezeFunc func(frozenFileNames []string)

func NewAggregatorV3(ctx context.Context, dirs datadir.Dirs, aggregationStep uint64, db kv.RoDB, logger log.Logger) (*AggregatorV3, error) {
	tmpdir := dirs.Tmp
	salt, err := getStateIndicesSalt(dirs.Snap)
	if err != nil {
		return nil, err
	}

	ctx, ctxCancel := context.WithCancel(ctx)
	a := &AggregatorV3{
		ctx:                    ctx,
		ctxCancel:              ctxCancel,
		onFreeze:               func(frozenFileNames []string) {},
		dirs:                   dirs,
		tmpdir:                 tmpdir,
		aggregationStep:        aggregationStep,
		db:                     db,
		leakDetector:           dbg.NewLeakDetector("agg", dbg.SlowTx()),
		ps:                     background.NewProgressSet(),
		backgroundResult:       &BackgroundResult{},
		logger:                 logger,
		collateAndBuildWorkers: 1,
		mergeWorkers:           1,

		commitmentValuesTransform: true,
	}
	cfg := domainCfg{
		hist: histCfg{
			iiCfg:             iiCfg{salt: salt, dirs: dirs, db: db},
			withLocalityIndex: false, withExistenceIndex: false, compression: CompressNone, historyLargeValues: false,
		},
		restrictSubsetFileDeletions: a.commitmentValuesTransform,
	}
	if a.d[kv.AccountsDomain], err = NewDomain(cfg, aggregationStep, "accounts", kv.TblAccountKeys, kv.TblAccountVals, kv.TblAccountHistoryKeys, kv.TblAccountHistoryVals, kv.TblAccountIdx, logger); err != nil {
		return nil, err
	}
	cfg = domainCfg{
		hist: histCfg{
			iiCfg:             iiCfg{salt: salt, dirs: dirs, db: db},
			withLocalityIndex: false, withExistenceIndex: false, compression: CompressNone, historyLargeValues: false,
		},
		restrictSubsetFileDeletions: a.commitmentValuesTransform,
	}
	if a.d[kv.StorageDomain], err = NewDomain(cfg, aggregationStep, "storage", kv.TblStorageKeys, kv.TblStorageVals, kv.TblStorageHistoryKeys, kv.TblStorageHistoryVals, kv.TblStorageIdx, logger); err != nil {
		return nil, err
	}
	cfg = domainCfg{
		hist: histCfg{
			iiCfg:             iiCfg{salt: salt, dirs: dirs, db: db},
			withLocalityIndex: false, withExistenceIndex: false, compression: CompressKeys | CompressVals, historyLargeValues: true,
		},
	}
	if a.d[kv.CodeDomain], err = NewDomain(cfg, aggregationStep, "code", kv.TblCodeKeys, kv.TblCodeVals, kv.TblCodeHistoryKeys, kv.TblCodeHistoryVals, kv.TblCodeIdx, logger); err != nil {
		return nil, err
	}
	cfg = domainCfg{
		hist: histCfg{
			iiCfg:             iiCfg{salt: salt, dirs: dirs, db: db},
			withLocalityIndex: false, withExistenceIndex: false, compression: CompressNone, historyLargeValues: false,
			dontProduceHistoryFiles: true,
		},
		replaceKeysInValues:         a.commitmentValuesTransform,
		restrictSubsetFileDeletions: a.commitmentValuesTransform,
		compress:                    CompressNone,
	}
	if a.d[kv.CommitmentDomain], err = NewDomain(cfg, aggregationStep, "commitment", kv.TblCommitmentKeys, kv.TblCommitmentVals, kv.TblCommitmentHistoryKeys, kv.TblCommitmentHistoryVals, kv.TblCommitmentIdx, logger); err != nil {
		return nil, err
	}
	//cfg = domainCfg{
	//	hist: histCfg{
	//		iiCfg:             iiCfg{salt: salt, dirs: dirs},
	//		withLocalityIndex: false, withExistenceIndex: false, compression: CompressKeys | CompressVals, historyLargeValues: false,
	//	},
	//}
	//if a.d[kv.GasUsedDomain], err = NewDomain(cfg, aggregationStep, "gasused", kv.TblGasUsedKeys, kv.TblGasUsedVals, kv.TblGasUsedHistoryKeys, kv.TblGasUsedVals, kv.TblGasUsedIdx, logger); err != nil {
	//	return nil, err
	//}
	idxCfg := iiCfg{salt: salt, dirs: dirs, db: db}
	if a.logAddrs, err = NewInvertedIndex(idxCfg, aggregationStep, "logaddrs", kv.TblLogAddressKeys, kv.TblLogAddressIdx, false, nil, logger); err != nil {
		return nil, err
	}
	idxCfg = iiCfg{salt: salt, dirs: dirs, db: db}
	if a.logTopics, err = NewInvertedIndex(idxCfg, aggregationStep, "logtopics", kv.TblLogTopicsKeys, kv.TblLogTopicsIdx, false, nil, logger); err != nil {
		return nil, err
	}
	idxCfg = iiCfg{salt: salt, dirs: dirs, db: db}
	if a.tracesFrom, err = NewInvertedIndex(idxCfg, aggregationStep, "tracesfrom", kv.TblTracesFromKeys, kv.TblTracesFromIdx, false, nil, logger); err != nil {
		return nil, err
	}
	idxCfg = iiCfg{salt: salt, dirs: dirs, db: db}
	if a.tracesTo, err = NewInvertedIndex(idxCfg, aggregationStep, "tracesto", kv.TblTracesToKeys, kv.TblTracesToIdx, false, nil, logger); err != nil {
		return nil, err
	}
	a.KeepStepsInDB(1)
	a.recalcMaxTxNum()

	if dbg.NoSync() {
		a.DisableFsync()
	}

	return a, nil
}

// getStateIndicesSalt - try read salt for all indices from DB. Or fall-back to new salt creation.
// if db is Read-Only (for example remote RPCDaemon or utilities) - we will not create new indices - and existing indices have salt in metadata.
func getStateIndicesSalt(baseDir string) (salt *uint32, err error) {
	if dir.FileExist(filepath.Join(baseDir, "salt.txt")) && !dir.FileExist(filepath.Join(baseDir, "salt-state.txt")) {
		_ = os.Rename(filepath.Join(baseDir, "salt.txt"), filepath.Join(baseDir, "salt-state.txt"))
	}
	fpath := filepath.Join(baseDir, "salt-state.txt")
	if !dir.FileExist(fpath) {
		if salt == nil {
			saltV := rand2.Uint32()
			salt = &saltV
		}
		saltBytes := make([]byte, 4)
		binary.BigEndian.PutUint32(saltBytes, *salt)
		if err := dir.WriteFileWithFsync(fpath, saltBytes, os.ModePerm); err != nil {
			return nil, err
		}
	}
	saltBytes, err := os.ReadFile(fpath)
	if err != nil {
		return nil, err
	}
	saltV := binary.BigEndian.Uint32(saltBytes)
	salt = &saltV
	return salt, nil
}

func (a *AggregatorV3) OnFreeze(f OnFreezeFunc) { a.onFreeze = f }
func (a *AggregatorV3) DisableFsync() {
	for _, d := range a.d {
		d.DisableFsync()
	}
	a.logAddrs.DisableFsync()
	a.logTopics.DisableFsync()
	a.tracesFrom.DisableFsync()
	a.tracesTo.DisableFsync()
}

func (a *AggregatorV3) OpenFolder(readonly bool) error {
	a.filesMutationLock.Lock()
	defer a.filesMutationLock.Unlock()
	eg := &errgroup.Group{}
	for _, d := range a.d {
		d := d
		eg.Go(func() error {
			select {
			case <-a.ctx.Done():
				return a.ctx.Err()
			default:
			}
			return d.OpenFolder(readonly)
		})
	}
	eg.Go(func() error { return a.logAddrs.OpenFolder(readonly) })
	eg.Go(func() error { return a.logTopics.OpenFolder(readonly) })
	eg.Go(func() error { return a.tracesFrom.OpenFolder(readonly) })
	eg.Go(func() error { return a.tracesTo.OpenFolder(readonly) })
	if err := eg.Wait(); err != nil {
		return err
	}
	a.recalcMaxTxNum()
	return nil
}

func (a *AggregatorV3) OpenList(files []string, readonly bool) error {
	//log.Warn("[dbg] OpenList", "l", files)

	a.filesMutationLock.Lock()
	defer a.filesMutationLock.Unlock()
	eg := &errgroup.Group{}
	for _, d := range a.d {
		d := d
		eg.Go(func() error { return d.OpenFolder(readonly) })
	}
	eg.Go(func() error { return a.logAddrs.OpenFolder(readonly) })
	eg.Go(func() error { return a.logTopics.OpenFolder(readonly) })
	eg.Go(func() error { return a.tracesFrom.OpenFolder(readonly) })
	eg.Go(func() error { return a.tracesTo.OpenFolder(readonly) })
	if err := eg.Wait(); err != nil {
		return err
	}
	a.recalcMaxTxNum()
	return nil
}

func (a *AggregatorV3) Close() {
	if a.ctxCancel == nil { // invariant: it's safe to call Close multiple times
		return
	}
	a.ctxCancel()
	a.ctxCancel = nil
	a.wg.Wait()

	a.filesMutationLock.Lock()
	defer a.filesMutationLock.Unlock()

	for _, d := range a.d {
		d.Close()
	}
	a.logAddrs.Close()
	a.logTopics.Close()
	a.tracesFrom.Close()
	a.tracesTo.Close()
}

func (a *AggregatorV3) SetCollateAndBuildWorkers(i int) { a.collateAndBuildWorkers = i }
func (a *AggregatorV3) SetMergeWorkers(i int)           { a.mergeWorkers = i }
func (a *AggregatorV3) SetCompressWorkers(i int) {
	for _, d := range a.d {
		d.compressWorkers = i
	}
	a.logAddrs.compressWorkers = i
	a.logTopics.compressWorkers = i
	a.tracesFrom.compressWorkers = i
	a.tracesTo.compressWorkers = i
}

func (a *AggregatorV3) HasBackgroundFilesBuild() bool { return a.ps.Has() }
func (a *AggregatorV3) BackgroundProgress() string    { return a.ps.String() }

func (ac *AggregatorV3Context) Files() []string {
	var res []string
	if ac == nil {
		return res
	}
	for _, d := range ac.d {
		res = append(res, d.Files()...)
	}
	res = append(res, ac.logAddrs.Files()...)
	res = append(res, ac.logTopics.Files()...)
	res = append(res, ac.tracesFrom.Files()...)
	res = append(res, ac.tracesTo.Files()...)
	return res
}
func (a *AggregatorV3) Files() []string {
	ac := a.MakeContext()
	defer ac.Close()
	return ac.Files()
}

func (a *AggregatorV3) BuildOptionalMissedIndicesInBackground(ctx context.Context, workers int) {
	if ok := a.buildingOptionalIndices.CompareAndSwap(false, true); !ok {
		return
	}
	a.wg.Add(1)
	go func() {
		defer a.wg.Done()
		defer a.buildingOptionalIndices.Store(false)
		aggCtx := a.MakeContext()
		defer aggCtx.Close()
		if err := aggCtx.buildOptionalMissedIndices(ctx, workers); err != nil {
			if errors.Is(err, context.Canceled) || errors.Is(err, common2.ErrStopped) {
				return
			}
			log.Warn("[snapshots] BuildOptionalMissedIndicesInBackground", "err", err)
		}
	}()
}

func (a *AggregatorV3) BuildOptionalMissedIndices(ctx context.Context, workers int) error {
	if ok := a.buildingOptionalIndices.CompareAndSwap(false, true); !ok {
		return nil
	}
	defer a.buildingOptionalIndices.Store(false)
	aggCtx := a.MakeContext()
	defer aggCtx.Close()
	if err := aggCtx.buildOptionalMissedIndices(ctx, workers); err != nil {
		if errors.Is(err, context.Canceled) || errors.Is(err, common2.ErrStopped) {
			return nil
		}
		return err
	}
	return nil
}

func (ac *AggregatorV3Context) buildOptionalMissedIndices(ctx context.Context, workers int) error {
	g, ctx := errgroup.WithContext(ctx)
	g.SetLimit(workers)
	ps := background.NewProgressSet()
	for _, d := range ac.d {
		d := d
		if d != nil {
			g.Go(func() error { return d.BuildOptionalMissedIndices(ctx, ps) })
		}
	}
	return g.Wait()
}

func (a *AggregatorV3) BuildMissedIndices(ctx context.Context, workers int) error {
	startIndexingTime := time.Now()
	{
		ps := background.NewProgressSet()

		g, ctx := errgroup.WithContext(ctx)
		g.SetLimit(workers)
		go func() {
			logEvery := time.NewTicker(20 * time.Second)
			defer logEvery.Stop()
			for {
				select {
				case <-ctx.Done():
					return
				case <-logEvery.C:
					var m runtime.MemStats
					dbg.ReadMemStats(&m)
					log.Info("[snapshots] Indexing", "progress", ps.String(), "total-indexing-time", time.Since(startIndexingTime).Round(time.Second).String(), "alloc", common2.ByteCount(m.Alloc), "sys", common2.ByteCount(m.Sys))
				}
			}
		}()
		for _, d := range a.d {
			d.BuildMissedIndices(ctx, g, ps)
		}
		a.logAddrs.BuildMissedIndices(ctx, g, ps)
		a.logTopics.BuildMissedIndices(ctx, g, ps)
		a.tracesFrom.BuildMissedIndices(ctx, g, ps)
		a.tracesTo.BuildMissedIndices(ctx, g, ps)

		if err := g.Wait(); err != nil {
			return err
		}
		if err := a.OpenFolder(true); err != nil {
			return err
		}
	}
	return nil
}

type AggV3Collation struct {
	logAddrs   map[string]*roaring64.Bitmap
	logTopics  map[string]*roaring64.Bitmap
	tracesFrom map[string]*roaring64.Bitmap
	tracesTo   map[string]*roaring64.Bitmap
	accounts   Collation
	storage    Collation
	code       Collation
	commitment Collation
}

func (c AggV3Collation) Close() {
	c.accounts.Close()
	c.storage.Close()
	c.code.Close()
	c.commitment.Close()

	for _, b := range c.logAddrs {
		bitmapdb.ReturnToPool64(b)
	}
	for _, b := range c.logTopics {
		bitmapdb.ReturnToPool64(b)
	}
	for _, b := range c.tracesFrom {
		bitmapdb.ReturnToPool64(b)
	}
	for _, b := range c.tracesTo {
		bitmapdb.ReturnToPool64(b)
	}
}

type AggV3StaticFiles struct {
	d          [kv.DomainLen]StaticFiles
	logAddrs   InvertedFiles
	logTopics  InvertedFiles
	tracesFrom InvertedFiles
	tracesTo   InvertedFiles
}

// CleanupOnError - call it on collation fail. It's closing all files
func (sf AggV3StaticFiles) CleanupOnError() {
	for _, d := range sf.d {
		d.CleanupOnError()
	}
	sf.logAddrs.CleanupOnError()
	sf.logTopics.CleanupOnError()
	sf.tracesFrom.CleanupOnError()
	sf.tracesTo.CleanupOnError()
}

func (a *AggregatorV3) buildFiles(ctx context.Context, step uint64) error {
	a.logger.Debug("[agg] collate and build", "step", step, "collate_workers", a.collateAndBuildWorkers, "merge_workers", a.mergeWorkers, "compress_workers", a.d[kv.AccountsDomain].compressWorkers)

	var (
		logEvery      = time.NewTicker(time.Second * 30)
		txFrom        = a.FirstTxNumOfStep(step)
		txTo          = a.FirstTxNumOfStep(step + 1)
		stepStartedAt = time.Now()

		static          AggV3StaticFiles
		closeCollations = true
		collListMu      = sync.Mutex{}
		collations      = make([]Collation, 0)
	)

	defer logEvery.Stop()
	defer a.needSaveFilesListInDB.Store(true)
	defer a.recalcMaxTxNum()
	defer func() {
		if !closeCollations {
			return
		}
		for _, c := range collations {
			c.Close()
		}
	}()

	g, ctx := errgroup.WithContext(ctx)
	g.SetLimit(a.collateAndBuildWorkers)
	for _, d := range a.d {
		d := d

		a.wg.Add(1)
		g.Go(func() error {
			defer a.wg.Done()

			var collation Collation
			if err := a.db.View(ctx, func(tx kv.Tx) (err error) {
				collation, err = d.collate(ctx, step, txFrom, txTo, tx)
				return err
			}); err != nil {
				return fmt.Errorf("domain collation %q has failed: %w", d.filenameBase, err)
			}
			collListMu.Lock()
			collations = append(collations, collation)
			collListMu.Unlock()

			sf, err := d.buildFiles(ctx, step, collation, a.ps)
			collation.Close()
			if err != nil {
				sf.CleanupOnError()
				return err
			}

			dd, err := kv.String2Domain(d.filenameBase)
			if err != nil {
				return err
			}
			static.d[dd] = sf
			return nil
		})
	}
	closeCollations = false

	// indices are built concurrently
	for _, d := range []*InvertedIndex{a.logTopics, a.logAddrs, a.tracesFrom, a.tracesTo} {
		d := d
		a.wg.Add(1)
		g.Go(func() error {
			defer a.wg.Done()

			var collation map[string]*roaring64.Bitmap
			err := a.db.View(ctx, func(tx kv.Tx) (err error) {
				collation, err = d.collate(ctx, step, tx)
				return err
			})
			if err != nil {
				return fmt.Errorf("index collation %q has failed: %w", d.filenameBase, err)
			}
			sf, err := d.buildFiles(ctx, step, collation, a.ps)
			if err != nil {
				sf.CleanupOnError()
				return err
			}

			switch d.indexKeysTable {
			case kv.TblLogTopicsKeys:
				static.logTopics = sf
			case kv.TblLogAddressKeys:
				static.logAddrs = sf
			case kv.TblTracesFromKeys:
				static.tracesFrom = sf
			case kv.TblTracesToKeys:
				static.tracesTo = sf
			default:
				panic("unknown index " + d.indexKeysTable)
			}
			return nil
		})
	}

	if err := g.Wait(); err != nil {
		static.CleanupOnError()
		return fmt.Errorf("domain collate-build: %w", err)
	}
	mxStepTook.ObserveDuration(stepStartedAt)
	a.integrateFiles(static, txFrom, txTo)
	a.logger.Info("[snapshots] aggregated", "step", step, "took", time.Since(stepStartedAt))

	return nil
}

func (a *AggregatorV3) BuildFiles(toTxNum uint64) (err error) {
	finished := a.BuildFilesInBackground(toTxNum)
	if !(a.buildingFiles.Load() || a.mergeingFiles.Load() || a.buildingOptionalIndices.Load()) {
		return nil
	}

	logEvery := time.NewTicker(20 * time.Second)
	defer logEvery.Stop()
Loop:
	for {
		select {
		case <-a.ctx.Done():
			return a.ctx.Err()
		case <-finished:
			fmt.Println("BuildFiles finished")
			break Loop
		case <-logEvery.C:
			if !(a.buildingFiles.Load() || a.mergeingFiles.Load() || a.buildingOptionalIndices.Load()) {
				break Loop
			}
			if a.HasBackgroundFilesBuild() {
				log.Info("[snapshots] Files build", "progress", a.BackgroundProgress())
			}
		}
	}

	return nil
}

func (a *AggregatorV3) mergeLoopStep(ctx context.Context) (somethingDone bool, err error) {
	a.logger.Debug("[agg] merge", "collate_workers", a.collateAndBuildWorkers, "merge_workers", a.mergeWorkers, "compress_workers", a.d[kv.AccountsDomain].compressWorkers)

	ac := a.MakeContext()
	defer ac.Close()
	mxRunningMerges.Inc()
	defer mxRunningMerges.Dec()

	closeAll := true
	maxSpan := StepsInColdFile * a.StepSize()
	r := ac.findMergeRange(a.minimaxTxNumInFiles.Load(), maxSpan)
	if !r.any() {
		return false, nil
	}

	outs, err := ac.staticFilesInRange(r)
	defer func() {
		if closeAll {
			outs.Close()
		}
	}()
	if err != nil {
		return false, err
	}

	in, err := ac.mergeFiles(ctx, outs, r)
	if err != nil {
		return true, err
	}
	defer func() {
		if closeAll {
			in.Close()
		}
	}()
	ac.integrateMergedFiles(outs, in)
	a.onFreeze(in.FrozenList())
	closeAll = false
	return true, nil
}

func (a *AggregatorV3) MergeLoop(ctx context.Context) error {
	for {
		somethingMerged, err := a.mergeLoopStep(ctx)
		if err != nil {
			return err
		}
		if !somethingMerged {
			return nil
		}
	}
}

func (a *AggregatorV3) integrateFiles(sf AggV3StaticFiles, txNumFrom, txNumTo uint64) {
	a.filesMutationLock.Lock()
	defer a.filesMutationLock.Unlock()
	defer a.needSaveFilesListInDB.Store(true)
	defer a.recalcMaxTxNum()

	for id, d := range a.d {
		d.integrateFiles(sf.d[id], txNumFrom, txNumTo)
	}
	a.logAddrs.integrateFiles(sf.logAddrs, txNumFrom, txNumTo)
	a.logTopics.integrateFiles(sf.logTopics, txNumFrom, txNumTo)
	a.tracesFrom.integrateFiles(sf.tracesFrom, txNumFrom, txNumTo)
	a.tracesTo.integrateFiles(sf.tracesTo, txNumFrom, txNumTo)
}

func (a *AggregatorV3) HasNewFrozenFiles() bool {
	if a == nil {
		return false
	}
	return a.needSaveFilesListInDB.CompareAndSwap(true, false)
}

type flusher interface {
	Flush(ctx context.Context, tx kv.RwTx) error
}

func (ac *AggregatorV3Context) maxTxNumInDomainFiles(cold bool) uint64 {
	return min(
		ac.d[kv.AccountsDomain].maxTxNumInDomainFiles(cold),
		ac.d[kv.CodeDomain].maxTxNumInDomainFiles(cold),
		ac.d[kv.StorageDomain].maxTxNumInDomainFiles(cold),
		ac.d[kv.CommitmentDomain].maxTxNumInDomainFiles(cold),
	)
}

func (ac *AggregatorV3Context) CanPrune(tx kv.Tx, untilTx uint64) bool {
	if dbg.NoPrune() {
		return false
	}
	for _, d := range ac.d {
		if d.CanPruneUntil(tx, untilTx) {
			return true
		}
	}
	return ac.logAddrs.CanPrune(tx) ||
		ac.logTopics.CanPrune(tx) ||
		ac.tracesFrom.CanPrune(tx) ||
		ac.tracesTo.CanPrune(tx)
}

func (ac *AggregatorV3Context) CanUnwindDomainsToBlockNum(tx kv.Tx) (uint64, error) {
	_, histBlockNumProgress, err := rawdbv3.TxNums.FindBlockNum(tx, ac.CanUnwindDomainsToTxNum())
	return histBlockNumProgress, err
}
func (ac *AggregatorV3Context) CanUnwindDomainsToTxNum() uint64 {
	return ac.maxTxNumInDomainFiles(false)
}
func (ac *AggregatorV3Context) MinUnwindDomainsBlockNum(tx kv.Tx) (uint64, error) {
	_, blockNum, err := rawdbv3.TxNums.FindBlockNum(tx, ac.CanUnwindDomainsToTxNum())
	return blockNum, err
}

func (ac *AggregatorV3Context) CanUnwindBeforeBlockNum(blockNum uint64, tx kv.Tx) (uint64, bool, error) {
	unwindToTxNum, err := rawdbv3.TxNums.Max(tx, blockNum)
	if err != nil {
		return 0, false, err
	}

	// not all blocks have commitment
	//fmt.Printf("CanUnwindBeforeBlockNum: blockNum=%d unwindTo=%d\n", blockNum, unwindToTxNum)
	domains, err := NewSharedDomains(tx, ac.a.logger)
	if err != nil {
		return 0, false, err
	}
	defer domains.Close()

	blockNumWithCommitment, _, _, err := domains.LatestCommitmentState(tx, ac.CanUnwindDomainsToTxNum(), unwindToTxNum)
	if err != nil {
		_minBlockNum, _ := ac.MinUnwindDomainsBlockNum(tx)
		return _minBlockNum, false, nil //nolint
	}
	return blockNumWithCommitment, true, nil
}

// PruneSmallBatches is not cancellable, it's over when it's over or failed.
// It fills whole timeout with pruning by small batches (of 100 keys) and making some progress
func (ac *AggregatorV3Context) PruneSmallBatches(ctx context.Context, timeout time.Duration, tx kv.RwTx) (haveMore bool, err error) {
<<<<<<< HEAD
	started := time.Now()
	localTimeout := time.NewTicker(timeout)
	defer localTimeout.Stop()

	var pruneLimit uint64 = 1_000
	var withWarmup bool = false
	if timeout >= 1*time.Minute {
		// start from a bit high limit to give time for warmup
		// will disable warmup after first iteration and will adjust pruneLimit based on `time`
		pruneLimit = 100_000
		withWarmup = true
	}

=======
	// On tip-of-chain timeout is about `3sec`
	//  On tip of chain:     must be real-time - prune by small batches and prioritize exact-`timeout`
	//  Not on tip of chain: must be aggressive (prune as much as possible) by bigger batches
	aggressivePrune := timeout >= 1*time.Minute

	var pruneLimit uint64 = 1_000
	var withWarmup bool = false
	if timeout >= 1*time.Minute {
		// start from a bit high limit to give time for warmup
		// will disable warmup after first iteration and will adjust pruneLimit based on `time`
		pruneLimit = 100_000
		withWarmup = true
	}

	started := time.Now()
	localTimeout := time.NewTicker(timeout)
	defer localTimeout.Stop()
>>>>>>> dd17db1a
	logPeriod := 30 * time.Second
	logEvery := time.NewTicker(logPeriod)
	defer logEvery.Stop()
	aggLogEvery := time.NewTicker(600 * time.Second) // to hide specific domain/idx logging
	defer aggLogEvery.Stop()

	fullStat := &AggregatorPruneStat{Domains: make(map[string]*DomainPruneStat), Indices: make(map[string]*InvertedIndexPruneStat)}

	for {
		iterationStarted := time.Now()
		// `context.Background()` is important here!
		//     it allows keep DB consistent - prune all keys-related data or noting
		//     can't interrupt by ctrl+c and leave dirt in DB
		stat, err := ac.Prune(context.Background(), tx, pruneLimit, withWarmup, aggLogEvery)
		if err != nil {
			ac.a.logger.Warn("[snapshots] PruneSmallBatches failed", "err", err)
			return false, err
		}
		if stat == nil {
			if fstat := fullStat.String(); fstat != "" {
				ac.a.logger.Info("[snapshots] PruneSmallBatches finished", "took", time.Since(started).String(), "stat", fstat)
			}
			return false, nil
		}
		fullStat.Accumulate(stat)

		withWarmup = false // warmup once is enough

<<<<<<< HEAD
		took := time.Since(iterationStarted)
		if took < time.Second {
			pruneLimit *= 10
		}
		if took > logPeriod {
			pruneLimit /= 10
=======
		if aggressivePrune {
			took := time.Since(iterationStarted)
			if took < 2*time.Second {
				pruneLimit *= 10
			}
			if took > logPeriod {
				pruneLimit /= 10
			}
>>>>>>> dd17db1a
		}

		select {
		case <-localTimeout.C: //must be first to improve responsivness
			return true, nil
		case <-logEvery.C:
			ac.a.logger.Info("[snapshots] pruning state",
				"until commit", time.Until(started.Add(timeout)).String(),
				"pruneLimit", pruneLimit,
				"aggregatedStep", (ac.maxTxNumInDomainFiles(false)-1)/ac.a.StepSize(),
				"stepsRangeInDB", ac.a.StepsRangeInDBAsStr(tx),
				"pruned", fullStat.String(),
			)
		case <-ctx.Done():
			return false, ctx.Err()
		default:
		}
	}
}

func (a *AggregatorV3) StepsRangeInDBAsStr(tx kv.Tx) string {
	steps := make([]string, 0, kv.DomainLen+4)
	for _, d := range a.d {
		steps = append(steps, d.stepsRangeInDBAsStr(tx))
	}
	steps = append(steps,
		a.logAddrs.stepsRangeInDBAsStr(tx),
		a.logTopics.stepsRangeInDBAsStr(tx),
		a.tracesFrom.stepsRangeInDBAsStr(tx),
		a.tracesTo.stepsRangeInDBAsStr(tx),
	)
	return strings.Join(steps, ", ")
}

type AggregatorPruneStat struct {
	Domains map[string]*DomainPruneStat
	Indices map[string]*InvertedIndexPruneStat
}

func (as *AggregatorPruneStat) String() string {
	if as == nil {
		return ""
	}
	names := make([]string, 0)
	for k := range as.Domains {
		names = append(names, k)
	}

	sort.Slice(names, func(i, j int) bool { return names[i] < names[j] })

	var sb strings.Builder
	for _, d := range names {
		v, ok := as.Domains[d]
		if ok && v != nil {
			sb.WriteString(fmt.Sprintf("%s| %s; ", d, v.String()))
		}
	}
	names = names[:0]
	for k := range as.Indices {
		names = append(names, k)
	}
	sort.Slice(names, func(i, j int) bool { return names[i] < names[j] })

	for _, d := range names {
		v, ok := as.Indices[d]
		if ok && v != nil {
			sb.WriteString(fmt.Sprintf("%s| %s; ", d, v.String()))
		}
	}
	return strings.TrimSuffix(sb.String(), "; ")
}

func (as *AggregatorPruneStat) Accumulate(other *AggregatorPruneStat) {
	for k, v := range other.Domains {
		if _, ok := as.Domains[k]; !ok {
			as.Domains[k] = v
		} else {
			as.Domains[k].Accumulate(v)
		}
	}
	for k, v := range other.Indices {
		if _, ok := as.Indices[k]; !ok {
			as.Indices[k] = v
		} else {
			as.Indices[k].Accumulate(v)
		}
	}
}

func (ac *AggregatorV3Context) Prune(ctx context.Context, tx kv.RwTx, limit uint64, withWarmup bool, logEvery *time.Ticker) (*AggregatorPruneStat, error) {
	defer func(t time.Time) { fmt.Printf(" Prune took aggregator_v3.go:879: %s, %d\n", time.Since(t), limit) }(time.Now())
	defer mxPruneTookAgg.ObserveDuration(time.Now())

	if limit == 0 {
		limit = uint64(math2.MaxUint64)
	}

	var txFrom, step uint64 // txFrom is always 0 to avoid dangling keys in indices/hist
	txTo := ac.a.minimaxTxNumInFiles.Load()
	if txTo > 0 {
		// txTo is first txNum in next step, has to go 1 tx behind to get correct step number
		step = (txTo - 1) / ac.a.StepSize()
	}

	if txFrom == txTo || !ac.CanPrune(tx, txTo) {
		return nil, nil
	}

	if logEvery == nil {
		logEvery = time.NewTicker(30 * time.Second)
		defer logEvery.Stop()
	}
	//ac.a.logger.Info("aggregator prune", "step", step,
	//	"txn_range", fmt.Sprintf("[%d,%d)", txFrom, txTo), "limit", limit,
	//	/*"stepsLimit", limit/ac.a.aggregationStep,*/ "stepsRangeInDB", ac.a.StepsRangeInDBAsStr(tx))
	aggStat := &AggregatorPruneStat{Domains: make(map[string]*DomainPruneStat), Indices: make(map[string]*InvertedIndexPruneStat)}
	for id, d := range ac.d {
		var err error
		aggStat.Domains[ac.d[id].d.filenameBase], err = d.Prune(ctx, tx, step, txFrom, txTo, limit, withWarmup, logEvery)
		if err != nil {
			return aggStat, err
		}
	}
	lap, err := ac.logAddrs.Prune(ctx, tx, txFrom, txTo, limit, logEvery, false, withWarmup, nil)
	if err != nil {
		return nil, err
	}
	ltp, err := ac.logTopics.Prune(ctx, tx, txFrom, txTo, limit, logEvery, false, withWarmup, nil)
	if err != nil {
		return nil, err
	}
	tfp, err := ac.tracesFrom.Prune(ctx, tx, txFrom, txTo, limit, logEvery, false, withWarmup, nil)
	if err != nil {
		return nil, err
	}
	ttp, err := ac.tracesTo.Prune(ctx, tx, txFrom, txTo, limit, logEvery, false, withWarmup, nil)
	if err != nil {
		return nil, err
	}
	aggStat.Indices[ac.logAddrs.ii.filenameBase] = lap
	aggStat.Indices[ac.logTopics.ii.filenameBase] = ltp
	aggStat.Indices[ac.tracesFrom.ii.filenameBase] = tfp
	aggStat.Indices[ac.tracesTo.ii.filenameBase] = ttp

	return aggStat, nil
}

func (ac *AggregatorV3Context) LogStats(tx kv.Tx, tx2block func(endTxNumMinimax uint64) uint64) {
	maxTxNum := ac.maxTxNumInDomainFiles(false)
	if maxTxNum == 0 {
		return
	}

	domainBlockNumProgress := tx2block(maxTxNum)
	str := make([]string, 0, len(ac.d[kv.AccountsDomain].files))
	for _, item := range ac.d[kv.AccountsDomain].files {
		bn := tx2block(item.endTxNum)
		str = append(str, fmt.Sprintf("%d=%dK", item.endTxNum/ac.a.StepSize(), bn/1_000))
	}
	//str2 := make([]string, 0, len(ac.storage.files))
	//for _, item := range ac.storage.files {
	//	str2 = append(str2, fmt.Sprintf("%s:%dm", item.src.decompressor.FileName(), item.src.decompressor.Count()/1_000_000))
	//}
	//for _, item := range ac.commitment.files {
	//	bn := tx2block(item.endTxNum) / 1_000
	//	str2 = append(str2, fmt.Sprintf("%s:%dK", item.src.decompressor.FileName(), bn))
	//}
	var lastCommitmentBlockNum, lastCommitmentTxNum uint64
	if len(ac.d[kv.CommitmentDomain].files) > 0 {
		lastCommitmentTxNum = ac.d[kv.CommitmentDomain].files[len(ac.d[kv.CommitmentDomain].files)-1].endTxNum
		lastCommitmentBlockNum = tx2block(lastCommitmentTxNum)
	}
	firstHistoryIndexBlockInDB := tx2block(ac.d[kv.AccountsDomain].d.FirstStepInDB(tx) * ac.a.StepSize())
	var m runtime.MemStats
	dbg.ReadMemStats(&m)
	log.Info("[snapshots] History Stat",
		"blocks", fmt.Sprintf("%dk", (domainBlockNumProgress+1)/1000),
		"txs", fmt.Sprintf("%dm", ac.a.minimaxTxNumInFiles.Load()/1_000_000),
		"txNum2blockNum", strings.Join(str, ","),
		"first_history_idx_in_db", firstHistoryIndexBlockInDB,
		"last_comitment_block", lastCommitmentBlockNum,
		"last_comitment_tx_num", lastCommitmentTxNum,
		//"cnt_in_files", strings.Join(str2, ","),
		//"used_files", strings.Join(ac.Files(), ","),
		"alloc", common2.ByteCount(m.Alloc), "sys", common2.ByteCount(m.Sys))

}

func (a *AggregatorV3) EndTxNumNoCommitment() uint64 {
	return min(
		a.d[kv.AccountsDomain].endTxNumMinimax(),
		a.d[kv.StorageDomain].endTxNumMinimax(),
		a.d[kv.CodeDomain].endTxNumMinimax())
}

func (a *AggregatorV3) EndTxNumMinimax() uint64 { return a.minimaxTxNumInFiles.Load() }
func (a *AggregatorV3) FilesAmount() (res []int) {
	for _, d := range a.d {
		res = append(res, d.files.Len())
	}
	return append(res,
		a.tracesFrom.files.Len(),
		a.tracesTo.files.Len(),
		a.logAddrs.files.Len(),
		a.logTopics.files.Len(),
	)
}

func FirstTxNumOfStep(step, size uint64) uint64 {
	return step * size
}

func LastTxNumOfStep(step, size uint64) uint64 {
	return FirstTxNumOfStep(step+1, size) - 1
}

// FirstTxNumOfStep returns txStepBeginning of given step.
// Step 0 is a range [0, stepSize).
// To prune step needed to fully Prune range [txStepBeginning, txNextStepBeginning)
func (a *AggregatorV3) FirstTxNumOfStep(step uint64) uint64 { // could have some smaller steps to prune// could have some smaller steps to prune
	return FirstTxNumOfStep(step, a.StepSize())
}

func (a *AggregatorV3) EndTxNumDomainsFrozen() uint64 {
	return min(
		a.d[kv.AccountsDomain].endIndexedTxNumMinimax(true),
		a.d[kv.StorageDomain].endIndexedTxNumMinimax(true),
		a.d[kv.CodeDomain].endIndexedTxNumMinimax(true),
		a.d[kv.CommitmentDomain].endIndexedTxNumMinimax(true),
	)
}

func (a *AggregatorV3) recalcMaxTxNum() {
	min := a.d[kv.AccountsDomain].endTxNumMinimax()
	if txNum := a.d[kv.StorageDomain].endTxNumMinimax(); txNum < min {
		min = txNum
	}
	if txNum := a.d[kv.CodeDomain].endTxNumMinimax(); txNum < min {
		min = txNum
	}
	if txNum := a.d[kv.CommitmentDomain].endTxNumMinimax(); txNum < min {
		min = txNum
	}
	if txNum := a.logAddrs.endTxNumMinimax(); txNum < min {
		min = txNum
	}
	if txNum := a.logTopics.endTxNumMinimax(); txNum < min {
		min = txNum
	}
	if txNum := a.tracesFrom.endTxNumMinimax(); txNum < min {
		min = txNum
	}
	if txNum := a.tracesTo.endTxNumMinimax(); txNum < min {
		min = txNum
	}
	a.minimaxTxNumInFiles.Store(min)
}

type RangesV3 struct {
	d                    [kv.DomainLen]DomainRanges
	logTopicsStartTxNum  uint64
	logAddrsEndTxNum     uint64
	logAddrsStartTxNum   uint64
	logTopicsEndTxNum    uint64
	tracesFromStartTxNum uint64
	tracesFromEndTxNum   uint64
	tracesToStartTxNum   uint64
	tracesToEndTxNum     uint64
	logAddrs             bool
	logTopics            bool
	tracesFrom           bool
	tracesTo             bool
}

func (r RangesV3) String() string {
	ss := []string{}
	for _, d := range r.d {
		if d.any() {
			ss = append(ss, fmt.Sprintf("%s(%s)", d.name, d.String()))
		}
	}
	if r.logAddrs {
		ss = append(ss, fmt.Sprintf("logAddr=%d-%d", r.logAddrsStartTxNum/r.d[kv.AccountsDomain].aggStep, r.logAddrsEndTxNum/r.d[kv.AccountsDomain].aggStep))
	}
	if r.logTopics {
		ss = append(ss, fmt.Sprintf("logTopic=%d-%d", r.logTopicsStartTxNum/r.d[kv.AccountsDomain].aggStep, r.logTopicsEndTxNum/r.d[kv.AccountsDomain].aggStep))
	}
	if r.tracesFrom {
		ss = append(ss, fmt.Sprintf("traceFrom=%d-%d", r.tracesFromStartTxNum/r.d[kv.AccountsDomain].aggStep, r.tracesFromEndTxNum/r.d[kv.AccountsDomain].aggStep))
	}
	if r.tracesTo {
		ss = append(ss, fmt.Sprintf("traceTo=%d-%d", r.tracesToStartTxNum/r.d[kv.AccountsDomain].aggStep, r.tracesToEndTxNum/r.d[kv.AccountsDomain].aggStep))
	}
	return strings.Join(ss, ", ")
}
func (r RangesV3) any() bool {
	for _, d := range r.d {
		if d.any() {
			return true
		}
	}
	return r.logAddrs || r.logTopics || r.tracesFrom || r.tracesTo
}

func (ac *AggregatorV3Context) findMergeRange(maxEndTxNum, maxSpan uint64) RangesV3 {
	var r RangesV3
	for id, d := range ac.d {
		r.d[id] = d.findMergeRange(maxEndTxNum, maxSpan)
	}
	r.logAddrs, r.logAddrsStartTxNum, r.logAddrsEndTxNum = ac.logAddrs.findMergeRange(maxEndTxNum, maxSpan)
	r.logTopics, r.logTopicsStartTxNum, r.logTopicsEndTxNum = ac.logTopics.findMergeRange(maxEndTxNum, maxSpan)
	r.tracesFrom, r.tracesFromStartTxNum, r.tracesFromEndTxNum = ac.tracesFrom.findMergeRange(maxEndTxNum, maxSpan)
	r.tracesTo, r.tracesToStartTxNum, r.tracesToEndTxNum = ac.tracesTo.findMergeRange(maxEndTxNum, maxSpan)
	//log.Info(fmt.Sprintf("findMergeRange(%d, %d)=%s\n", maxEndTxNum/ac.a.aggregationStep, maxSpan/ac.a.aggregationStep, r))
	return r
}

type SelectedStaticFilesV3 struct {
	d           [kv.DomainLen][]*filesItem
	dHist       [kv.DomainLen][]*filesItem
	dIdx        [kv.DomainLen][]*filesItem
	logTopics   []*filesItem
	tracesTo    []*filesItem
	tracesFrom  []*filesItem
	logAddrs    []*filesItem
	dI          [kv.DomainLen]int
	logAddrsI   int
	logTopicsI  int
	tracesFromI int
	tracesToI   int
}

func (sf SelectedStaticFilesV3) Close() {
	clist := make([][]*filesItem, 0, kv.DomainLen+4)
	for id := range sf.d {
		clist = append(clist, sf.d[id], sf.dIdx[id], sf.dHist[id])
	}

	clist = append(clist, sf.logAddrs, sf.logTopics, sf.tracesFrom, sf.tracesTo)
	for _, group := range clist {
		for _, item := range group {
			if item != nil {
				if item.decompressor != nil {
					item.decompressor.Close()
				}
				if item.index != nil {
					item.index.Close()
				}
			}
		}
	}
}

func (ac *AggregatorV3Context) staticFilesInRange(r RangesV3) (sf SelectedStaticFilesV3, err error) {
	for id := range ac.d {
		if r.d[id].any() {
			sf.d[id], sf.dIdx[id], sf.dHist[id], sf.dI[id] = ac.d[id].staticFilesInRange(r.d[id])

		}
	}
	if r.logAddrs {
		sf.logAddrs, sf.logAddrsI = ac.logAddrs.staticFilesInRange(r.logAddrsStartTxNum, r.logAddrsEndTxNum)
	}
	if r.logTopics {
		sf.logTopics, sf.logTopicsI = ac.logTopics.staticFilesInRange(r.logTopicsStartTxNum, r.logTopicsEndTxNum)
	}
	if r.tracesFrom {
		sf.tracesFrom, sf.tracesFromI = ac.tracesFrom.staticFilesInRange(r.tracesFromStartTxNum, r.tracesFromEndTxNum)
	}
	if r.tracesTo {
		sf.tracesTo, sf.tracesToI = ac.tracesTo.staticFilesInRange(r.tracesToStartTxNum, r.tracesToEndTxNum)
	}
	return sf, err
}

type MergedFilesV3 struct {
	d          [kv.DomainLen]*filesItem
	dHist      [kv.DomainLen]*filesItem
	dIdx       [kv.DomainLen]*filesItem
	logAddrs   *filesItem
	logTopics  *filesItem
	tracesFrom *filesItem
	tracesTo   *filesItem
}

func (mf MergedFilesV3) FrozenList() (frozen []string) {
	for id, d := range mf.d {
		if d == nil {
			continue
		}
		frozen = append(frozen, d.decompressor.FileName())

		if mf.dHist[id] != nil && mf.dHist[id].frozen {
			frozen = append(frozen, mf.dHist[id].decompressor.FileName())
		}
		if mf.dIdx[id] != nil && mf.dIdx[id].frozen {
			frozen = append(frozen, mf.dIdx[id].decompressor.FileName())
		}
	}

	if mf.logAddrs != nil && mf.logAddrs.frozen {
		frozen = append(frozen, mf.logAddrs.decompressor.FileName())
	}
	if mf.logTopics != nil && mf.logTopics.frozen {
		frozen = append(frozen, mf.logTopics.decompressor.FileName())
	}
	if mf.tracesFrom != nil && mf.tracesFrom.frozen {
		frozen = append(frozen, mf.tracesFrom.decompressor.FileName())
	}
	if mf.tracesTo != nil && mf.tracesTo.frozen {
		frozen = append(frozen, mf.tracesTo.decompressor.FileName())
	}
	return frozen
}
func (mf MergedFilesV3) Close() {
	clist := make([]*filesItem, 0, kv.DomainLen+4)
	for id := range mf.d {
		clist = append(clist, mf.d[id], mf.dHist[id], mf.dIdx[id])
	}
	clist = append(clist, mf.logAddrs, mf.logTopics, mf.tracesFrom, mf.tracesTo)

	for _, item := range clist {
		if item != nil {
			if item.decompressor != nil {
				item.decompressor.Close()
			}
			if item.index != nil {
				item.index.Close()
			}
		}
	}
}

func (ac *AggregatorV3Context) mergeFiles(ctx context.Context, files SelectedStaticFilesV3, r RangesV3) (MergedFilesV3, error) {
	var mf MergedFilesV3
	g, ctx := errgroup.WithContext(ctx)
	g.SetLimit(ac.a.mergeWorkers)
	closeFiles := true
	defer func() {
		if closeFiles {
			mf.Close()
		}
	}()

	ac.a.logger.Info(fmt.Sprintf("[snapshots] merge state %s", r.String()))

	var accStorageMerged *sync.WaitGroup
	if ac.a.commitmentValuesTransform {
		accStorageMerged = new(sync.WaitGroup)
	}

	for id := range ac.d {
		id := id
		if r.d[id].any() {
			kid := kv.Domain(id)
			if kid == kv.AccountsDomain || kid == kv.StorageDomain {
				accStorageMerged.Add(1)
			}

			g.Go(func() (err error) {
				var vt valueTransformer
				if ac.a.commitmentValuesTransform && kid == kv.CommitmentDomain {
					ac.a.d[kv.AccountsDomain].restrictSubsetFileDeletions = true
					ac.a.d[kv.StorageDomain].restrictSubsetFileDeletions = true
					ac.a.d[kv.CommitmentDomain].restrictSubsetFileDeletions = true

					accStorageMerged.Wait()

					vt = ac.d[kv.CommitmentDomain].commitmentValTransformDomain(ac.d[kv.AccountsDomain], ac.d[kv.StorageDomain],
						mf.d[kv.AccountsDomain], mf.d[kv.StorageDomain])
				}

				mf.d[id], mf.dIdx[id], mf.dHist[id], err = ac.d[id].mergeFiles(ctx, files.d[id], files.dIdx[id], files.dHist[id], r.d[id], vt, ac.a.ps)
				if ac.a.commitmentValuesTransform && (kid == kv.AccountsDomain || kid == kv.StorageDomain) {
					accStorageMerged.Done()
				}
				if ac.a.commitmentValuesTransform && err == nil && kid == kv.CommitmentDomain {
					ac.a.d[kv.AccountsDomain].restrictSubsetFileDeletions = false
					ac.a.d[kv.StorageDomain].restrictSubsetFileDeletions = false
					ac.a.d[kv.CommitmentDomain].restrictSubsetFileDeletions = false
				}
				return err
			})
		}
	}

	if r.logAddrs {
		g.Go(func() error {
			var err error
			mf.logAddrs, err = ac.logAddrs.mergeFiles(ctx, files.logAddrs, r.logAddrsStartTxNum, r.logAddrsEndTxNum, ac.a.ps)
			return err
		})
	}
	if r.logTopics {
		g.Go(func() error {
			var err error
			mf.logTopics, err = ac.logTopics.mergeFiles(ctx, files.logTopics, r.logTopicsStartTxNum, r.logTopicsEndTxNum, ac.a.ps)
			return err
		})
	}
	if r.tracesFrom {
		g.Go(func() error {
			var err error
			mf.tracesFrom, err = ac.tracesFrom.mergeFiles(ctx, files.tracesFrom, r.tracesFromStartTxNum, r.tracesFromEndTxNum, ac.a.ps)
			return err
		})
	}
	if r.tracesTo {
		g.Go(func() error {
			var err error
			mf.tracesTo, err = ac.tracesTo.mergeFiles(ctx, files.tracesTo, r.tracesToStartTxNum, r.tracesToEndTxNum, ac.a.ps)
			return err
		})
	}
	err := g.Wait()
	if err == nil {
		closeFiles = false
		ac.a.logger.Info(fmt.Sprintf("[snapshots] state merge done %s", r.String()))
	} else {
		ac.a.logger.Warn(fmt.Sprintf("[snapshots] state merge failed err=%v %s", err, r.String()))
	}
	return mf, err
}

func (ac *AggregatorV3Context) integrateMergedFiles(outs SelectedStaticFilesV3, in MergedFilesV3) (frozen []string) {
	ac.a.filesMutationLock.Lock()
	defer ac.a.filesMutationLock.Unlock()
	defer ac.a.needSaveFilesListInDB.Store(true)
	defer ac.a.recalcMaxTxNum()

	for id, d := range ac.a.d {
		d.integrateMergedFiles(outs.d[id], outs.dIdx[id], outs.dHist[id], in.d[id], in.dIdx[id], in.dHist[id])
	}

	ac.a.logAddrs.integrateMergedFiles(outs.logAddrs, in.logAddrs)
	ac.a.logTopics.integrateMergedFiles(outs.logTopics, in.logTopics)
	ac.a.tracesFrom.integrateMergedFiles(outs.tracesFrom, in.tracesFrom)
	ac.a.tracesTo.integrateMergedFiles(outs.tracesTo, in.tracesTo)
	ac.cleanAfterMerge(in)
	return frozen
}
func (ac *AggregatorV3Context) cleanAfterMerge(in MergedFilesV3) {
	for id, d := range ac.d {
		d.cleanAfterMerge(in.d[id], in.dHist[id], in.dIdx[id])
	}
	ac.logAddrs.cleanAfterMerge(in.logAddrs)
	ac.logTopics.cleanAfterMerge(in.logTopics)
	ac.tracesFrom.cleanAfterMerge(in.tracesFrom)
	ac.tracesTo.cleanAfterMerge(in.tracesTo)
}

// KeepStepsInDB - usually equal to one a.aggregationStep, but when we exec blocks from snapshots
// we can set it to 0, because no re-org on this blocks are possible
func (a *AggregatorV3) KeepStepsInDB(steps uint64) *AggregatorV3 {
	a.keepInDB = a.FirstTxNumOfStep(steps)
	for _, d := range a.d {
		if d == nil {
			continue
		}
		if d.History.dontProduceFiles {
			d.History.keepTxInDB = a.keepInDB
		}
	}

	return a
}

func (a *AggregatorV3) SetSnapshotBuildSema(semaphore *semaphore.Weighted) {
	a.snapshotBuildSema = semaphore
}

// Returns channel which is closed when aggregation is done
func (a *AggregatorV3) BuildFilesInBackground(txNum uint64) chan struct{} {
	fin := make(chan struct{})

	if (txNum + 1) <= a.minimaxTxNumInFiles.Load()+a.keepInDB {
		close(fin)
		return fin
	}

	if ok := a.buildingFiles.CompareAndSwap(false, true); !ok {
		close(fin)
		return fin
	}

	step := a.minimaxTxNumInFiles.Load() / a.StepSize()
	a.wg.Add(1)
	go func() {
		defer a.wg.Done()
		defer a.buildingFiles.Store(false)

		if a.snapshotBuildSema != nil {
			//we are inside own goroutine - it's fine to block here
			if err := a.snapshotBuildSema.Acquire(a.ctx, 1); err != nil {
				log.Warn("[snapshots] buildFilesInBackground", "err", err)
				return //nolint
			}
			defer a.snapshotBuildSema.Release(1)
		}

		// check if db has enough data (maybe we didn't commit them yet or all keys are unique so history is empty)
		lastInDB := lastIdInDB(a.db, a.d[kv.AccountsDomain])
		hasData := lastInDB > step // `step` must be fully-written - means `step+1` records must be visible
		if !hasData {
			close(fin)
			return
		}

		// trying to create as much small-step-files as possible:
		// - to reduce amount of small merges
		// - to remove old data from db as early as possible
		// - during files build, may happen commit of new data. on each loop step getting latest id in db
		for ; step < lastIdInDB(a.db, a.d[kv.AccountsDomain]); step++ { //`step` must be fully-written - means `step+1` records must be visible
			if err := a.buildFiles(a.ctx, step); err != nil {
				if errors.Is(err, context.Canceled) || errors.Is(err, common2.ErrStopped) {
					close(fin)
					return
				}
				log.Warn("[snapshots] buildFilesInBackground", "err", err)
				break
			}
		}
		a.BuildOptionalMissedIndicesInBackground(a.ctx, 1)

		if dbg.NoMerge() {
			close(fin)
			return
		}
		if ok := a.mergeingFiles.CompareAndSwap(false, true); !ok {
			close(fin)
			return
		}
		a.wg.Add(1)
		go func() {
			defer a.wg.Done()
			defer a.mergeingFiles.Store(false)

			//TODO: merge must have own semphore

			defer func() { close(fin) }()
			if err := a.MergeLoop(a.ctx); err != nil {
				if errors.Is(err, context.Canceled) || errors.Is(err, common2.ErrStopped) {
					return
				}
				log.Warn("[snapshots] merge", "err", err)
			}

			a.BuildOptionalMissedIndicesInBackground(a.ctx, 1)
		}()
	}()
	return fin
}

func (ac *AggregatorV3Context) IndexRange(name kv.InvertedIdx, k []byte, fromTs, toTs int, asc order.By, limit int, tx kv.Tx) (timestamps iter.U64, err error) {
	switch name {
	case kv.AccountsHistoryIdx:
		return ac.d[kv.AccountsDomain].hc.IdxRange(k, fromTs, toTs, asc, limit, tx)
	case kv.StorageHistoryIdx:
		return ac.d[kv.StorageDomain].hc.IdxRange(k, fromTs, toTs, asc, limit, tx)
	case kv.CodeHistoryIdx:
		return ac.d[kv.CodeDomain].hc.IdxRange(k, fromTs, toTs, asc, limit, tx)
	case kv.CommitmentHistoryIdx:
		return ac.d[kv.StorageDomain].hc.IdxRange(k, fromTs, toTs, asc, limit, tx)
	//case kv.GasusedHistoryIdx:
	//	return ac.d[kv.GasUsedDomain].hc.IdxRange(k, fromTs, toTs, asc, limit, tx)
	case kv.LogTopicIdx:
		return ac.logTopics.IdxRange(k, fromTs, toTs, asc, limit, tx)
	case kv.LogAddrIdx:
		return ac.logAddrs.IdxRange(k, fromTs, toTs, asc, limit, tx)
	case kv.TracesFromIdx:
		return ac.tracesFrom.IdxRange(k, fromTs, toTs, asc, limit, tx)
	case kv.TracesToIdx:
		return ac.tracesTo.IdxRange(k, fromTs, toTs, asc, limit, tx)
	default:
		return nil, fmt.Errorf("unexpected history name: %s", name)
	}
}

// -- range end

func (ac *AggregatorV3Context) HistoryGet(name kv.History, key []byte, ts uint64, tx kv.Tx) (v []byte, ok bool, err error) {
	switch name {
	case kv.AccountsHistory:
		v, ok, err = ac.d[kv.AccountsDomain].hc.GetNoStateWithRecent(key, ts, tx)
		if err != nil {
			return nil, false, err
		}
		if !ok || len(v) == 0 {
			return v, ok, nil
		}
		return v, true, nil
	case kv.StorageHistory:
		return ac.d[kv.StorageDomain].hc.GetNoStateWithRecent(key, ts, tx)
	case kv.CodeHistory:
		return ac.d[kv.CodeDomain].hc.GetNoStateWithRecent(key, ts, tx)
	case kv.CommitmentHistory:
		return ac.d[kv.CommitmentDomain].hc.GetNoStateWithRecent(key, ts, tx)
	//case kv.GasUsedHistory:
	//	return ac.d[kv.GasUsedDomain].hc.GetNoStateWithRecent(key, ts, tx)
	default:
		panic(fmt.Sprintf("unexpected: %s", name))
	}
}

func (ac *AggregatorV3Context) AccountHistoryRange(startTxNum, endTxNum int, asc order.By, limit int, tx kv.Tx) (iter.KV, error) {
	hr, err := ac.d[kv.AccountsDomain].hc.HistoryRange(startTxNum, endTxNum, asc, limit, tx)
	if err != nil {
		return nil, err
	}
	return iter.WrapKV(hr), nil
}

func (ac *AggregatorV3Context) StorageHistoryRange(startTxNum, endTxNum int, asc order.By, limit int, tx kv.Tx) (iter.KV, error) {
	hr, err := ac.d[kv.StorageDomain].hc.HistoryRange(startTxNum, endTxNum, asc, limit, tx)
	if err != nil {
		return nil, err
	}
	return iter.WrapKV(hr), nil
}

func (ac *AggregatorV3Context) CodeHistoryRange(startTxNum, endTxNum int, asc order.By, limit int, tx kv.Tx) (iter.KV, error) {
	hr, err := ac.d[kv.CodeDomain].hc.HistoryRange(startTxNum, endTxNum, asc, limit, tx)
	if err != nil {
		return nil, err
	}
	return iter.WrapKV(hr), nil
}

type FilesStats22 struct{}

func (a *AggregatorV3) Stats() FilesStats22 {
	var fs FilesStats22
	return fs
}

// AggregatorV3Context guarantee consistent View of files ("snapshots isolation" level https://en.wikipedia.org/wiki/Snapshot_isolation):
//   - long-living consistent view of all files (no limitations)
//   - hiding garbage and files overlaps
//   - protecting useful files from removal
//   - user will not see "partial writes" or "new files appearance"
//   - last reader removing garbage files inside `Close` method
type AggregatorV3Context struct {
	a          *AggregatorV3
	d          [kv.DomainLen]*DomainContext
	logAddrs   *InvertedIndexContext
	logTopics  *InvertedIndexContext
	tracesFrom *InvertedIndexContext
	tracesTo   *InvertedIndexContext

	id      uint64 // auto-increment id of ctx for logs
	_leakID uint64 // set only if TRACE_AGG=true
}

func (a *AggregatorV3) MakeContext() *AggregatorV3Context {
	ac := &AggregatorV3Context{
		a:          a,
		logAddrs:   a.logAddrs.MakeContext(),
		logTopics:  a.logTopics.MakeContext(),
		tracesFrom: a.tracesFrom.MakeContext(),
		tracesTo:   a.tracesTo.MakeContext(),

		id:      a.ctxAutoIncrement.Add(1),
		_leakID: a.leakDetector.Add(),
	}
	for id, d := range a.d {
		ac.d[id] = d.MakeContext()
	}

	return ac
}
func (ac *AggregatorV3Context) ViewID() uint64 { return ac.id }

// --- Domain part START ---

func (ac *AggregatorV3Context) DomainRange(tx kv.Tx, domain kv.Domain, fromKey, toKey []byte, ts uint64, asc order.By, limit int) (it iter.KV, err error) {
	return ac.d[domain].DomainRange(tx, fromKey, toKey, ts, asc, limit)
}
func (ac *AggregatorV3Context) DomainRangeLatest(tx kv.Tx, domain kv.Domain, from, to []byte, limit int) (iter.KV, error) {
	return ac.d[domain].DomainRangeLatest(tx, from, to, limit)
}

func (ac *AggregatorV3Context) DomainGetAsOf(tx kv.Tx, name kv.Domain, key []byte, ts uint64) (v []byte, ok bool, err error) {
	v, err = ac.d[name].GetAsOf(key, ts, tx)
	return v, v != nil, err
}
func (ac *AggregatorV3Context) GetLatest(domain kv.Domain, k, k2 []byte, tx kv.Tx) (v []byte, step uint64, ok bool, err error) {
	return ac.d[domain].GetLatest(k, k2, tx)
}

// search key in all files of all domains and print file names
func (ac *AggregatorV3Context) DebugKey(domain kv.Domain, k []byte) error {
	l, err := ac.d[domain].DebugKVFilesWithKey(k)
	if err != nil {
		return err
	}
	if len(l) > 0 {
		log.Info("[dbg] found in", "files", l)
	}
	return nil
}
func (ac *AggregatorV3Context) DebugEFKey(domain kv.Domain, k []byte) error {
	return ac.d[domain].DebugEFKey(k)
}

func (ac *AggregatorV3Context) DebugEFAllValuesAreInRange(ctx context.Context, name kv.InvertedIdx) error {
	switch name {
	case kv.AccountsHistoryIdx:
		err := ac.d[kv.AccountsDomain].hc.ic.DebugEFAllValuesAreInRange(ctx)
		if err != nil {
			return err
		}
	case kv.StorageHistoryIdx:
		err := ac.d[kv.CodeDomain].hc.ic.DebugEFAllValuesAreInRange(ctx)
		if err != nil {
			return err
		}
	case kv.CodeHistoryIdx:
		err := ac.d[kv.StorageDomain].hc.ic.DebugEFAllValuesAreInRange(ctx)
		if err != nil {
			return err
		}
	case kv.CommitmentHistoryIdx:
		err := ac.d[kv.CommitmentDomain].hc.ic.DebugEFAllValuesAreInRange(ctx)
		if err != nil {
			return err
		}
	//case kv.GasusedHistoryIdx:
	//	err := ac.d[kv.GasUsedDomain].hc.ic.DebugEFAllValuesAreInRange(ctx)
	//	if err != nil {
	//		return err
	//	}
	case kv.TracesFromIdx:
		err := ac.tracesFrom.DebugEFAllValuesAreInRange(ctx)
		if err != nil {
			return err
		}
	case kv.TracesToIdx:
		err := ac.tracesTo.DebugEFAllValuesAreInRange(ctx)
		if err != nil {
			return err
		}
	case kv.LogAddrIdx:
		err := ac.logAddrs.DebugEFAllValuesAreInRange(ctx)
		if err != nil {
			return err
		}
	case kv.LogTopicIdx:
		err := ac.logTopics.DebugEFAllValuesAreInRange(ctx)
		if err != nil {
			return err
		}
	default:
		panic(fmt.Sprintf("unexpected: %s", name))
	}
	return nil
}

// --- Domain part END ---

func (ac *AggregatorV3Context) Close() {
	if ac == nil || ac.a == nil { // invariant: it's safe to call Close multiple times
		return
	}
	ac.a.leakDetector.Del(ac._leakID)
	ac.a = nil

	for _, d := range ac.d {
		if d != nil {
			d.Close()
		}
	}
	ac.logAddrs.Close()
	ac.logTopics.Close()
	ac.tracesFrom.Close()
	ac.tracesTo.Close()
}

// BackgroundResult - used only indicate that some work is done
// no much reason to pass exact results by this object, just get latest state when need
type BackgroundResult struct {
	err error
	has bool
}

func (br *BackgroundResult) Has() bool     { return br.has }
func (br *BackgroundResult) Set(err error) { br.has, br.err = true, err }
func (br *BackgroundResult) GetAndReset() (bool, error) {
	has, err := br.has, br.err
	br.has, br.err = false, nil
	return has, err
}

// Inverted index tables only
func lastIdInDB(db kv.RoDB, domain *Domain) (lstInDb uint64) {
	if err := db.View(context.Background(), func(tx kv.Tx) error {
		lstInDb = domain.LastStepInDB(tx)
		return nil
	}); err != nil {
		log.Warn("[snapshots] lastIdInDB", "err", err)
	}
	return lstInDb
}

// AggregatorStep is used for incremental reconstitution, it allows
// accessing history in isolated way for each step
type AggregatorStep struct {
	a          *AggregatorV3
	accounts   *HistoryStep
	storage    *HistoryStep
	code       *HistoryStep
	commitment *HistoryStep
	keyBuf     []byte
}

func (a *AggregatorV3) StepSize() uint64 { return a.aggregationStep }
func (a *AggregatorV3) MakeSteps() ([]*AggregatorStep, error) {
	frozenAndIndexed := a.EndTxNumDomainsFrozen()
	accountSteps := a.d[kv.AccountsDomain].MakeSteps(frozenAndIndexed)
	codeSteps := a.d[kv.CodeDomain].MakeSteps(frozenAndIndexed)
	storageSteps := a.d[kv.StorageDomain].MakeSteps(frozenAndIndexed)
	commitmentSteps := a.d[kv.CommitmentDomain].MakeSteps(frozenAndIndexed)
	if len(accountSteps) != len(storageSteps) || len(storageSteps) != len(codeSteps) {
		return nil, fmt.Errorf("different limit of steps (try merge snapshots): accountSteps=%d, storageSteps=%d, codeSteps=%d", len(accountSteps), len(storageSteps), len(codeSteps))
	}
	steps := make([]*AggregatorStep, len(accountSteps))
	for i, accountStep := range accountSteps {
		steps[i] = &AggregatorStep{
			a:          a,
			accounts:   accountStep,
			storage:    storageSteps[i],
			code:       codeSteps[i],
			commitment: commitmentSteps[i],
		}
	}
	return steps, nil
}

func (as *AggregatorStep) TxNumRange() (uint64, uint64) {
	return as.accounts.indexFile.startTxNum, as.accounts.indexFile.endTxNum
}

func (as *AggregatorStep) IterateAccountsTxs() *ScanIteratorInc {
	return as.accounts.iterateTxs()
}

func (as *AggregatorStep) IterateStorageTxs() *ScanIteratorInc {
	return as.storage.iterateTxs()
}

func (as *AggregatorStep) IterateCodeTxs() *ScanIteratorInc {
	return as.code.iterateTxs()
}

func (as *AggregatorStep) ReadAccountDataNoState(addr []byte, txNum uint64) ([]byte, bool, uint64) {
	return as.accounts.GetNoState(addr, txNum)
}

func (as *AggregatorStep) ReadAccountStorageNoState(addr []byte, loc []byte, txNum uint64) ([]byte, bool, uint64) {
	if cap(as.keyBuf) < len(addr)+len(loc) {
		as.keyBuf = make([]byte, len(addr)+len(loc))
	} else if len(as.keyBuf) != len(addr)+len(loc) {
		as.keyBuf = as.keyBuf[:len(addr)+len(loc)]
	}
	copy(as.keyBuf, addr)
	copy(as.keyBuf[len(addr):], loc)
	return as.storage.GetNoState(as.keyBuf, txNum)
}

func (as *AggregatorStep) ReadAccountCodeNoState(addr []byte, txNum uint64) ([]byte, bool, uint64) {
	return as.code.GetNoState(addr, txNum)
}

func (as *AggregatorStep) ReadAccountCodeSizeNoState(addr []byte, txNum uint64) (int, bool, uint64) {
	code, noState, stateTxNum := as.code.GetNoState(addr, txNum)
	return len(code), noState, stateTxNum
}

func (as *AggregatorStep) MaxTxNumAccounts(addr []byte) (bool, uint64) {
	return as.accounts.MaxTxNum(addr)
}

func (as *AggregatorStep) MaxTxNumStorage(addr []byte, loc []byte) (bool, uint64) {
	if cap(as.keyBuf) < len(addr)+len(loc) {
		as.keyBuf = make([]byte, len(addr)+len(loc))
	} else if len(as.keyBuf) != len(addr)+len(loc) {
		as.keyBuf = as.keyBuf[:len(addr)+len(loc)]
	}
	copy(as.keyBuf, addr)
	copy(as.keyBuf[len(addr):], loc)
	return as.storage.MaxTxNum(as.keyBuf)
}

func (as *AggregatorStep) MaxTxNumCode(addr []byte) (bool, uint64) {
	return as.code.MaxTxNum(addr)
}

func (as *AggregatorStep) IterateAccountsHistory(txNum uint64) *HistoryIteratorInc {
	return as.accounts.interateHistoryBeforeTxNum(txNum)
}

func (as *AggregatorStep) IterateStorageHistory(txNum uint64) *HistoryIteratorInc {
	return as.storage.interateHistoryBeforeTxNum(txNum)
}

func (as *AggregatorStep) IterateCodeHistory(txNum uint64) *HistoryIteratorInc {
	return as.code.interateHistoryBeforeTxNum(txNum)
}

func (as *AggregatorStep) Clone() *AggregatorStep {
	return &AggregatorStep{
		a:        as.a,
		accounts: as.accounts.Clone(),
		storage:  as.storage.Clone(),
		code:     as.code.Clone(),
	}
}<|MERGE_RESOLUTION|>--- conflicted
+++ resolved
@@ -765,10 +765,10 @@
 // PruneSmallBatches is not cancellable, it's over when it's over or failed.
 // It fills whole timeout with pruning by small batches (of 100 keys) and making some progress
 func (ac *AggregatorV3Context) PruneSmallBatches(ctx context.Context, timeout time.Duration, tx kv.RwTx) (haveMore bool, err error) {
-<<<<<<< HEAD
-	started := time.Now()
-	localTimeout := time.NewTicker(timeout)
-	defer localTimeout.Stop()
+	// On tip-of-chain timeout is about `3sec`
+	//  On tip of chain:     must be real-time - prune by small batches and prioritize exact-`timeout`
+	//  Not on tip of chain: must be aggressive (prune as much as possible) by bigger batches
+	aggressivePrune := timeout >= 1*time.Minute
 
 	var pruneLimit uint64 = 1_000
 	var withWarmup bool = false
@@ -779,25 +779,10 @@
 		withWarmup = true
 	}
 
-=======
-	// On tip-of-chain timeout is about `3sec`
-	//  On tip of chain:     must be real-time - prune by small batches and prioritize exact-`timeout`
-	//  Not on tip of chain: must be aggressive (prune as much as possible) by bigger batches
-	aggressivePrune := timeout >= 1*time.Minute
-
-	var pruneLimit uint64 = 1_000
-	var withWarmup bool = false
-	if timeout >= 1*time.Minute {
-		// start from a bit high limit to give time for warmup
-		// will disable warmup after first iteration and will adjust pruneLimit based on `time`
-		pruneLimit = 100_000
-		withWarmup = true
-	}
-
 	started := time.Now()
 	localTimeout := time.NewTicker(timeout)
 	defer localTimeout.Stop()
->>>>>>> dd17db1a
+
 	logPeriod := 30 * time.Second
 	logEvery := time.NewTicker(logPeriod)
 	defer logEvery.Stop()
@@ -826,14 +811,6 @@
 
 		withWarmup = false // warmup once is enough
 
-<<<<<<< HEAD
-		took := time.Since(iterationStarted)
-		if took < time.Second {
-			pruneLimit *= 10
-		}
-		if took > logPeriod {
-			pruneLimit /= 10
-=======
 		if aggressivePrune {
 			took := time.Since(iterationStarted)
 			if took < 2*time.Second {
@@ -842,7 +819,6 @@
 			if took > logPeriod {
 				pruneLimit /= 10
 			}
->>>>>>> dd17db1a
 		}
 
 		select {
