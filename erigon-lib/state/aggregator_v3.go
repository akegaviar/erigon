/*
   Copyright 2022 Erigon contributors

   Licensed under the Apache License, Version 2.0 (the "License");
   you may not use this file except in compliance with the License.
   You may obtain a copy of the License at

       http://www.apache.org/licenses/LICENSE-2.0

   Unless required by applicable law or agreed to in writing, software
   distributed under the License is distributed on an "AS IS" BASIS,
   WITHOUT WARRANTIES OR CONDITIONS OF ANY KIND, either express or implied.
   See the License for the specific language governing permissions and
   limitations under the License.
*/

package state

import (
	"context"
	"encoding/binary"
	"errors"
	"fmt"
	math2 "math"
	"os"
	"path/filepath"
	"runtime"
	"strings"
	"sync"
	"sync/atomic"
	"time"

	"github.com/RoaringBitmap/roaring/roaring64"
	"github.com/ledgerwatch/log/v3"
	rand2 "golang.org/x/exp/rand"
	"golang.org/x/sync/errgroup"

	"github.com/ledgerwatch/erigon-lib/kv/rawdbv3"

	common2 "github.com/ledgerwatch/erigon-lib/common"
	"github.com/ledgerwatch/erigon-lib/common/background"
	"github.com/ledgerwatch/erigon-lib/common/cmp"
	"github.com/ledgerwatch/erigon-lib/common/datadir"
	"github.com/ledgerwatch/erigon-lib/common/dbg"
	"github.com/ledgerwatch/erigon-lib/common/dir"
	"github.com/ledgerwatch/erigon-lib/kv"
	"github.com/ledgerwatch/erigon-lib/kv/bitmapdb"
	"github.com/ledgerwatch/erigon-lib/kv/iter"
	"github.com/ledgerwatch/erigon-lib/kv/order"
)

type AggregatorV3 struct {
	db               kv.RoDB
	accounts         *Domain
	storage          *Domain
	code             *Domain
	commitment       *Domain
	tracesTo         *InvertedIndex
	logAddrs         *InvertedIndex
	logTopics        *InvertedIndex
	tracesFrom       *InvertedIndex
	backgroundResult *BackgroundResult
	dirs             datadir.Dirs
	tmpdir           string
	aggregationStep  uint64
	keepInDB         uint64

	minimaxTxNumInFiles atomic.Uint64
	aggregatedStep      atomic.Uint64

	filesMutationLock sync.Mutex

	collateAndBuildWorkers int // minimize amount of background workers by default
	mergeWorkers           int // usually 1

	// To keep DB small - need move data to small files ASAP.
	// It means goroutine which creating small files - can't be locked by merge or indexing.
	buildingFiles           atomic.Bool
	mergeingFiles           atomic.Bool
	buildingOptionalIndices atomic.Bool

	//warmupWorking          atomic.Bool
	ctx       context.Context
	ctxCancel context.CancelFunc

	needSaveFilesListInDB atomic.Bool

	wg sync.WaitGroup // goroutines spawned by Aggregator, to ensure all of them are finish at agg.Close

	onFreeze OnFreezeFunc

	ps *background.ProgressSet

	// next fields are set only if agg.doTraceCtx is true. can enable by env: TRACE_AGG=true
	leakDetector *dbg.LeakDetector
	logger       log.Logger

	ctxAutoIncrement atomic.Uint64
}

type OnFreezeFunc func(frozenFileNames []string)

func NewAggregatorV3(ctx context.Context, dirs datadir.Dirs, aggregationStep uint64, db kv.RoDB, logger log.Logger) (*AggregatorV3, error) {
	tmpdir := dirs.Tmp
	salt, err := getIndicesSalt(dirs.Snap)
	if err != nil {
		return nil, err
	}

	ctx, ctxCancel := context.WithCancel(ctx)
	a := &AggregatorV3{
		ctx:                    ctx,
		ctxCancel:              ctxCancel,
		onFreeze:               func(frozenFileNames []string) {},
		dirs:                   dirs,
		tmpdir:                 tmpdir,
		aggregationStep:        aggregationStep,
		db:                     db,
		keepInDB:               1 * aggregationStep,
		leakDetector:           dbg.NewLeakDetector("agg", dbg.SlowTx()),
		ps:                     background.NewProgressSet(),
		backgroundResult:       &BackgroundResult{},
		logger:                 logger,
		collateAndBuildWorkers: 1,
		mergeWorkers:           1,
	}
	cfg := domainCfg{
		hist: histCfg{
			iiCfg:             iiCfg{salt: salt, dirs: dirs},
			withLocalityIndex: false, withExistenceIndex: true, compression: CompressNone, historyLargeValues: false,
		},
	}
	if a.accounts, err = NewDomain(cfg, aggregationStep, "accounts", kv.TblAccountKeys, kv.TblAccountVals, kv.TblAccountHistoryKeys, kv.TblAccountHistoryVals, kv.TblAccountIdx, logger); err != nil {
		return nil, err
	}
	cfg = domainCfg{
		hist: histCfg{
			iiCfg:             iiCfg{salt: salt, dirs: dirs},
			withLocalityIndex: false, withExistenceIndex: true, compression: CompressNone, historyLargeValues: false,
		},
	}
	if a.storage, err = NewDomain(cfg, aggregationStep, "storage", kv.TblStorageKeys, kv.TblStorageVals, kv.TblStorageHistoryKeys, kv.TblStorageHistoryVals, kv.TblStorageIdx, logger); err != nil {
		return nil, err
	}
	cfg = domainCfg{
		hist: histCfg{
			iiCfg:             iiCfg{salt: salt, dirs: dirs},
			withLocalityIndex: false, withExistenceIndex: true, compression: CompressKeys | CompressVals, historyLargeValues: true,
		},
	}
	if a.code, err = NewDomain(cfg, aggregationStep, "code", kv.TblCodeKeys, kv.TblCodeVals, kv.TblCodeHistoryKeys, kv.TblCodeHistoryVals, kv.TblCodeIdx, logger); err != nil {
		return nil, err
	}
	cfg = domainCfg{
		hist: histCfg{
			iiCfg:             iiCfg{salt: salt, dirs: dirs},
			withLocalityIndex: false, withExistenceIndex: true, compression: CompressNone, historyLargeValues: false,
		},
		compress: CompressNone,
	}
	if a.commitment, err = NewDomain(cfg, aggregationStep, "commitment", kv.TblCommitmentKeys, kv.TblCommitmentVals, kv.TblCommitmentHistoryKeys, kv.TblCommitmentHistoryVals, kv.TblCommitmentIdx, logger); err != nil {
		return nil, err
	}
	//a.commitment = NewCommittedDomain(commitd, CommitmentModeDirect, commitment.VariantHexPatriciaTrie)
	idxCfg := iiCfg{salt: salt, dirs: dirs}
	if a.logAddrs, err = NewInvertedIndex(idxCfg, aggregationStep, "logaddrs", kv.TblLogAddressKeys, kv.TblLogAddressIdx, false, true, nil, logger); err != nil {
		return nil, err
	}
	idxCfg = iiCfg{salt: salt, dirs: dirs}
	if a.logTopics, err = NewInvertedIndex(idxCfg, aggregationStep, "logtopics", kv.TblLogTopicsKeys, kv.TblLogTopicsIdx, false, true, nil, logger); err != nil {
		return nil, err
	}
	idxCfg = iiCfg{salt: salt, dirs: dirs}
	if a.tracesFrom, err = NewInvertedIndex(idxCfg, aggregationStep, "tracesfrom", kv.TblTracesFromKeys, kv.TblTracesFromIdx, false, true, nil, logger); err != nil {
		return nil, err
	}
	idxCfg = iiCfg{salt: salt, dirs: dirs}
	if a.tracesTo, err = NewInvertedIndex(idxCfg, aggregationStep, "tracesto", kv.TblTracesToKeys, kv.TblTracesToIdx, false, true, nil, logger); err != nil {
		return nil, err
	}
	a.recalcMaxTxNum()

	if dbg.NoSync() {
		a.DisableFsync()
	}

	return a, nil
}

// getIndicesSalt - try read salt for all indices from DB. Or fall-back to new salt creation.
// if db is Read-Only (for example remote RPCDaemon or utilities) - we will not create new indices - and existing indices have salt in metadata.
func getIndicesSalt(baseDir string) (salt *uint32, err error) {
	fpath := filepath.Join(baseDir, "salt.txt")
	if !dir.FileExist(fpath) {
		if salt == nil {
			saltV := rand2.Uint32()
			salt = &saltV
		}
		saltBytes := make([]byte, 4)
		binary.BigEndian.PutUint32(saltBytes, *salt)
		if err := dir.WriteFileWithFsync(fpath, saltBytes, os.ModePerm); err != nil {
			return nil, err
		}
	}
	saltBytes, err := os.ReadFile(fpath)
	if err != nil {
		return nil, err
	}
	saltV := binary.BigEndian.Uint32(saltBytes)
	salt = &saltV
	return salt, nil
}

func (a *AggregatorV3) OnFreeze(f OnFreezeFunc) { a.onFreeze = f }
func (a *AggregatorV3) DisableFsync() {
	a.accounts.DisableFsync()
	a.storage.DisableFsync()
	a.code.DisableFsync()
	a.commitment.DisableFsync()
	a.logAddrs.DisableFsync()
	a.logTopics.DisableFsync()
	a.tracesFrom.DisableFsync()
	a.tracesTo.DisableFsync()
}

func (a *AggregatorV3) OpenFolder(readonly bool) error {
	a.filesMutationLock.Lock()
	defer a.filesMutationLock.Unlock()
	eg := &errgroup.Group{}
	eg.Go(func() error { return a.accounts.OpenFolder(readonly) })
	eg.Go(func() error { return a.storage.OpenFolder(readonly) })
	eg.Go(func() error { return a.code.OpenFolder(readonly) })
	eg.Go(func() error { return a.commitment.OpenFolder(readonly) })
	eg.Go(func() error { return a.logAddrs.OpenFolder(readonly) })
	eg.Go(func() error { return a.logTopics.OpenFolder(readonly) })
	eg.Go(func() error { return a.tracesFrom.OpenFolder(readonly) })
	eg.Go(func() error { return a.tracesTo.OpenFolder(readonly) })
	if err := eg.Wait(); err != nil {
		return err
	}
	a.recalcMaxTxNum()
	mx := a.minimaxTxNumInFiles.Load()
	if mx > 0 {
		mx--
	}
	a.aggregatedStep.Store(mx / a.aggregationStep)
	return nil
}

func (a *AggregatorV3) OpenList(files []string, readonly bool) error {
	//log.Warn("[dbg] OpenList", "l", files)

	a.filesMutationLock.Lock()
	defer a.filesMutationLock.Unlock()
	eg := &errgroup.Group{}
	eg.Go(func() error { return a.accounts.OpenFolder(readonly) })
	eg.Go(func() error { return a.storage.OpenFolder(readonly) })
	eg.Go(func() error { return a.code.OpenFolder(readonly) })
	eg.Go(func() error { return a.commitment.OpenFolder(readonly) })
	eg.Go(func() error { return a.logAddrs.OpenFolder(readonly) })
	eg.Go(func() error { return a.logTopics.OpenFolder(readonly) })
	eg.Go(func() error { return a.tracesFrom.OpenFolder(readonly) })
	eg.Go(func() error { return a.tracesTo.OpenFolder(readonly) })
	if err := eg.Wait(); err != nil {
		return err
	}
	a.recalcMaxTxNum()
	mx := a.minimaxTxNumInFiles.Load()
	if mx > 0 {
		mx--
	}
	a.aggregatedStep.Store(mx / a.aggregationStep)
	return nil
}

func (a *AggregatorV3) Close() {
	if a.ctxCancel == nil { // invariant: it's safe to call Close multiple times
		return
	}
	a.ctxCancel()
	a.ctxCancel = nil
	a.wg.Wait()

	a.filesMutationLock.Lock()
	defer a.filesMutationLock.Unlock()

	a.accounts.Close()
	a.storage.Close()
	a.code.Close()
	a.commitment.Close()
	a.logAddrs.Close()
	a.logTopics.Close()
	a.tracesFrom.Close()
	a.tracesTo.Close()
}

func (a *AggregatorV3) SetCollateAndBuildWorkers(i int) { a.collateAndBuildWorkers = i }
func (a *AggregatorV3) SetMergeWorkers(i int)           { a.mergeWorkers = i }
func (a *AggregatorV3) SetCompressWorkers(i int) {
	a.accounts.compressWorkers = i
	a.storage.compressWorkers = i
	a.code.compressWorkers = i
	a.commitment.compressWorkers = i
	a.logAddrs.compressWorkers = i
	a.logTopics.compressWorkers = i
	a.tracesFrom.compressWorkers = i
	a.tracesTo.compressWorkers = i
}

func (a *AggregatorV3) HasBackgroundFilesBuild() bool { return a.ps.Has() }
func (a *AggregatorV3) BackgroundProgress() string    { return a.ps.String() }

func (ac *AggregatorV3Context) Files() (res []string) {
	res = append(res, ac.account.Files()...)
	res = append(res, ac.storage.Files()...)
	res = append(res, ac.code.Files()...)
	res = append(res, ac.commitment.Files()...)
	res = append(res, ac.logAddrs.Files()...)
	res = append(res, ac.logTopics.Files()...)
	res = append(res, ac.tracesFrom.Files()...)
	res = append(res, ac.tracesTo.Files()...)
	return res
}
func (a *AggregatorV3) BuildOptionalMissedIndicesInBackground(ctx context.Context, workers int) {
	if ok := a.buildingOptionalIndices.CompareAndSwap(false, true); !ok {
		return
	}
	a.wg.Add(1)
	go func() {
		defer a.wg.Done()
		defer a.buildingOptionalIndices.Store(false)
		aggCtx := a.MakeContext()
		defer aggCtx.Close()
		if err := aggCtx.buildOptionalMissedIndices(ctx, workers); err != nil {
			if errors.Is(err, context.Canceled) || errors.Is(err, common2.ErrStopped) {
				return
			}
			log.Warn("[snapshots] BuildOptionalMissedIndicesInBackground", "err", err)
		}
	}()
}

func (a *AggregatorV3) BuildOptionalMissedIndices(ctx context.Context, workers int) error {
	if ok := a.buildingOptionalIndices.CompareAndSwap(false, true); !ok {
		return nil
	}
	defer a.buildingOptionalIndices.Store(false)
	aggCtx := a.MakeContext()
	defer aggCtx.Close()
	if err := aggCtx.buildOptionalMissedIndices(ctx, workers); err != nil {
		if errors.Is(err, context.Canceled) || errors.Is(err, common2.ErrStopped) {
			return nil
		}
		return err
	}
	return nil
}

func (ac *AggregatorV3Context) buildOptionalMissedIndices(ctx context.Context, workers int) error {
	g, ctx := errgroup.WithContext(ctx)
	g.SetLimit(workers)
	ps := background.NewProgressSet()
	if ac.account != nil {
		g.Go(func() error { return ac.account.BuildOptionalMissedIndices(ctx, ps) })
	}
	if ac.storage != nil {
		g.Go(func() error { return ac.storage.BuildOptionalMissedIndices(ctx, ps) })
	}
	if ac.code != nil {
		g.Go(func() error { return ac.code.BuildOptionalMissedIndices(ctx, ps) })
	}
	if ac.commitment != nil {
		g.Go(func() error { return ac.commitment.BuildOptionalMissedIndices(ctx, ps) })
	}
	return g.Wait()
}

func (a *AggregatorV3) BuildMissedIndices(ctx context.Context, workers int) error {
	startIndexingTime := time.Now()
	{
		ps := background.NewProgressSet()

		g, ctx := errgroup.WithContext(ctx)
		g.SetLimit(workers)
		go func() {
			logEvery := time.NewTicker(20 * time.Second)
			defer logEvery.Stop()
			for {
				select {
				case <-ctx.Done():
					return
				case <-logEvery.C:
					var m runtime.MemStats
					dbg.ReadMemStats(&m)
					log.Info("[snapshots] Indexing", "progress", ps.String(), "total-indexing-time", time.Since(startIndexingTime).Round(time.Second).String(), "alloc", common2.ByteCount(m.Alloc), "sys", common2.ByteCount(m.Sys))
				}
			}
		}()
		a.accounts.BuildMissedIndices(ctx, g, ps)
		a.storage.BuildMissedIndices(ctx, g, ps)
		a.code.BuildMissedIndices(ctx, g, ps)
		a.commitment.BuildMissedIndices(ctx, g, ps)
		a.logAddrs.BuildMissedIndices(ctx, g, ps)
		a.logTopics.BuildMissedIndices(ctx, g, ps)
		a.tracesFrom.BuildMissedIndices(ctx, g, ps)
		a.tracesTo.BuildMissedIndices(ctx, g, ps)

		if err := g.Wait(); err != nil {
			return err
		}
		if err := a.OpenFolder(false); err != nil {
			return err
		}
	}
	return nil
}

type AggV3Collation struct {
	logAddrs   map[string]*roaring64.Bitmap
	logTopics  map[string]*roaring64.Bitmap
	tracesFrom map[string]*roaring64.Bitmap
	tracesTo   map[string]*roaring64.Bitmap
	accounts   Collation
	storage    Collation
	code       Collation
	commitment Collation
}

func (c AggV3Collation) Close() {
	c.accounts.Close()
	c.storage.Close()
	c.code.Close()
	c.commitment.Close()

	for _, b := range c.logAddrs {
		bitmapdb.ReturnToPool64(b)
	}
	for _, b := range c.logTopics {
		bitmapdb.ReturnToPool64(b)
	}
	for _, b := range c.tracesFrom {
		bitmapdb.ReturnToPool64(b)
	}
	for _, b := range c.tracesTo {
		bitmapdb.ReturnToPool64(b)
	}
}

type AggV3StaticFiles struct {
	accounts   StaticFiles
	storage    StaticFiles
	code       StaticFiles
	commitment StaticFiles
	logAddrs   InvertedFiles
	logTopics  InvertedFiles
	tracesFrom InvertedFiles
	tracesTo   InvertedFiles
}

// CleanupOnError - call it on collation fail. It's closing all files
func (sf AggV3StaticFiles) CleanupOnError() {
	sf.accounts.CleanupOnError()
	sf.storage.CleanupOnError()
	sf.code.CleanupOnError()
	sf.logAddrs.CleanupOnError()
	sf.logTopics.CleanupOnError()
	sf.tracesFrom.CleanupOnError()
	sf.tracesTo.CleanupOnError()
}

func (a *AggregatorV3) buildFiles(ctx context.Context, step uint64) error {
	var (
		logEvery      = time.NewTicker(time.Second * 30)
		txFrom        = step * a.aggregationStep
		txTo          = (step + 1) * a.aggregationStep
		stepStartedAt = time.Now()
	)

	defer logEvery.Stop()

	defer a.needSaveFilesListInDB.Store(true)
	defer a.recalcMaxTxNum()
	var static AggV3StaticFiles

	closeCollations := true
	collListMu := sync.Mutex{}
	collations := make([]Collation, 0)
	defer func() {
		if !closeCollations {
			return
		}
		for _, c := range collations {
			c.Close()
		}
	}()

	g, ctx := errgroup.WithContext(ctx)
	g.SetLimit(a.collateAndBuildWorkers)
<<<<<<< HEAD
	log.Warn("[dbg] collate and build", "step", step, "workers", a.collateAndBuildWorkers)
	for _, d := range []*Domain{a.accounts, a.storage, a.code, a.commitment} {
=======
	for _, d := range []*Domain{a.accounts, a.storage, a.code, a.commitment.Domain} {
>>>>>>> b004fbec
		d := d

		a.wg.Add(1)
		g.Go(func() error {
			defer a.wg.Done()

			var collation Collation
			if err := a.db.View(ctx, func(tx kv.Tx) (err error) {
				collation, err = d.collate(ctx, step, txFrom, txTo, tx)
				return err
			}); err != nil {
				return fmt.Errorf("domain collation %q has failed: %w", d.filenameBase, err)
			}
			collListMu.Lock()
			collations = append(collations, collation)
			collListMu.Unlock()

			mxRunningFilesBuilding.Inc()
			sf, err := d.buildFiles(ctx, step, collation, a.ps)
			mxRunningFilesBuilding.Dec()
			collation.Close()
			if err != nil {
				sf.CleanupOnError()
				return err
			}

			switch kv.Domain(d.valsTable) {
			case kv.TblAccountVals:
				static.accounts = sf
			case kv.TblStorageVals:
				static.storage = sf
			case kv.TblCodeVals:
				static.code = sf
			case kv.TblCommitmentVals:
				static.commitment = sf
			default:
				panic("unknown domain " + d.valsTable)
			}

			return nil
		})
	}
	closeCollations = false

	// indices are built concurrently
	for _, d := range []*InvertedIndex{a.logTopics, a.logAddrs, a.tracesFrom, a.tracesTo} {
		d := d
		a.wg.Add(1)
		g.Go(func() error {
			defer a.wg.Done()
			var collation map[string]*roaring64.Bitmap
			err := a.db.View(ctx, func(tx kv.Tx) (err error) {
				collation, err = d.collate(ctx, step, tx)
				return err
			})
			if err != nil {
				return fmt.Errorf("index collation %q has failed: %w", d.filenameBase, err)
			}
			mxRunningFilesBuilding.Inc()
			sf, err := d.buildFiles(ctx, step, collation, a.ps)
			mxRunningFilesBuilding.Dec()
			if err != nil {
				sf.CleanupOnError()
				return err
			}

			switch kv.Domain(d.indexKeysTable) {
			case kv.TblLogTopicsKeys:
				static.logTopics = sf
			case kv.TblLogAddressKeys:
				static.logAddrs = sf
			case kv.TblTracesFromKeys:
				static.tracesFrom = sf
			case kv.TblTracesToKeys:
				static.tracesTo = sf
			default:
				panic("unknown index " + d.indexKeysTable)
			}
			return nil
		})
	}

	if err := g.Wait(); err != nil {
		static.CleanupOnError()
		return fmt.Errorf("domain collate-build: %w", err)
	}
	mxStepTook.ObserveDuration(stepStartedAt)
	a.integrateFiles(static, txFrom, txTo)
	a.aggregatedStep.Store(step)

	a.logger.Info("[snapshots] aggregation", "step", step, "took", time.Since(stepStartedAt))

	return nil
}

func (a *AggregatorV3) BuildFiles(toTxNum uint64) (err error) {
	finished := a.BuildFilesInBackground(toTxNum)
	if !(a.buildingFiles.Load() || a.mergeingFiles.Load() || a.buildingOptionalIndices.Load()) {
		return nil
	}

	logEvery := time.NewTicker(20 * time.Second)
	defer logEvery.Stop()
Loop:
	for {
		select {
		case <-a.ctx.Done():
			return a.ctx.Err()
		case <-finished:
			break Loop
		case <-logEvery.C:
			if !(a.buildingFiles.Load() || a.mergeingFiles.Load() || a.buildingOptionalIndices.Load()) {
				break Loop
			}
			if a.HasBackgroundFilesBuild() {
				log.Info("[snapshots] Files build", "progress", a.BackgroundProgress())
			}
		}
	}

	return nil
}

func (a *AggregatorV3) mergeLoopStep(ctx context.Context) (somethingDone bool, err error) {
	ac := a.MakeContext()
	defer ac.Close()
	mxRunningMerges.Inc()
	defer mxRunningMerges.Dec()

	closeAll := true
	maxSpan := a.aggregationStep * StepsInColdFile
	r := ac.findMergeRange(a.minimaxTxNumInFiles.Load(), maxSpan)
	if !r.any() {
		return false, nil
	}

	outs, err := ac.staticFilesInRange(r)
	defer func() {
		if closeAll {
			outs.Close()
		}
	}()
	if err != nil {
		return false, err
	}

	in, err := ac.mergeFiles(ctx, outs, r)
	if err != nil {
		return true, err
	}
	defer func() {
		if closeAll {
			in.Close()
		}
	}()
	a.integrateMergedFiles(outs, in)
	a.onFreeze(in.FrozenList())
	closeAll = false
	return true, nil
}

func (a *AggregatorV3) MergeLoop(ctx context.Context) error {
	for {
		somethingMerged, err := a.mergeLoopStep(ctx)
		if err != nil {
			return err
		}
		if !somethingMerged {
			return nil
		}
	}
}

func (a *AggregatorV3) integrateFiles(sf AggV3StaticFiles, txNumFrom, txNumTo uint64) {
	a.filesMutationLock.Lock()
	defer a.filesMutationLock.Unlock()
	defer a.needSaveFilesListInDB.Store(true)
	defer a.recalcMaxTxNum()

	a.accounts.integrateFiles(sf.accounts, txNumFrom, txNumTo)
	a.storage.integrateFiles(sf.storage, txNumFrom, txNumTo)
	a.code.integrateFiles(sf.code, txNumFrom, txNumTo)
	a.commitment.integrateFiles(sf.commitment, txNumFrom, txNumTo)
	a.logAddrs.integrateFiles(sf.logAddrs, txNumFrom, txNumTo)
	a.logTopics.integrateFiles(sf.logTopics, txNumFrom, txNumTo)
	a.tracesFrom.integrateFiles(sf.tracesFrom, txNumFrom, txNumTo)
	a.tracesTo.integrateFiles(sf.tracesTo, txNumFrom, txNumTo)
}

func (a *AggregatorV3) HasNewFrozenFiles() bool {
	return a.needSaveFilesListInDB.CompareAndSwap(true, false)
}

type flusher interface {
	Flush(ctx context.Context, tx kv.RwTx) error
}

func (ac *AggregatorV3Context) maxTxNumInDomainFiles(cold bool) uint64 {
	return cmp.Min(
		cmp.Min(
			ac.account.maxTxNumInDomainFiles(cold),
			ac.code.maxTxNumInDomainFiles(cold)),
		cmp.Min(
			ac.storage.maxTxNumInDomainFiles(cold),
			ac.commitment.maxTxNumInDomainFiles(cold)),
	)
}

func (ac *AggregatorV3Context) CanPrune(tx kv.Tx) bool {
	//fmt.Printf("can prune: from=%d < current=%d, keep=%d\n", ac.CanPruneFrom(tx)/ac.a.aggregationStep, ac.maxTxNumInDomainFiles(false)/ac.a.aggregationStep, ac.a.keepInDB)
	return ac.CanPruneFrom(tx) < ac.maxTxNumInDomainFiles(false)
}
func (ac *AggregatorV3Context) CanPruneFrom(tx kv.Tx) uint64 {
	fst, _ := kv.FirstKey(tx, ac.a.tracesTo.indexKeysTable)
	fst2, _ := kv.FirstKey(tx, ac.a.storage.History.indexKeysTable)
	fst3, _ := kv.FirstKey(tx, ac.a.commitment.History.indexKeysTable)
	if len(fst) > 0 && len(fst2) > 0 && len(fst3) > 0 {
		fstInDb := binary.BigEndian.Uint64(fst)
		fstInDb2 := binary.BigEndian.Uint64(fst2)
		fstInDb3 := binary.BigEndian.Uint64(fst3)
		return cmp.Min(cmp.Min(fstInDb, fstInDb2), fstInDb3)
	}
	return math2.MaxUint64
}
func (ac *AggregatorV3Context) CanUnwindDomainsToBlockNum(tx kv.Tx) (uint64, error) {
	_, histBlockNumProgress, err := rawdbv3.TxNums.FindBlockNum(tx, ac.CanUnwindDomainsToTxNum())
	return histBlockNumProgress, err
}
func (ac *AggregatorV3Context) CanUnwindDomainsToTxNum() uint64 {
	return ac.maxTxNumInDomainFiles(false)
}
func (ac *AggregatorV3Context) MinUnwindDomainsBlockNum(tx kv.Tx) (uint64, error) {
	_, blockNum, err := rawdbv3.TxNums.FindBlockNum(tx, ac.CanUnwindDomainsToTxNum())
	return blockNum, err
}

func (ac *AggregatorV3Context) CanUnwindBeforeBlockNum(blockNum uint64, tx kv.Tx) (uint64, bool, error) {
	unwindToTxNum, err := rawdbv3.TxNums.Max(tx, blockNum)
	if err != nil {
		return 0, false, err
	}

	// not all blocks have commitment
	//fmt.Printf("CanUnwindBeforeBlockNum: blockNum=%d unwindTo=%d\n", blockNum, unwindToTxNum)
	domains := NewSharedDomains(tx)
	defer domains.Close()

	blockNumWithCommitment, _, _, err := domains.LatestCommitmentState(tx, ac.CanUnwindDomainsToTxNum(), unwindToTxNum)
	if err != nil {
		_minBlockNum, _ := ac.MinUnwindDomainsBlockNum(tx)
		return _minBlockNum, false, nil //nolint
	}
	return blockNumWithCommitment, true, nil
}

func (ac *AggregatorV3Context) PruneWithTimeout(ctx context.Context, timeout time.Duration, tx kv.RwTx) error {
	cc, cancel := context.WithTimeout(ctx, timeout)
	defer cancel()

	if err := ac.Prune(cc, tx); err != nil { // prune part of retired data, before commit
		if errors.Is(err, context.DeadlineExceeded) {
			return nil
		}
		return err
	}
	if cc.Err() != nil { //nolint
		return nil //nolint
	}
	return nil
}

func (a *AggregatorV3) StepsRangeInDBAsStr(tx kv.Tx) string {
	return strings.Join([]string{
		a.accounts.stepsRangeInDBAsStr(tx),
		a.storage.stepsRangeInDBAsStr(tx),
		a.code.stepsRangeInDBAsStr(tx),
		a.commitment.stepsRangeInDBAsStr(tx),
		a.logAddrs.stepsRangeInDBAsStr(tx),
		a.logTopics.stepsRangeInDBAsStr(tx),
		a.tracesFrom.stepsRangeInDBAsStr(tx),
		a.tracesTo.stepsRangeInDBAsStr(tx),
	}, ", ")
}

func (ac *AggregatorV3Context) Prune(ctx context.Context, tx kv.RwTx) error {
	if dbg.NoPrune() {
		return nil
	}

	step, limit := ac.a.aggregatedStep.Load(), uint64(math2.MaxUint64)
	txTo := (step + 1) * ac.a.aggregationStep
	var txFrom uint64

	logEvery := time.NewTicker(30 * time.Second)
	defer logEvery.Stop()
	ac.a.logger.Info("aggregator prune", "step", step,
		"range", fmt.Sprintf("[%d,%d)", txFrom, txTo), /*"limit", limit,
		"stepsLimit", limit/ac.a.aggregationStep,*/"stepsRangeInDB", ac.a.StepsRangeInDBAsStr(tx))

	if err := ac.account.Prune(ctx, tx, step, txFrom, txTo, limit, logEvery); err != nil {
		return err
	}
	if err := ac.storage.Prune(ctx, tx, step, txFrom, txTo, limit, logEvery); err != nil {
		return err
	}
	if err := ac.code.Prune(ctx, tx, step, txFrom, txTo, limit, logEvery); err != nil {
		return err
	}
	if err := ac.commitment.Prune(ctx, tx, step, txFrom, txTo, limit, logEvery); err != nil {
		return err
	}
	if err := ac.logAddrs.Prune(ctx, tx, txFrom, txTo, limit, logEvery); err != nil {
		return err
	}
	if err := ac.logTopics.Prune(ctx, tx, txFrom, txTo, limit, logEvery); err != nil {
		return err
	}
	if err := ac.tracesFrom.Prune(ctx, tx, txFrom, txTo, limit, logEvery); err != nil {
		return err
	}
	if err := ac.tracesTo.Prune(ctx, tx, txFrom, txTo, limit, logEvery); err != nil {
		return err
	}
	return nil
}

func (ac *AggregatorV3Context) LogStats(tx kv.Tx, tx2block func(endTxNumMinimax uint64) uint64) {
	maxTxNum := ac.maxTxNumInDomainFiles(false)
	if maxTxNum == 0 {
		return
	}

	domainBlockNumProgress := tx2block(maxTxNum)
	str := make([]string, 0, len(ac.account.files))
	for _, item := range ac.account.files {
		bn := tx2block(item.endTxNum)
		str = append(str, fmt.Sprintf("%d=%dK", item.endTxNum/ac.a.aggregationStep, bn/1_000))
	}
	//str2 := make([]string, 0, len(ac.storage.files))
	//for _, item := range ac.storage.files {
	//	str2 = append(str2, fmt.Sprintf("%s:%dm", item.src.decompressor.FileName(), item.src.decompressor.Count()/1_000_000))
	//}
	//for _, item := range ac.commitment.files {
	//	bn := tx2block(item.endTxNum) / 1_000
	//	str2 = append(str2, fmt.Sprintf("%s:%dK", item.src.decompressor.FileName(), bn))
	//}
	var lastCommitmentBlockNum, lastCommitmentTxNum uint64
	if len(ac.commitment.files) > 0 {
		lastCommitmentTxNum = ac.commitment.files[len(ac.commitment.files)-1].endTxNum
		lastCommitmentBlockNum = tx2block(lastCommitmentTxNum)
	}
	firstHistoryIndexBlockInDB := tx2block(ac.a.accounts.FirstStepInDB(tx) * ac.a.aggregationStep)
	var m runtime.MemStats
	dbg.ReadMemStats(&m)
	log.Info("[snapshots] History Stat",
		"blocks", fmt.Sprintf("%dk", (domainBlockNumProgress+1)/1000),
		"txs", fmt.Sprintf("%dm", ac.a.minimaxTxNumInFiles.Load()/1_000_000),
		"txNum2blockNum", strings.Join(str, ","),
		"first_history_idx_in_db", firstHistoryIndexBlockInDB,
		"last_comitment_block", lastCommitmentBlockNum,
		"last_comitment_tx_num", lastCommitmentTxNum,
		//"cnt_in_files", strings.Join(str2, ","),
		//"used_files", strings.Join(ac.Files(), ","),
		"alloc", common2.ByteCount(m.Alloc), "sys", common2.ByteCount(m.Sys))

}

func (a *AggregatorV3) EndTxNumNoCommitment() uint64 {
	min := a.accounts.endTxNumMinimax()
	if txNum := a.storage.endTxNumMinimax(); txNum < min {
		min = txNum
	}
	if txNum := a.code.endTxNumMinimax(); txNum < min {
		min = txNum
	}
	return min
}

func (a *AggregatorV3) EndTxNumMinimax() uint64 { return a.minimaxTxNumInFiles.Load() }
func (a *AggregatorV3) EndTxNumDomainsFrozen() uint64 {
	return cmp.Min(
		cmp.Min(
			a.accounts.endIndexedTxNumMinimax(true),
			a.storage.endIndexedTxNumMinimax(true),
		),
		cmp.Min(
			a.code.endIndexedTxNumMinimax(true),
			a.commitment.endIndexedTxNumMinimax(true),
		),
	)
}
func (a *AggregatorV3) recalcMaxTxNum() {
	min := a.accounts.endTxNumMinimax()
	if txNum := a.storage.endTxNumMinimax(); txNum < min {
		min = txNum
	}
	if txNum := a.code.endTxNumMinimax(); txNum < min {
		min = txNum
	}
	if txNum := a.commitment.endTxNumMinimax(); txNum < min {
		min = txNum
	}
	if txNum := a.logAddrs.endTxNumMinimax(); txNum < min {
		min = txNum
	}
	if txNum := a.logTopics.endTxNumMinimax(); txNum < min {
		min = txNum
	}
	if txNum := a.tracesFrom.endTxNumMinimax(); txNum < min {
		min = txNum
	}
	if txNum := a.tracesTo.endTxNumMinimax(); txNum < min {
		min = txNum
	}
	a.minimaxTxNumInFiles.Store(min)
}

type RangesV3 struct {
	accounts             DomainRanges
	storage              DomainRanges
	code                 DomainRanges
	commitment           DomainRanges
	logTopicsStartTxNum  uint64
	logAddrsEndTxNum     uint64
	logAddrsStartTxNum   uint64
	logTopicsEndTxNum    uint64
	tracesFromStartTxNum uint64
	tracesFromEndTxNum   uint64
	tracesToStartTxNum   uint64
	tracesToEndTxNum     uint64
	logAddrs             bool
	logTopics            bool
	tracesFrom           bool
	tracesTo             bool
}

func (r RangesV3) String() string {
	ss := []string{}
	if r.accounts.any() {
		ss = append(ss, fmt.Sprintf("accounts(%s)", r.accounts.String()))
	}
	if r.storage.any() {
		ss = append(ss, fmt.Sprintf("storage(%s)", r.storage.String()))
	}
	if r.code.any() {
		ss = append(ss, fmt.Sprintf("code(%s)", r.code.String()))
	}
	if r.commitment.any() {
		ss = append(ss, fmt.Sprintf("commitment(%s)", r.commitment.String()))
	}
	if r.logAddrs {
		ss = append(ss, fmt.Sprintf("logAddr=%d-%d", r.logAddrsStartTxNum/r.accounts.aggStep, r.logAddrsEndTxNum/r.accounts.aggStep))
	}
	if r.logTopics {
		ss = append(ss, fmt.Sprintf("logTopic=%d-%d", r.logTopicsStartTxNum/r.accounts.aggStep, r.logTopicsEndTxNum/r.accounts.aggStep))
	}
	if r.tracesFrom {
		ss = append(ss, fmt.Sprintf("traceFrom=%d-%d", r.tracesFromStartTxNum/r.accounts.aggStep, r.tracesFromEndTxNum/r.accounts.aggStep))
	}
	if r.tracesTo {
		ss = append(ss, fmt.Sprintf("traceTo=%d-%d", r.tracesToStartTxNum/r.accounts.aggStep, r.tracesToEndTxNum/r.accounts.aggStep))
	}
	return strings.Join(ss, ", ")
}
func (r RangesV3) any() bool {
	return r.accounts.any() || r.storage.any() || r.code.any() || r.commitment.any() || r.logAddrs || r.logTopics || r.tracesFrom || r.tracesTo
}

func (ac *AggregatorV3Context) findMergeRange(maxEndTxNum, maxSpan uint64) RangesV3 {
	var r RangesV3
	r.accounts = ac.account.findMergeRange(maxEndTxNum, maxSpan)
	r.storage = ac.storage.findMergeRange(maxEndTxNum, maxSpan)
	r.code = ac.code.findMergeRange(maxEndTxNum, maxSpan)
	r.commitment = ac.commitment.findMergeRange(maxEndTxNum, maxSpan)
	r.logAddrs, r.logAddrsStartTxNum, r.logAddrsEndTxNum = ac.logAddrs.findMergeRange(maxEndTxNum, maxSpan)
	r.logTopics, r.logTopicsStartTxNum, r.logTopicsEndTxNum = ac.logTopics.findMergeRange(maxEndTxNum, maxSpan)
	r.tracesFrom, r.tracesFromStartTxNum, r.tracesFromEndTxNum = ac.tracesFrom.findMergeRange(maxEndTxNum, maxSpan)
	r.tracesTo, r.tracesToStartTxNum, r.tracesToEndTxNum = ac.tracesTo.findMergeRange(maxEndTxNum, maxSpan)
	//log.Info(fmt.Sprintf("findMergeRange(%d, %d)=%s\n", maxEndTxNum/ac.a.aggregationStep, maxSpan/ac.a.aggregationStep, r))
	return r
}

type SelectedStaticFilesV3 struct {
	accounts       []*filesItem
	accountsIdx    []*filesItem
	accountsHist   []*filesItem
	storage        []*filesItem
	storageIdx     []*filesItem
	storageHist    []*filesItem
	code           []*filesItem
	codeIdx        []*filesItem
	codeHist       []*filesItem
	commitment     []*filesItem
	commitmentIdx  []*filesItem
	commitmentHist []*filesItem
	logTopics      []*filesItem
	tracesTo       []*filesItem
	tracesFrom     []*filesItem
	logAddrs       []*filesItem
	accountsI      int
	storageI       int
	codeI          int
	commitmentI    int
	logAddrsI      int
	logTopicsI     int
	tracesFromI    int
	tracesToI      int
}

func (sf SelectedStaticFilesV3) Close() {
	clist := [...][]*filesItem{
		sf.accounts, sf.accountsIdx, sf.accountsHist,
		sf.storage, sf.storageIdx, sf.accountsHist,
		sf.code, sf.codeIdx, sf.codeHist,
		sf.commitment, sf.commitmentIdx, sf.commitmentHist,
		sf.logAddrs, sf.logTopics, sf.tracesFrom, sf.tracesTo,
	}
	for _, group := range clist {
		for _, item := range group {
			if item != nil {
				if item.decompressor != nil {
					item.decompressor.Close()
				}
				if item.index != nil {
					item.index.Close()
				}
			}
		}
	}
}

func (ac *AggregatorV3Context) staticFilesInRange(r RangesV3) (sf SelectedStaticFilesV3, err error) {
	if r.accounts.any() {
		sf.accounts, sf.accountsIdx, sf.accountsHist, sf.accountsI = ac.account.staticFilesInRange(r.accounts)
	}
	if r.storage.any() {
		sf.storage, sf.storageIdx, sf.storageHist, sf.storageI = ac.storage.staticFilesInRange(r.storage)
	}
	if r.code.any() {
		sf.code, sf.codeIdx, sf.codeHist, sf.codeI = ac.code.staticFilesInRange(r.code)
	}
	if r.commitment.any() {
		sf.commitment, sf.commitmentIdx, sf.commitmentHist, sf.commitmentI = ac.commitment.staticFilesInRange(r.commitment)
	}
	if r.logAddrs {
		sf.logAddrs, sf.logAddrsI = ac.logAddrs.staticFilesInRange(r.logAddrsStartTxNum, r.logAddrsEndTxNum)
	}
	if r.logTopics {
		sf.logTopics, sf.logTopicsI = ac.logTopics.staticFilesInRange(r.logTopicsStartTxNum, r.logTopicsEndTxNum)
	}
	if r.tracesFrom {
		sf.tracesFrom, sf.tracesFromI = ac.tracesFrom.staticFilesInRange(r.tracesFromStartTxNum, r.tracesFromEndTxNum)
	}
	if r.tracesTo {
		sf.tracesTo, sf.tracesToI = ac.tracesTo.staticFilesInRange(r.tracesToStartTxNum, r.tracesToEndTxNum)
	}
	return sf, err
}

type MergedFilesV3 struct {
	accounts                      *filesItem
	accountsIdx, accountsHist     *filesItem
	storage                       *filesItem
	storageIdx, storageHist       *filesItem
	code                          *filesItem
	codeIdx, codeHist             *filesItem
	commitment                    *filesItem
	commitmentIdx, commitmentHist *filesItem
	logAddrs                      *filesItem
	logTopics                     *filesItem
	tracesFrom                    *filesItem
	tracesTo                      *filesItem
}

func (mf MergedFilesV3) FrozenList() (frozen []string) {
	if mf.accountsHist != nil && mf.accountsHist.frozen {
		frozen = append(frozen, mf.accountsHist.decompressor.FileName())
	}
	if mf.accountsIdx != nil && mf.accountsIdx.frozen {
		frozen = append(frozen, mf.accountsIdx.decompressor.FileName())
	}

	if mf.storageHist != nil && mf.storageHist.frozen {
		frozen = append(frozen, mf.storageHist.decompressor.FileName())
	}
	if mf.storageIdx != nil && mf.storageIdx.frozen {
		frozen = append(frozen, mf.storageIdx.decompressor.FileName())
	}

	if mf.codeHist != nil && mf.codeHist.frozen {
		frozen = append(frozen, mf.codeHist.decompressor.FileName())
	}
	if mf.codeIdx != nil && mf.codeIdx.frozen {
		frozen = append(frozen, mf.codeIdx.decompressor.FileName())
	}

	if mf.logAddrs != nil && mf.logAddrs.frozen {
		frozen = append(frozen, mf.logAddrs.decompressor.FileName())
	}
	if mf.logTopics != nil && mf.logTopics.frozen {
		frozen = append(frozen, mf.logTopics.decompressor.FileName())
	}
	if mf.tracesFrom != nil && mf.tracesFrom.frozen {
		frozen = append(frozen, mf.tracesFrom.decompressor.FileName())
	}
	if mf.tracesTo != nil && mf.tracesTo.frozen {
		frozen = append(frozen, mf.tracesTo.decompressor.FileName())
	}
	return frozen
}
func (mf MergedFilesV3) Close() {
	clist := [...]*filesItem{
		mf.accounts, mf.accountsIdx, mf.accountsHist,
		mf.storage, mf.storageIdx, mf.storageHist,
		mf.code, mf.codeIdx, mf.codeHist,
		mf.commitment, mf.commitmentIdx, mf.commitmentHist,
		mf.logAddrs, mf.logTopics, mf.tracesFrom, mf.tracesTo,
	}

	for _, item := range clist {
		if item != nil {
			if item.decompressor != nil {
				item.decompressor.Close()
			}
			if item.index != nil {
				item.index.Close()
			}
		}
	}
}

func (ac *AggregatorV3Context) mergeFiles(ctx context.Context, files SelectedStaticFilesV3, r RangesV3) (MergedFilesV3, error) {
	var mf MergedFilesV3
	g, ctx := errgroup.WithContext(ctx)
	g.SetLimit(ac.a.mergeWorkers)
	closeFiles := true
	defer func() {
		if closeFiles {
			mf.Close()
		}
	}()

	//var predicates sync.WaitGroup
	if r.accounts.any() {
		log.Info(fmt.Sprintf("[snapshots] merge: %s", r.String()))
		//predicates.Add(1)
		g.Go(func() (err error) {
			//defer predicates.Done()
			mf.accounts, mf.accountsIdx, mf.accountsHist, err = ac.a.accounts.mergeFiles(ctx, files.accounts, files.accountsIdx, files.accountsHist, r.accounts, ac.a.ps)
			return err
		})
	}

	if r.storage.any() {
		//predicates.Add(1)
		g.Go(func() (err error) {
			//defer predicates.Done()
			mf.storage, mf.storageIdx, mf.storageHist, err = ac.a.storage.mergeFiles(ctx, files.storage, files.storageIdx, files.storageHist, r.storage, ac.a.ps)
			return err
		})
	}
	if r.code.any() {
		g.Go(func() (err error) {
			mf.code, mf.codeIdx, mf.codeHist, err = ac.a.code.mergeFiles(ctx, files.code, files.codeIdx, files.codeHist, r.code, ac.a.ps)
			return err
		})
	}
	if r.commitment.any() {
		//predicates.Wait()
		//log.Info(fmt.Sprintf("[snapshots] merge commitment: %d-%d", r.accounts.historyStartTxNum/ac.a.aggregationStep, r.accounts.historyEndTxNum/ac.a.aggregationStep))
		g.Go(func() (err error) {
			mf.commitment, mf.commitmentIdx, mf.commitmentHist, err = ac.a.commitment.mergeFiles(ctx, files.commitment, files.commitmentIdx, files.commitmentHist, r.commitment, ac.a.ps)
			return err
			//var v4Files SelectedStaticFiles
			//var v4MergedF MergedFiles
			//
			//// THIS merge uses strategy with replacement of hisotry keys in commitment.
			//mf.commitment, mf.commitmentIdx, mf.commitmentHist, err = ac.a.commitment.mergeFiles(ctx, v4Files.FillV3(&files), v4MergedF.FillV3(&mf), r.commitment, ac.a.ps)
			//return err
		})
	}

	if r.logAddrs {
		g.Go(func() error {
			var err error
			mf.logAddrs, err = ac.a.logAddrs.mergeFiles(ctx, files.logAddrs, r.logAddrsStartTxNum, r.logAddrsEndTxNum, ac.a.ps)
			return err
		})
	}
	if r.logTopics {
		g.Go(func() error {
			var err error
			mf.logTopics, err = ac.a.logTopics.mergeFiles(ctx, files.logTopics, r.logTopicsStartTxNum, r.logTopicsEndTxNum, ac.a.ps)
			return err
		})
	}
	if r.tracesFrom {
		g.Go(func() error {
			var err error
			mf.tracesFrom, err = ac.a.tracesFrom.mergeFiles(ctx, files.tracesFrom, r.tracesFromStartTxNum, r.tracesFromEndTxNum, ac.a.ps)
			return err
		})
	}
	if r.tracesTo {
		g.Go(func() error {
			var err error
			mf.tracesTo, err = ac.a.tracesTo.mergeFiles(ctx, files.tracesTo, r.tracesToStartTxNum, r.tracesToEndTxNum, ac.a.ps)
			return err
		})
	}
	err := g.Wait()
	if err == nil {
		closeFiles = false
	}
	return mf, err
}

func (a *AggregatorV3) integrateMergedFiles(outs SelectedStaticFilesV3, in MergedFilesV3) (frozen []string) {
	a.filesMutationLock.Lock()
	defer a.filesMutationLock.Unlock()
	defer a.needSaveFilesListInDB.Store(true)
	defer a.recalcMaxTxNum()

	a.accounts.integrateMergedFiles(outs.accounts, outs.accountsIdx, outs.accountsHist, in.accounts, in.accountsIdx, in.accountsHist)
	a.storage.integrateMergedFiles(outs.storage, outs.storageIdx, outs.storageHist, in.storage, in.storageIdx, in.storageHist)
	a.code.integrateMergedFiles(outs.code, outs.codeIdx, outs.codeHist, in.code, in.codeIdx, in.codeHist)
	a.commitment.integrateMergedFiles(outs.commitment, outs.commitmentIdx, outs.commitmentHist, in.commitment, in.commitmentIdx, in.commitmentHist)
	a.logAddrs.integrateMergedFiles(outs.logAddrs, in.logAddrs)
	a.logTopics.integrateMergedFiles(outs.logTopics, in.logTopics)
	a.tracesFrom.integrateMergedFiles(outs.tracesFrom, in.tracesFrom)
	a.tracesTo.integrateMergedFiles(outs.tracesTo, in.tracesTo)
	a.cleanAfterNewFreeze(in)
	return frozen
}
func (a *AggregatorV3) cleanAfterNewFreeze(in MergedFilesV3) {
	a.accounts.cleanAfterFreeze(in.accounts, in.accountsHist, in.accountsIdx)
	a.storage.cleanAfterFreeze(in.storage, in.storageHist, in.storageIdx)
	a.code.cleanAfterFreeze(in.code, in.codeHist, in.codeIdx)
	a.commitment.cleanAfterFreeze(in.commitment, in.commitmentHist, in.commitmentIdx)
	if in.logAddrs != nil && in.logAddrs.frozen {
		a.logAddrs.cleanAfterFreeze(in.logAddrs.endTxNum)
	}
	if in.logTopics != nil && in.logTopics.frozen {
		a.logTopics.cleanAfterFreeze(in.logTopics.endTxNum)
	}
	if in.tracesFrom != nil && in.tracesFrom.frozen {
		a.tracesFrom.cleanAfterFreeze(in.tracesFrom.endTxNum)
	}
	if in.tracesTo != nil && in.tracesTo.frozen {
		a.tracesTo.cleanAfterFreeze(in.tracesTo.endTxNum)
	}
}

// KeepStepsInDB - usually equal to one a.aggregationStep, but when we exec blocks from snapshots
// we can set it to 0, because no re-org on this blocks are possible
func (a *AggregatorV3) KeepStepsInDB(steps uint64) *AggregatorV3 {
	a.keepInDB = steps * a.aggregationStep
	return a
}

// Returns channel which is closed when aggregation is done
func (a *AggregatorV3) BuildFilesInBackground(txNum uint64) chan struct{} {
	fin := make(chan struct{})

	if (txNum + 1) <= a.minimaxTxNumInFiles.Load()+a.keepInDB {
		close(fin)
		return fin
	}

	if ok := a.buildingFiles.CompareAndSwap(false, true); !ok {
		close(fin)
		return fin
	}

	step := a.minimaxTxNumInFiles.Load() / a.aggregationStep
	log.Info("[agg] collate and build", "step", step, "collate_workers", a.collateAndBuildWorkers, "merge_workers", a.mergeWorkers, "compress_workers", a.accounts.compressWorkers)
	a.wg.Add(1)
	go func() {
		defer a.wg.Done()
		defer a.buildingFiles.Store(false)

		// check if db has enough data (maybe we didn't commit them yet or all keys are unique so history is empty)
		lastInDB := lastIdInDB(a.db, a.accounts)
		hasData := lastInDB > step // `step` must be fully-written - means `step+1` records must be visible
		if !hasData {
			close(fin)
			return
		}

		// trying to create as much small-step-files as possible:
		// - to reduce amount of small merges
		// - to remove old data from db as early as possible
		// - during files build, may happen commit of new data. on each loop step getting latest id in db
		for ; step < lastIdInDB(a.db, a.accounts); step++ { //`step` must be fully-written - means `step+1` records must be visible
			if err := a.buildFiles(a.ctx, step); err != nil {
				if errors.Is(err, context.Canceled) || errors.Is(err, common2.ErrStopped) {
					close(fin)
					return
				}
				log.Warn("[snapshots] buildFilesInBackground", "err", err)
				break
			}
		}
		a.BuildOptionalMissedIndicesInBackground(a.ctx, 1)

		if dbg.NoMerge() {
			return
		}
		if ok := a.mergeingFiles.CompareAndSwap(false, true); !ok {
			close(fin)
			return
		}
		a.wg.Add(1)
		go func() {
			defer a.wg.Done()
			defer a.mergeingFiles.Store(false)
			defer func() { close(fin) }()
			if err := a.MergeLoop(a.ctx); err != nil {
				if errors.Is(err, context.Canceled) || errors.Is(err, common2.ErrStopped) {
					return
				}
				log.Warn("[snapshots] merge", "err", err)
			}

			a.BuildOptionalMissedIndicesInBackground(a.ctx, 1)
		}()
	}()
	return fin
}

func (ac *AggregatorV3Context) IndexRange(name kv.InvertedIdx, k []byte, fromTs, toTs int, asc order.By, limit int, tx kv.Tx) (timestamps iter.U64, err error) {
	switch name {
	case kv.AccountsHistoryIdx:
		return ac.account.hc.IdxRange(k, fromTs, toTs, asc, limit, tx)
	case kv.StorageHistoryIdx:
		return ac.storage.hc.IdxRange(k, fromTs, toTs, asc, limit, tx)
	case kv.CodeHistoryIdx:
		return ac.code.hc.IdxRange(k, fromTs, toTs, asc, limit, tx)
	case kv.LogTopicIdx:
		return ac.logTopics.IdxRange(k, fromTs, toTs, asc, limit, tx)
	case kv.LogAddrIdx:
		return ac.logAddrs.IdxRange(k, fromTs, toTs, asc, limit, tx)
	case kv.TracesFromIdx:
		return ac.tracesFrom.IdxRange(k, fromTs, toTs, asc, limit, tx)
	case kv.TracesToIdx:
		return ac.tracesTo.IdxRange(k, fromTs, toTs, asc, limit, tx)
	default:
		return nil, fmt.Errorf("unexpected history name: %s", name)
	}
}

// -- range end

func (ac *AggregatorV3Context) HistoryGet(name kv.History, key []byte, ts uint64, tx kv.Tx) (v []byte, ok bool, err error) {
	switch name {
	case kv.AccountsHistory:
		v, ok, err = ac.account.hc.GetNoStateWithRecent(key, ts, tx)
		if err != nil {
			return nil, false, err
		}
		if !ok || len(v) == 0 {
			return v, ok, nil
		}
		return v, true, nil
	case kv.StorageHistory:
		return ac.storage.hc.GetNoStateWithRecent(key, ts, tx)
	case kv.CodeHistory:
		return ac.code.hc.GetNoStateWithRecent(key, ts, tx)
	case kv.CommitmentHistory:
		return ac.code.hc.GetNoStateWithRecent(key, ts, tx)
	default:
		panic(fmt.Sprintf("unexpected: %s", name))
	}
}

func (ac *AggregatorV3Context) AccountHistoryRange(startTxNum, endTxNum int, asc order.By, limit int, tx kv.Tx) (iter.KV, error) {
	return ac.account.hc.HistoryRange(startTxNum, endTxNum, asc, limit, tx)
}

func (ac *AggregatorV3Context) StorageHistoryRange(startTxNum, endTxNum int, asc order.By, limit int, tx kv.Tx) (iter.KV, error) {
	return ac.storage.hc.HistoryRange(startTxNum, endTxNum, asc, limit, tx)
}

func (ac *AggregatorV3Context) CodeHistoryRange(startTxNum, endTxNum int, asc order.By, limit int, tx kv.Tx) (iter.KV, error) {
	return ac.code.hc.HistoryRange(startTxNum, endTxNum, asc, limit, tx)
}

type FilesStats22 struct{}

func (a *AggregatorV3) Stats() FilesStats22 {
	var fs FilesStats22
	return fs
}

// AggregatorV3Context guarantee consistent View of files ("snapshots isolation" level https://en.wikipedia.org/wiki/Snapshot_isolation):
//   - long-living consistent view of all files (no limitations)
//   - hiding garbage and files overlaps
//   - protecting useful files from removal
//   - user will not see "partial writes" or "new files appearance"
//   - last reader removing garbage files inside `Close` method
type AggregatorV3Context struct {
	a          *AggregatorV3
	account    *DomainContext
	storage    *DomainContext
	code       *DomainContext
	commitment *DomainContext
	logAddrs   *InvertedIndexContext
	logTopics  *InvertedIndexContext
	tracesFrom *InvertedIndexContext
	tracesTo   *InvertedIndexContext

	id      uint64 // auto-increment id of ctx for logs
	_leakID uint64 // set only if TRACE_AGG=true
}

func (a *AggregatorV3) MakeContext() *AggregatorV3Context {
	ac := &AggregatorV3Context{
		a:          a,
		account:    a.accounts.MakeContext(),
		storage:    a.storage.MakeContext(),
		code:       a.code.MakeContext(),
		commitment: a.commitment.MakeContext(),
		logAddrs:   a.logAddrs.MakeContext(),
		logTopics:  a.logTopics.MakeContext(),
		tracesFrom: a.tracesFrom.MakeContext(),
		tracesTo:   a.tracesTo.MakeContext(),

		id:      a.ctxAutoIncrement.Add(1),
		_leakID: a.leakDetector.Add(),
	}

	return ac
}
func (ac *AggregatorV3Context) ViewID() uint64 { return ac.id }

// --- Domain part START ---

func (ac *AggregatorV3Context) DomainRange(tx kv.Tx, domain kv.Domain, fromKey, toKey []byte, ts uint64, asc order.By, limit int) (it iter.KV, err error) {
	switch domain {
	case kv.AccountsDomain:
		return ac.account.DomainRange(tx, fromKey, toKey, ts, asc, limit)
	case kv.StorageDomain:
		return ac.storage.DomainRange(tx, fromKey, toKey, ts, asc, limit)
	case kv.CodeDomain:
		return ac.code.DomainRange(tx, fromKey, toKey, ts, asc, limit)
	case kv.CommitmentDomain:
		return ac.commitment.DomainRange(tx, fromKey, toKey, ts, asc, limit)
	default:
		panic(domain)
	}
}
func (ac *AggregatorV3Context) DomainRangeLatest(tx kv.Tx, domain kv.Domain, from, to []byte, limit int) (iter.KV, error) {
	switch domain {
	case kv.AccountsDomain:
		return ac.account.DomainRangeLatest(tx, from, to, limit)
	case kv.StorageDomain:
		return ac.storage.DomainRangeLatest(tx, from, to, limit)
	case kv.CodeDomain:
		return ac.code.DomainRangeLatest(tx, from, to, limit)
	case kv.CommitmentDomain:
		return ac.commitment.DomainRangeLatest(tx, from, to, limit)
	default:
		panic(domain)
	}
}

func (ac *AggregatorV3Context) DomainGetAsOf(tx kv.Tx, name kv.Domain, key []byte, ts uint64) (v []byte, ok bool, err error) {
	switch name {
	case kv.AccountsDomain:
		v, err := ac.account.GetAsOf(key, ts, tx)
		return v, v != nil, err
	case kv.StorageDomain:
		v, err := ac.storage.GetAsOf(key, ts, tx)
		return v, v != nil, err
	case kv.CodeDomain:
		v, err := ac.code.GetAsOf(key, ts, tx)
		return v, v != nil, err
	case kv.CommitmentDomain:
		v, err := ac.commitment.GetAsOf(key, ts, tx)
		return v, v != nil, err
	default:
		panic(fmt.Sprintf("unexpected: %s", name))
	}
}
func (ac *AggregatorV3Context) GetLatest(domain kv.Domain, k, k2 []byte, tx kv.Tx) (v []byte, ok bool, err error) {
	switch domain {
	case kv.AccountsDomain:
		return ac.account.GetLatest(k, k2, tx)
	case kv.StorageDomain:
		return ac.storage.GetLatest(k, k2, tx)
	case kv.CodeDomain:
		return ac.code.GetLatest(k, k2, tx)
	case kv.CommitmentDomain:
		return ac.commitment.GetLatest(k, k2, tx)
	default:
		panic(fmt.Sprintf("unexpected: %s", domain))
	}
}

// --- Domain part END ---

func (ac *AggregatorV3Context) Close() {
	if ac == nil || ac.a == nil { // invariant: it's safe to call Close multiple times
		return
	}
	ac.a.leakDetector.Del(ac._leakID)
	ac.a = nil

	ac.account.Close()
	ac.storage.Close()
	ac.code.Close()
	ac.commitment.Close()
	ac.logAddrs.Close()
	ac.logTopics.Close()
	ac.tracesFrom.Close()
	ac.tracesTo.Close()
}

// BackgroundResult - used only indicate that some work is done
// no much reason to pass exact results by this object, just get latest state when need
type BackgroundResult struct {
	err error
	has bool
}

func (br *BackgroundResult) Has() bool     { return br.has }
func (br *BackgroundResult) Set(err error) { br.has, br.err = true, err }
func (br *BackgroundResult) GetAndReset() (bool, error) {
	has, err := br.has, br.err
	br.has, br.err = false, nil
	return has, err
}

// Inverted index tables only
func lastIdInDB(db kv.RoDB, domain *Domain) (lstInDb uint64) {
	if err := db.View(context.Background(), func(tx kv.Tx) error {
		lstInDb = domain.LastStepInDB(tx)
		return nil
	}); err != nil {
		log.Warn("[snapshots] lastIdInDB", "err", err)
	}
	return lstInDb
}

// AggregatorStep is used for incremental reconstitution, it allows
// accessing history in isolated way for each step
type AggregatorStep struct {
	a          *AggregatorV3
	accounts   *HistoryStep
	storage    *HistoryStep
	code       *HistoryStep
	commitment *HistoryStep
	keyBuf     []byte
}

func (a *AggregatorV3) MakeSteps() ([]*AggregatorStep, error) {
	frozenAndIndexed := a.EndTxNumDomainsFrozen()
	accountSteps := a.accounts.MakeSteps(frozenAndIndexed)
	codeSteps := a.code.MakeSteps(frozenAndIndexed)
	storageSteps := a.storage.MakeSteps(frozenAndIndexed)
	commitmentSteps := a.commitment.MakeSteps(frozenAndIndexed)
	if len(accountSteps) != len(storageSteps) || len(storageSteps) != len(codeSteps) {
		return nil, fmt.Errorf("different limit of steps (try merge snapshots): accountSteps=%d, storageSteps=%d, codeSteps=%d", len(accountSteps), len(storageSteps), len(codeSteps))
	}
	steps := make([]*AggregatorStep, len(accountSteps))
	for i, accountStep := range accountSteps {
		steps[i] = &AggregatorStep{
			a:          a,
			accounts:   accountStep,
			storage:    storageSteps[i],
			code:       codeSteps[i],
			commitment: commitmentSteps[i],
		}
	}
	return steps, nil
}

func (as *AggregatorStep) TxNumRange() (uint64, uint64) {
	return as.accounts.indexFile.startTxNum, as.accounts.indexFile.endTxNum
}

func (as *AggregatorStep) IterateAccountsTxs() *ScanIteratorInc {
	return as.accounts.iterateTxs()
}

func (as *AggregatorStep) IterateStorageTxs() *ScanIteratorInc {
	return as.storage.iterateTxs()
}

func (as *AggregatorStep) IterateCodeTxs() *ScanIteratorInc {
	return as.code.iterateTxs()
}

func (as *AggregatorStep) ReadAccountDataNoState(addr []byte, txNum uint64) ([]byte, bool, uint64) {
	return as.accounts.GetNoState(addr, txNum)
}

func (as *AggregatorStep) ReadAccountStorageNoState(addr []byte, loc []byte, txNum uint64) ([]byte, bool, uint64) {
	if cap(as.keyBuf) < len(addr)+len(loc) {
		as.keyBuf = make([]byte, len(addr)+len(loc))
	} else if len(as.keyBuf) != len(addr)+len(loc) {
		as.keyBuf = as.keyBuf[:len(addr)+len(loc)]
	}
	copy(as.keyBuf, addr)
	copy(as.keyBuf[len(addr):], loc)
	return as.storage.GetNoState(as.keyBuf, txNum)
}

func (as *AggregatorStep) ReadAccountCodeNoState(addr []byte, txNum uint64) ([]byte, bool, uint64) {
	return as.code.GetNoState(addr, txNum)
}

func (as *AggregatorStep) ReadAccountCodeSizeNoState(addr []byte, txNum uint64) (int, bool, uint64) {
	code, noState, stateTxNum := as.code.GetNoState(addr, txNum)
	return len(code), noState, stateTxNum
}

func (as *AggregatorStep) MaxTxNumAccounts(addr []byte) (bool, uint64) {
	return as.accounts.MaxTxNum(addr)
}

func (as *AggregatorStep) MaxTxNumStorage(addr []byte, loc []byte) (bool, uint64) {
	if cap(as.keyBuf) < len(addr)+len(loc) {
		as.keyBuf = make([]byte, len(addr)+len(loc))
	} else if len(as.keyBuf) != len(addr)+len(loc) {
		as.keyBuf = as.keyBuf[:len(addr)+len(loc)]
	}
	copy(as.keyBuf, addr)
	copy(as.keyBuf[len(addr):], loc)
	return as.storage.MaxTxNum(as.keyBuf)
}

func (as *AggregatorStep) MaxTxNumCode(addr []byte) (bool, uint64) {
	return as.code.MaxTxNum(addr)
}

func (as *AggregatorStep) IterateAccountsHistory(txNum uint64) *HistoryIteratorInc {
	return as.accounts.interateHistoryBeforeTxNum(txNum)
}

func (as *AggregatorStep) IterateStorageHistory(txNum uint64) *HistoryIteratorInc {
	return as.storage.interateHistoryBeforeTxNum(txNum)
}

func (as *AggregatorStep) IterateCodeHistory(txNum uint64) *HistoryIteratorInc {
	return as.code.interateHistoryBeforeTxNum(txNum)
}

func (as *AggregatorStep) Clone() *AggregatorStep {
	return &AggregatorStep{
		a:        as.a,
		accounts: as.accounts.Clone(),
		storage:  as.storage.Clone(),
		code:     as.code.Clone(),
	}
}<|MERGE_RESOLUTION|>--- conflicted
+++ resolved
@@ -496,12 +496,8 @@
 
 	g, ctx := errgroup.WithContext(ctx)
 	g.SetLimit(a.collateAndBuildWorkers)
-<<<<<<< HEAD
-	log.Warn("[dbg] collate and build", "step", step, "workers", a.collateAndBuildWorkers)
+
 	for _, d := range []*Domain{a.accounts, a.storage, a.code, a.commitment} {
-=======
-	for _, d := range []*Domain{a.accounts, a.storage, a.code, a.commitment.Domain} {
->>>>>>> b004fbec
 		d := d
 
 		a.wg.Add(1)
