package state

import (
	"bytes"
	"container/heap"
	"context"
	"encoding/binary"
	"fmt"
	"math"
	"path/filepath"
	"runtime"
	"sync"
	"sync/atomic"
	"time"
	"unsafe"

	"github.com/ledgerwatch/log/v3"
	btree2 "github.com/tidwall/btree"

	"github.com/ledgerwatch/erigon-lib/commitment"
	"github.com/ledgerwatch/erigon-lib/common"
	"github.com/ledgerwatch/erigon-lib/common/dbg"
	"github.com/ledgerwatch/erigon-lib/kv"
	"github.com/ledgerwatch/erigon-lib/kv/membatch"
	"github.com/ledgerwatch/erigon-lib/kv/order"
	"github.com/ledgerwatch/erigon-lib/kv/rawdbv3"
	"github.com/ledgerwatch/erigon-lib/types"
)

// KvList sort.Interface to sort write list by keys
type KvList struct {
	Keys []string
	Vals [][]byte
}

func (l *KvList) Push(key string, val []byte) {
	l.Keys = append(l.Keys, key)
	l.Vals = append(l.Vals, val)
}

func (l *KvList) Len() int {
	return len(l.Keys)
}

func (l *KvList) Less(i, j int) bool {
	return l.Keys[i] < l.Keys[j]
}

func (l *KvList) Swap(i, j int) {
	l.Keys[i], l.Keys[j] = l.Keys[j], l.Keys[i]
	l.Vals[i], l.Vals[j] = l.Vals[j], l.Vals[i]
}

type SharedDomains struct {
	*membatch.Mapmutation
	aggCtx *AggregatorV3Context
	sdCtx  *SharedDomainsCommitmentContext
	roTx   kv.Tx

	txNum    uint64
	blockNum atomic.Uint64
	estSize  int
	trace    bool //nolint
	//muMaps   sync.RWMutex
	walLock sync.RWMutex

	account    map[string][]byte
	code       map[string][]byte
	storage    *btree2.Map[string, []byte]
	commitment map[string][]byte
	Account    *Domain
	Storage    *Domain
	Code       *Domain
	Commitment *Domain
	TracesTo   *InvertedIndex
	LogAddrs   *InvertedIndex
	LogTopics  *InvertedIndex
	TracesFrom *InvertedIndex
}

type HasAggCtx interface {
	AggCtx() *AggregatorV3Context
}

func NewSharedDomains(tx kv.Tx) *SharedDomains {
	var ac *AggregatorV3Context
	if casted, ok := tx.(HasAggCtx); ok {
		ac = casted.AggCtx()
	} else {
		panic(fmt.Sprintf("type %T need AggCtx method", tx))
	}
	if tx == nil {
		panic(fmt.Sprintf("tx is nil"))
	}

	sd := &SharedDomains{
		aggCtx:      ac,
		Mapmutation: membatch.NewHashBatch(tx, ac.a.ctx.Done(), ac.a.dirs.Tmp, ac.a.logger),
		Account:     ac.a.accounts,
		Code:        ac.a.code,
		Storage:     ac.a.storage,
		Commitment:  ac.a.commitment,
		TracesTo:    ac.a.tracesTo,
		TracesFrom:  ac.a.tracesFrom,
		LogAddrs:    ac.a.logAddrs,
		LogTopics:   ac.a.logTopics,
		roTx:        tx,
		//trace:       true,
	}

	sd.StartWrites()
	sd.SetTxNum(0)
	sd.sdCtx = NewSharedDomainsCommitmentContext(sd, CommitmentModeDirect, commitment.VariantHexPatriciaTrie)

	if _, err := sd.SeekCommitment(context.Background(), tx); err != nil {
		panic(err)
	}
	return sd
}

func (sd *SharedDomains) AggCtx() *AggregatorV3Context { return sd.aggCtx }

// aggregator context should call aggCtx.Unwind before this one.
func (sd *SharedDomains) Unwind(ctx context.Context, rwTx kv.RwTx, txUnwindTo uint64) error {
	step := txUnwindTo / sd.aggCtx.a.aggregationStep
	logEvery := time.NewTicker(30 * time.Second)
	defer logEvery.Stop()
	sd.aggCtx.a.logger.Info("aggregator unwind", "step", step,
		"txUnwindTo", txUnwindTo, "stepsRangeInDB", sd.aggCtx.a.StepsRangeInDBAsStr(rwTx))
	//fmt.Printf("aggregator unwind step %d txUnwindTo %d stepsRangeInDB %s\n", step, txUnwindTo, sd.aggCtx.a.StepsRangeInDBAsStr(rwTx))

	if err := sd.Flush(ctx, rwTx); err != nil {
		return err
	}

	if err := sd.aggCtx.account.Unwind(ctx, rwTx, step, txUnwindTo); err != nil {
		return err
	}
	if err := sd.aggCtx.storage.Unwind(ctx, rwTx, step, txUnwindTo); err != nil {
		return err
	}
	if err := sd.aggCtx.code.Unwind(ctx, rwTx, step, txUnwindTo); err != nil {
		return err
	}
	if err := sd.aggCtx.commitment.Unwind(ctx, rwTx, step, txUnwindTo); err != nil {
		return err
	}
	if err := sd.aggCtx.logAddrs.Prune(ctx, rwTx, txUnwindTo, math.MaxUint64, math.MaxUint64, logEvery); err != nil {
		return err
	}
	if err := sd.aggCtx.logTopics.Prune(ctx, rwTx, txUnwindTo, math.MaxUint64, math.MaxUint64, logEvery); err != nil {
		return err
	}
	if err := sd.aggCtx.tracesFrom.Prune(ctx, rwTx, txUnwindTo, math.MaxUint64, math.MaxUint64, logEvery); err != nil {
		return err
	}
	if err := sd.aggCtx.tracesTo.Prune(ctx, rwTx, txUnwindTo, math.MaxUint64, math.MaxUint64, logEvery); err != nil {
		return err
	}

	sd.ClearRam(true)
	return sd.Flush(ctx, rwTx)
}

func (sd *SharedDomains) rebuildCommitment(ctx context.Context, roTx kv.Tx, blockNum uint64) ([]byte, error) {
	it, err := sd.aggCtx.AccountHistoryRange(int(sd.TxNum()), math.MaxInt64, order.Asc, -1, roTx)
	if err != nil {
		return nil, err
	}
	for it.HasNext() {
		k, _, err := it.Next()
		if err != nil {
			return nil, err
		}
		sd.sdCtx.TouchPlainKey(string(k), nil, sd.sdCtx.TouchAccount)
	}

	it, err = sd.aggCtx.StorageHistoryRange(int(sd.TxNum()), math.MaxInt64, order.Asc, -1, roTx)
	if err != nil {
		return nil, err
	}

	for it.HasNext() {
		k, _, err := it.Next()
		if err != nil {
			return nil, err
		}
		sd.sdCtx.TouchPlainKey(string(k), nil, sd.sdCtx.TouchStorage)
	}

	sd.sdCtx.Reset()
	return sd.ComputeCommitment(ctx, true, blockNum, "")
}

// SeekCommitment lookups latest available commitment and sets it as current
func (sd *SharedDomains) SeekCommitment(ctx context.Context, tx kv.Tx) (txsFromBlockBeginning uint64, err error) {
	bn, txn, ok, err := sd.sdCtx.SeekCommitment(tx, sd.aggCtx.commitment, 0, math.MaxUint64)
	if err != nil {
		return 0, err
	}
	if ok {
		if bn > 0 {
			lastBn, _, err := rawdbv3.TxNums.Last(tx)
			if err != nil {
				return 0, err
			}
			if lastBn < bn {
				return 0, fmt.Errorf("TxNums index is at block %d and behind commitment %d", lastBn, bn)
			}
		}
		sd.SetBlockNum(bn)
		sd.SetTxNum(txn)
		return 0, nil
	}
	// handle case when we have no commitment, but have executed blocks
	bnBytes, err := tx.GetOne(kv.SyncStageProgress, []byte("Execution")) //TODO: move stages to erigon-lib
	if err != nil {
		return 0, err
	}
	if len(bnBytes) == 8 {
		bn = binary.BigEndian.Uint64(bnBytes)
		txn, err = rawdbv3.TxNums.Max(tx, bn)
		if err != nil {
			return 0, err
		}
	}
	if bn == 0 && txn == 0 {
		sd.SetBlockNum(0)
		sd.SetTxNum(0)
		return 0, nil
	}
	sd.SetBlockNum(bn)
	sd.SetTxNum(txn)
	newRh, err := sd.rebuildCommitment(ctx, tx, bn)
	if err != nil {
		return 0, err
	}
	if bytes.Equal(newRh, commitment.EmptyRootHash) {
		sd.SetBlockNum(0)
		sd.SetTxNum(0)
		return 0, nil
	}
	if sd.trace {
		fmt.Printf("rebuilt commitment %x %d %d\n", newRh, sd.TxNum(), sd.BlockNum())
	}
	sd.SetBlockNum(bn)
	sd.SetTxNum(txn)
	return 0, nil
}

func (sd *SharedDomains) ClearRam(resetCommitment bool) {
	//sd.muMaps.Lock()
	//defer sd.muMaps.Unlock()
	sd.account = map[string][]byte{}
	sd.code = map[string][]byte{}
	sd.commitment = map[string][]byte{}
	if resetCommitment {
		sd.sdCtx.updates.List(true)
		sd.sdCtx.Reset()
	}

	sd.storage = btree2.NewMap[string, []byte](128)
	sd.estSize = 0
	sd.SetTxNum(0)
	sd.SetBlockNum(0)
}

func (sd *SharedDomains) put(table kv.Domain, key string, val []byte) {
	// disable mutex - becuse work on parallel execution postponed after E3 release.
	//sd.muMaps.Lock()
	switch table {
	case kv.AccountsDomain:
		if old, ok := sd.account[key]; ok {
			sd.estSize += len(val) - len(old)
		} else {
			sd.estSize += len(key) + len(val)
		}
		sd.account[key] = val
	case kv.CodeDomain:
		if old, ok := sd.code[key]; ok {
			sd.estSize += len(val) - len(old)
		} else {
			sd.estSize += len(key) + len(val)
		}
		sd.code[key] = val
	case kv.StorageDomain:
		if old, ok := sd.storage.Set(key, val); ok {
			sd.estSize += len(val) - len(old)
		} else {
			sd.estSize += len(key) + len(val)
		}
	case kv.CommitmentDomain:
		if old, ok := sd.commitment[key]; ok {
			sd.estSize += len(val) - len(old)
		} else {
			sd.estSize += len(key) + len(val)
		}
		sd.commitment[key] = val
	default:
		panic(fmt.Errorf("sharedDomains put to invalid table %s", table))
	}
	//sd.muMaps.Unlock()
}

// Get returns cached value by key. Cache is invalidated when associated WAL is flushed
func (sd *SharedDomains) Get(table kv.Domain, key []byte) (v []byte, ok bool) {
	//sd.muMaps.RLock()
	v, ok = sd.get(table, key)
	//sd.muMaps.RUnlock()
	return v, ok
}

func (sd *SharedDomains) get(table kv.Domain, key []byte) (v []byte, ok bool) {
	keyS := *(*string)(unsafe.Pointer(&key))
	//keyS := string(key)
	switch table {
	case kv.AccountsDomain:
		v, ok = sd.account[keyS]
	case kv.CodeDomain:
		v, ok = sd.code[keyS]
	case kv.StorageDomain:
		v, ok = sd.storage.Get(keyS)
	case kv.CommitmentDomain:
		v, ok = sd.commitment[keyS]
	default:
		panic(table)
	}
	return v, ok
}

func (sd *SharedDomains) SizeEstimate() uint64 {
	//sd.muMaps.RLock()
	//defer sd.muMaps.RUnlock()
	return uint64(sd.estSize) * 2 // multiply 2 here, to cover data-structures overhead. more precise accounting - expensive.
}

func (sd *SharedDomains) LatestCommitment(prefix []byte) ([]byte, error) {
	if v, ok := sd.Get(kv.CommitmentDomain, prefix); ok {
		return v, nil
	}
	v, _, err := sd.aggCtx.GetLatest(kv.CommitmentDomain, prefix, nil, sd.roTx)
	if err != nil {
		return nil, fmt.Errorf("commitment prefix %x read error: %w", prefix, err)
	}
	return v, nil
}

func (sd *SharedDomains) LatestCode(addr []byte) ([]byte, error) {
	if v, ok := sd.Get(kv.CodeDomain, addr); ok {
		return v, nil
	}
	v, _, err := sd.aggCtx.GetLatest(kv.CodeDomain, addr, nil, sd.roTx)
	if err != nil {
		return nil, fmt.Errorf("code %x read error: %w", addr, err)
	}
	return v, nil
}

func (sd *SharedDomains) LatestAccount(addr []byte) ([]byte, error) {
	if v, ok := sd.Get(kv.AccountsDomain, addr); ok {
		return v, nil
	}
	v, _, err := sd.aggCtx.GetLatest(kv.AccountsDomain, addr, nil, sd.roTx)
	if err != nil {
		return nil, fmt.Errorf("account %x read error: %w", addr, err)
	}
	return v, nil
}

const CodeSizeTableFake = "CodeSize"

func (sd *SharedDomains) ReadsValid(readLists map[string]*KvList) bool {
	//sd.muMaps.RLock()
	//defer sd.muMaps.RUnlock()

	for table, list := range readLists {
		switch table {
		case string(kv.AccountsDomain):
			m := sd.account
			for i, key := range list.Keys {
				if val, ok := m[key]; ok {
					if !bytes.Equal(list.Vals[i], val) {
						return false
					}
				}
			}
		case string(kv.CodeDomain):
			m := sd.code
			for i, key := range list.Keys {
				if val, ok := m[key]; ok {
					if !bytes.Equal(list.Vals[i], val) {
						return false
					}
				}
			}
		case string(kv.StorageDomain):
			m := sd.storage
			for i, key := range list.Keys {
				if val, ok := m.Get(key); ok {
					if !bytes.Equal(list.Vals[i], val) {
						return false
					}
				}
			}
		case CodeSizeTableFake:
			m := sd.code
			for i, key := range list.Keys {
				if val, ok := m[key]; ok {
					if binary.BigEndian.Uint64(list.Vals[i]) != uint64(len(val)) {
						return false
					}
				}
			}
		default:
			panic(table)
		}
	}

	return true
}

func (sd *SharedDomains) LatestStorage(addrLoc []byte, tx kv.Tx) ([]byte, error) {
	if v, ok := sd.Get(kv.StorageDomain, addrLoc); ok {
		if bytes.Equal(addrLoc, TraceSt) {
			fmt.Printf("LatestStorage1: v: %x\n", v)
		}
		return v, nil
	}
	v, ok, err := sd.aggCtx.GetLatest(kv.StorageDomain, addrLoc, nil, tx)
	if bytes.Equal(addrLoc, TraceSt) {
		fmt.Printf("LatestStorage2: v: %x, %t\n", v, ok)
	}
	if err != nil {
		return nil, fmt.Errorf("storage %x read error: %w", addrLoc, err)
	}
	return v, nil
}

func (sd *SharedDomains) updateAccountData(addr []byte, account, prevAccount []byte) error {
	addrS := string(addr)
	sd.sdCtx.TouchPlainKey(addrS, account, sd.sdCtx.TouchAccount)
	sd.put(kv.AccountsDomain, addrS, account)
	return sd.aggCtx.account.PutWithPrev(addr, nil, account, prevAccount)
}

func (sd *SharedDomains) updateAccountCode(addr, code, prevCode []byte) error {
	addrS := string(addr)
	sd.sdCtx.TouchPlainKey(addrS, code, sd.sdCtx.TouchCode)
	sd.put(kv.CodeDomain, addrS, code)
	if len(code) == 0 {
		return sd.aggCtx.code.DeleteWithPrev(addr, nil, prevCode)
	}
	return sd.aggCtx.code.PutWithPrev(addr, nil, code, prevCode)
}

func (sd *SharedDomains) updateCommitmentData(prefix []byte, data, prev []byte) error {
	sd.put(kv.CommitmentDomain, string(prefix), data)
	return sd.aggCtx.commitment.PutWithPrev(prefix, nil, data, prev)
}

func (sd *SharedDomains) deleteAccount(addr, prev []byte) error {
	addrS := string(addr)
	sd.sdCtx.TouchPlainKey(addrS, nil, sd.sdCtx.TouchAccount)
	sd.put(kv.AccountsDomain, addrS, nil)
	if err := sd.aggCtx.account.DeleteWithPrev(addr, nil, prev); err != nil {
		return err
	}

	// commitment delete already has been applied via account
	if err := sd.DomainDel(kv.CodeDomain, addr, nil, nil); err != nil {
		return err
	}
	if err := sd.DomainDelPrefix(kv.StorageDomain, addr); err != nil {
		return err
	}
	return nil
}

func (sd *SharedDomains) writeAccountStorage(addr, loc []byte, value, preVal []byte) error {
	composite := addr
	if loc != nil { // if caller passed already `composite` key, then just use it. otherwise join parts
		composite = make([]byte, 0, len(addr)+len(loc))
		composite = append(append(composite, addr...), loc...)
	}
	compositeS := string(composite)
	sd.sdCtx.TouchPlainKey(compositeS, value, sd.sdCtx.TouchStorage)
	sd.put(kv.StorageDomain, compositeS, value)
	return sd.aggCtx.storage.PutWithPrev(composite, nil, value, preVal)
}
func (sd *SharedDomains) delAccountStorage(addr, loc []byte, preVal []byte) error {
	composite := addr
	if loc != nil { // if caller passed already `composite` key, then just use it. otherwise join parts
		composite = make([]byte, 0, len(addr)+len(loc))
		composite = append(append(composite, addr...), loc...)
	}
	compositeS := string(composite)
	sd.sdCtx.TouchPlainKey(compositeS, nil, sd.sdCtx.TouchStorage)
	sd.put(kv.StorageDomain, compositeS, nil)
	return sd.aggCtx.storage.DeleteWithPrev(composite, nil, preVal)
}

func (sd *SharedDomains) IndexAdd(table kv.InvertedIdx, key []byte) (err error) {
	switch table {
	case kv.LogAddrIdx, kv.TblLogAddressIdx:
		err = sd.aggCtx.logAddrs.Add(key)
	case kv.LogTopicIdx, kv.TblLogTopicsIdx, kv.LogTopicIndex:
		err = sd.aggCtx.logTopics.Add(key)
	case kv.TblTracesToIdx:
		err = sd.aggCtx.tracesTo.Add(key)
	case kv.TblTracesFromIdx:
		err = sd.aggCtx.tracesFrom.Add(key)
	default:
		panic(fmt.Errorf("unknown shared index %s", table))
	}
	return err
}

func (sd *SharedDomains) SetTx(tx kv.RwTx) {
	sd.roTx = tx
}

func (sd *SharedDomains) StepSize() uint64 {
	return sd.Account.aggregationStep
}

// SetTxNum sets txNum for all domains as well as common txNum for all domains
// Requires for sd.rwTx because of commitment evaluation in shared domains if aggregationStep is reached
func (sd *SharedDomains) SetTxNum(txNum uint64) {
	sd.txNum = txNum
	sd.aggCtx.account.SetTxNum(txNum)
	sd.aggCtx.code.SetTxNum(txNum)
	sd.aggCtx.storage.SetTxNum(txNum)
	sd.aggCtx.commitment.SetTxNum(txNum)
	sd.aggCtx.tracesTo.SetTxNum(txNum)
	sd.aggCtx.tracesFrom.SetTxNum(txNum)
	sd.aggCtx.logAddrs.SetTxNum(txNum)
	sd.aggCtx.logTopics.SetTxNum(txNum)
}

func (sd *SharedDomains) TxNum() uint64 { return sd.txNum }

func (sd *SharedDomains) BlockNum() uint64 { return sd.blockNum.Load() }

func (sd *SharedDomains) SetBlockNum(blockNum uint64) {
	sd.blockNum.Store(blockNum)
}

func (sd *SharedDomains) ComputeCommitment(ctx context.Context, saveStateAfter bool, blockNum uint64, logPrefix string) (rootHash []byte, err error) {
	return sd.sdCtx.ComputeCommitment(ctx, saveStateAfter, blockNum, logPrefix)
}

// IterateStoragePrefix iterates over key-value pairs of the storage domain that start with given prefix
// Such iteration is not intended to be used in public API, therefore it uses read-write transaction
// inside the domain. Another version of this for public API use needs to be created, that uses
// roTx instead and supports ending the iterations before it reaches the end.
func (sd *SharedDomains) IterateStoragePrefix(prefix []byte, it func(k []byte, v []byte) error) error {
<<<<<<< HEAD
	lv, err2 := sd.LatestStorage(TraceSt, sd.roTx)
	if err2 != nil {
		panic(err2)
	}
	fmt.Printf("latest: %x\n", lv)
=======
	// Implementation:
	//     File endTxNum  = last txNum of file step
	//     DB endTxNum    = first txNum of step in db
	//     RAM endTxNum   = current txnum
	//  Example: stepSize=8, file=0-2.kv, db has key of step 2, current tx num is 17
	//     File endTxNum  = 15, because `0-2.kv` has steps 0 and 1, last txNum of step 1 is 15
	//     DB endTxNum    = 16, because db has step 2, and first txNum of step 2 is 16.
	//     RAM endTxNum   = 17, because current tcurrent txNum is 17
>>>>>>> b0f295f9

	sd.Storage.stats.FilesQueries.Add(1)

	haveRamUpdates := sd.storage.Len() > 0

	var cp CursorHeap
	cpPtr := &cp
	heap.Init(cpPtr)
	var k, v []byte
	var err error

	iter := sd.storage.Iter()
	if iter.Seek(string(prefix)) {
		kx := iter.Key()
		v = iter.Value()
		k = []byte(kx)

		if len(kx) > 0 && bytes.HasPrefix(k, prefix) {
			heap.Push(cpPtr, &CursorItem{t: RAM_CURSOR, key: common.Copy(k), val: common.Copy(v), iter: iter, endTxNum: sd.txNum, reverse: true})
		}
	}

	roTx := sd.roTx
	keysCursor, err := roTx.CursorDupSort(sd.Storage.keysTable)
	if err != nil {
		return err
	}
	defer keysCursor.Close()
	if k, v, err = keysCursor.Seek(prefix); err != nil {
		return err
	}
	if k != nil && bytes.HasPrefix(k, prefix) {
		step := ^binary.BigEndian.Uint64(v)
		endTxNum := step * sd.Storage.aggregationStep // DB can store not-finished step, it means - then set first txn in step - it anyway will be ahead of files
		if haveRamUpdates && endTxNum >= sd.txNum {
			return fmt.Errorf("probably you didn't set SharedDomains.SetTxNum(). ram must be ahead of db: %d, %d", sd.txNum, endTxNum)
		}

		keySuffix := make([]byte, len(k)+8)
		copy(keySuffix, k)
		copy(keySuffix[len(k):], v)
		if v, err = roTx.GetOne(sd.Storage.valsTable, keySuffix); err != nil {
			return err
		}
<<<<<<< HEAD
		if bytes.Equal(k, TraceSt) {
			fmt.Printf("db0: v: %x\n", v)
		}
		heap.Push(cpPtr, &CursorItem{t: DB_CURSOR, key: common.Copy(k), val: common.Copy(v), c: keysCursor, endTxNum: txNum, reverse: true})
=======
		heap.Push(cpPtr, &CursorItem{t: DB_CURSOR, key: common.Copy(k), val: common.Copy(v), c: keysCursor, endTxNum: endTxNum, reverse: true})
>>>>>>> b0f295f9
	}

	sctx := sd.aggCtx.storage
	for _, item := range sctx.files {
		gg := NewArchiveGetter(item.src.decompressor.MakeGetter(), sd.Storage.compression)
		cursor, err := item.src.bindex.Seek(gg, prefix)
		if err != nil {
			return err
		}
		if cursor == nil {
			continue
		}
		cursor.getter = gg

		key := cursor.Key()
		if key != nil && bytes.HasPrefix(key, prefix) {
			val := cursor.Value()
<<<<<<< HEAD
			if bytes.Equal(key, TraceSt) {
				fmt.Printf("file0: v: %x\n", val)
			}
=======
>>>>>>> b0f295f9
			txNum := item.endTxNum - 1 // !important: .kv files have semantic [from, t)
			heap.Push(cpPtr, &CursorItem{t: FILE_CURSOR, key: key, val: val, btCursor: cursor, endTxNum: txNum, reverse: true})
		}
	}

	for cp.Len() > 0 {
		lastKey := common.Copy(cp[0].key)
		lastVal := common.Copy(cp[0].val)
		if bytes.Equal(lastKey, TraceSt) {
			fmt.Printf("iter.copy: v: %x, %d, %d\n", lastVal, cp[0].t, cp[0].endTxNum)
		}
		// Advance all the items that have this key (including the top)
		for cp.Len() > 0 && bytes.Equal(cp[0].key, lastKey) {
			ci1 := heap.Pop(cpPtr).(*CursorItem)
			switch ci1.t {
			case RAM_CURSOR:
				if ci1.iter.Next() {
					k = []byte(ci1.iter.Key())
					if bytes.Equal(k, TraceSt) {
						fmt.Printf("ram1: v: %x, %d\n", ci1.val, ci1.endTxNum)
					}
					if k != nil && bytes.HasPrefix(k, prefix) {
						ci1.key = common.Copy(k)
						ci1.val = common.Copy(ci1.iter.Value())
						if bytes.Equal(k, TraceSt) {
							fmt.Printf("ram2: v: %x\n", ci1.val)
						}
						heap.Push(cpPtr, ci1)
					}
				}
			case FILE_CURSOR:
				if UseBtree || UseBpsTree {
					if ci1.btCursor.Next() {
						ci1.key = ci1.btCursor.Key()
						if ci1.key != nil && bytes.HasPrefix(ci1.key, prefix) {
							ci1.val = ci1.btCursor.Value()
							if bytes.Equal(k, TraceSt) {
								fmt.Printf("file: v: %x, %s, %d\n", ci1.val, ci1.btCursor.getter.FileName(), ci1.endTxNum)
							}
							heap.Push(cpPtr, ci1)
						}
					}
				} else {
					ci1.dg.Reset(ci1.latestOffset)
					if !ci1.dg.HasNext() {
						break
					}
					key, _ := ci1.dg.Next(nil)
					if key != nil && bytes.HasPrefix(key, prefix) {
						ci1.key = key
						ci1.val, ci1.latestOffset = ci1.dg.Next(nil)
						heap.Push(cpPtr, ci1)
					}
				}
			case DB_CURSOR:
				k, v, err = ci1.c.NextNoDup()
				if err != nil {
					return err
				}
				if k != nil && bytes.HasPrefix(k, prefix) {
					ci1.key = common.Copy(k)
					step := ^binary.BigEndian.Uint64(v)
<<<<<<< HEAD
					ci1.endTxNum = step * sd.Storage.aggregationStep
=======
					endTxNum := step * sd.Storage.aggregationStep // DB can store not-finished step, it means - then set first txn in step - it anyway will be ahead of files
					if haveRamUpdates && endTxNum >= sd.txNum {
						return fmt.Errorf("probably you didn't set SharedDomains.SetTxNum(). ram must be ahead of db: %d, %d", sd.txNum, endTxNum)
					}
					ci1.endTxNum = endTxNum
>>>>>>> b0f295f9

					keySuffix := make([]byte, len(k)+8)
					copy(keySuffix, k)
					copy(keySuffix[len(k):], v)
					if v, err = roTx.GetOne(sd.Storage.valsTable, keySuffix); err != nil {
						return err
					}
					ci1.val = common.Copy(v)
					if bytes.Equal(k, TraceSt) {
						fmt.Printf("db1: v: %x, %d\n", v, ci1.endTxNum)
					}
					heap.Push(cpPtr, ci1)
				}
			}
		}
		if len(lastVal) > 0 {
			if err := it(lastKey, lastVal); err != nil {
				return err
			}
		} else {
			if bytes.Equal(k, TraceSt) {
				fmt.Printf("iter: skip empty value\n")
			}
		}
	}
	return nil
}

func (sd *SharedDomains) Close() {
	sd.FinishWrites()
	sd.SetBlockNum(0)
	if sd.aggCtx != nil {
		sd.SetTxNum(0)
	}
	if sd.sdCtx != nil {
		sd.sdCtx.updates.keys = nil
		sd.sdCtx.updates.tree.Clear(true)
	}
	sd.account = nil
	sd.code = nil
	sd.storage = nil
	sd.commitment = nil
	sd.LogAddrs = nil
	sd.LogTopics = nil
	sd.TracesFrom = nil
	sd.TracesTo = nil
}

// StartWrites - pattern: `defer domains.StartWrites().FinishWrites()`
func (sd *SharedDomains) StartWrites() *SharedDomains {
	sd.walLock.Lock()
	defer sd.walLock.Unlock()

	sd.aggCtx.account.StartWrites()
	sd.aggCtx.storage.StartWrites()
	sd.aggCtx.code.StartWrites()
	sd.aggCtx.commitment.StartWrites()
	sd.aggCtx.logAddrs.StartWrites()
	sd.aggCtx.logTopics.StartWrites()
	sd.aggCtx.tracesFrom.StartWrites()
	sd.aggCtx.tracesTo.StartWrites()

	if sd.account == nil {
		sd.account = map[string][]byte{}
	}
	if sd.commitment == nil {
		sd.commitment = map[string][]byte{}
	}
	if sd.code == nil {
		sd.code = map[string][]byte{}
	}
	if sd.storage == nil {
		sd.storage = btree2.NewMap[string, []byte](128)
	}
	return sd
}

func (sd *SharedDomains) FinishWrites() {
	sd.walLock.Lock()
	defer sd.walLock.Unlock()
	if sd.aggCtx != nil {
		sd.SetTxNum(0)
		sd.SetBlockNum(0)
		sd.aggCtx.account.FinishWrites()
		sd.aggCtx.storage.FinishWrites()
		sd.aggCtx.code.FinishWrites()
		sd.aggCtx.commitment.FinishWrites()
		sd.aggCtx.logAddrs.FinishWrites()
		sd.aggCtx.logTopics.FinishWrites()
		sd.aggCtx.tracesFrom.FinishWrites()
		sd.aggCtx.tracesTo.FinishWrites()
	}
}

func (sd *SharedDomains) BatchHistoryWriteStart() *SharedDomains {
	sd.walLock.RLock()
	return sd
}

func (sd *SharedDomains) BatchHistoryWriteEnd() {
	sd.walLock.RUnlock()
}

func (sd *SharedDomains) DiscardHistory() {
	sd.aggCtx.account.DiscardHistory()
	sd.aggCtx.storage.DiscardHistory()
	sd.aggCtx.code.DiscardHistory()
	sd.aggCtx.commitment.DiscardHistory()
	sd.aggCtx.logAddrs.DiscardHistory()
	sd.aggCtx.logTopics.DiscardHistory()
	sd.aggCtx.tracesFrom.DiscardHistory()
	sd.aggCtx.tracesTo.DiscardHistory()
}
func (sd *SharedDomains) rotate() []flusher {
	sd.walLock.Lock()
	defer sd.walLock.Unlock()
	mut := sd.Mapmutation
	sd.Mapmutation = membatch.NewHashBatch(sd.roTx, sd.aggCtx.a.ctx.Done(), sd.aggCtx.a.dirs.Tmp, sd.aggCtx.a.logger)
	return []flusher{
		sd.aggCtx.account.Rotate(),
		sd.aggCtx.storage.Rotate(),
		sd.aggCtx.code.Rotate(),
		sd.aggCtx.commitment.Rotate(),
		sd.aggCtx.logAddrs.Rotate(),
		sd.aggCtx.logTopics.Rotate(),
		sd.aggCtx.tracesFrom.Rotate(),
		sd.aggCtx.tracesTo.Rotate(),
		mut,
	}
}

func (sd *SharedDomains) Flush(ctx context.Context, tx kv.RwTx) error {
	_, f, l, _ := runtime.Caller(1)
	fh, err := sd.ComputeCommitment(ctx, true, sd.BlockNum(), "flush-commitment")
	if err != nil {
		return err
	}
	if sd.trace {
		fmt.Printf("[SD aggCtx=%d] FLUSHING at tx %d [%x], caller %s:%d\n", sd.aggCtx.id, sd.TxNum(), fh, filepath.Base(f), l)
	}

	defer mxFlushTook.ObserveDuration(time.Now())
	for _, f := range sd.rotate() {
		if err := f.Flush(ctx, tx); err != nil {
			return err
		}
	}
	return nil
}

// TemporalDomain satisfaction
func (sd *SharedDomains) DomainGet(name kv.Domain, k, k2 []byte) (v []byte, err error) {
	switch name {
	case kv.AccountsDomain:
		return sd.LatestAccount(k)
	case kv.StorageDomain:
		if k2 != nil {
			k = append(k, k2...)
		}
		return sd.LatestStorage(k, sd.roTx)
	case kv.CodeDomain:
		return sd.LatestCode(k)
	case kv.CommitmentDomain:
		return sd.LatestCommitment(k)
	default:
		panic(name)
	}
}

// DomainPut
// Optimizations:
//   - user can prvide `prevVal != nil` - then it will not read prev value from storage
//   - user can append k2 into k1, then underlying methods will not preform append
//   - if `val == nil` it will call DomainDel
func (sd *SharedDomains) DomainPut(domain kv.Domain, k1, k2 []byte, val, prevVal []byte) error {
	if val == nil {
		return fmt.Errorf("DomainPut: %s, trying to put nil value. not allowed", domain)
	}
	if prevVal == nil {
		var err error
		prevVal, err = sd.DomainGet(domain, k1, k2)
		if err != nil {
			return err
		}
	}
	switch domain {
	case kv.AccountsDomain:
		return sd.updateAccountData(k1, val, prevVal)
	case kv.StorageDomain:
		return sd.writeAccountStorage(k1, k2, val, prevVal)
	case kv.CodeDomain:
		if bytes.Equal(prevVal, val) {
			return nil
		}
		return sd.updateAccountCode(k1, val, prevVal)
	case kv.CommitmentDomain:
		return sd.updateCommitmentData(k1, val, prevVal)
	default:
		panic(domain)
	}
}

// DomainDel
// Optimizations:
//   - user can prvide `prevVal != nil` - then it will not read prev value from storage
//   - user can append k2 into k1, then underlying methods will not preform append
//   - if `val == nil` it will call DomainDel
func (sd *SharedDomains) DomainDel(domain kv.Domain, k1, k2 []byte, prevVal []byte) error {

	if prevVal == nil {
		var err error
		prevVal, err = sd.DomainGet(domain, k1, k2)
		if err != nil {
			return err
		}
	}
	switch domain {
	case kv.AccountsDomain:
		return sd.deleteAccount(k1, prevVal)
	case kv.StorageDomain:
		return sd.delAccountStorage(k1, k2, prevVal)
	case kv.CodeDomain:
		if prevVal == nil {
			return nil
		}
		return sd.updateAccountCode(k1, nil, prevVal)
	case kv.CommitmentDomain:
		return sd.updateCommitmentData(k1, nil, prevVal)
	default:
		panic(domain)
	}
}

var TraceSt = common.FromHex("1337a43dc134a437fa24d26decc6f4f3cba7cad3f8d4b0f21fffa20f0b9ff79b61ccb1872d3cd49f077d9f23d10f69cea8f22b68")

func (sd *SharedDomains) DomainDelPrefix(domain kv.Domain, prefix []byte) error {
	if domain != kv.StorageDomain {
		return fmt.Errorf("DomainDelPrefix: not supported")
	}
	type pair struct{ k, v []byte }
	tombs := make([]pair, 0, 8)
	if err := sd.IterateStoragePrefix(prefix, func(k, v []byte) error {
		if bytes.Equal(k, TraceSt) {
			fmt.Printf("iter: %x, %d, %t\n", k, len(v), v == nil)
		}
		tombs = append(tombs, pair{k, v})
		return nil
	}); err != nil {
		return err
	}
	for _, tomb := range tombs {
		if bytes.Equal(tomb.k, TraceSt) {
			fmt.Printf("del: %x, %d, %t\n", tomb.k, len(tomb.v), tomb.v == nil)
		}
		if err := sd.DomainDel(kv.StorageDomain, tomb.k, nil, tomb.v); err != nil {
			return err
		}
	}

	//assert
	cnt := 0
	if err := sd.IterateStoragePrefix(prefix, func(k, v []byte) error {
		if bytes.Equal(k, TraceSt) {
			fmt.Printf("see: %x, %d, %t\n", k, len(v), v == nil)
		}
		cnt++
		return nil
	}); err != nil {
		return err
	}
	if cnt != 0 {
		log.Error(fmt.Sprintf("not all storage was deleted: %d, %x", cnt, prefix))
		panic(1)
		type pair struct{ k, v []byte }
		tombs := make([]pair, 0, 8)
		if err := sd.IterateStoragePrefix(prefix, func(k, v []byte) error {
			tombs = append(tombs, pair{k, v})
			return nil
		}); err != nil {
			return err
		}
		for _, tomb := range tombs {
			if err := sd.DomainDel(kv.StorageDomain, tomb.k, nil, tomb.v); err != nil {
				return err
			}
		}
	}
	return nil
}
func (sd *SharedDomains) Tx() kv.Tx { return sd.roTx }

type SharedDomainsCommitmentContext struct {
	sd           *SharedDomains
	discard      bool
	updates      *UpdateTree
	mode         CommitmentMode
	patriciaTrie commitment.Trie
	justRestored atomic.Bool
}

func NewSharedDomainsCommitmentContext(sd *SharedDomains, mode CommitmentMode, trieVariant commitment.TrieVariant) *SharedDomainsCommitmentContext {
	ctx := &SharedDomainsCommitmentContext{
		sd:           sd,
		mode:         mode,
		updates:      NewUpdateTree(mode),
		discard:      dbg.DiscardCommitment(),
		patriciaTrie: commitment.InitializeTrie(trieVariant),
	}

	ctx.patriciaTrie.ResetContext(ctx)
	return ctx
}

func (sdc *SharedDomainsCommitmentContext) GetBranch(pref []byte) ([]byte, error) {
	v, err := sdc.sd.LatestCommitment(pref)
	if err != nil {
		return nil, fmt.Errorf("GetBranch failed: %w", err)
	}
	if sdc.sd.trace {
		fmt.Printf("[SDC] GetBranch: %x: %x\n", pref, v)
	}
	if len(v) == 0 {
		return nil, nil
	}
	return v, nil
}

func (sdc *SharedDomainsCommitmentContext) PutBranch(prefix []byte, data []byte, prevData []byte) error {
	if sdc.sd.trace {
		fmt.Printf("[SDC] PutBranch: %x: %x\n", prefix, data)
	}
	return sdc.sd.updateCommitmentData(prefix, data, prevData)
}

func (sdc *SharedDomainsCommitmentContext) GetAccount(plainKey []byte, cell *commitment.Cell) error {
	encAccount, err := sdc.sd.LatestAccount(plainKey)
	if err != nil {
		return fmt.Errorf("GetAccount failed: %w", err)
	}
	cell.Nonce = 0
	cell.Balance.Clear()
	if len(encAccount) > 0 {
		nonce, balance, chash := types.DecodeAccountBytesV3(encAccount)
		cell.Nonce = nonce
		cell.Balance.Set(balance)
		if len(chash) > 0 {
			copy(cell.CodeHash[:], chash)
		}
		//fmt.Printf("GetAccount: %x: n=%d b=%d ch=%x\n", plainKey, nonce, balance, chash)
	}

	code, err := sdc.sd.LatestCode(plainKey)
	if err != nil {
		return fmt.Errorf("GetAccount: failed to read latest code: %w", err)
	}
	if len(code) > 0 {
		//fmt.Printf("GetAccount: code %x - %x\n", plainKey, code)
		sdc.updates.keccak.Reset()
		sdc.updates.keccak.Write(code)
		sdc.updates.keccak.Read(cell.CodeHash[:])
	} else {
		cell.CodeHash = commitment.EmptyCodeHashArray
	}
	cell.Delete = len(encAccount) == 0 && len(code) == 0
	return nil
}

func (sdc *SharedDomainsCommitmentContext) GetStorage(plainKey []byte, cell *commitment.Cell) error {
	// Look in the summary table first
	enc, err := sdc.sd.LatestStorage(plainKey, sdc.sd.roTx)
	if err != nil {
		return err
	}
	//if sdc.sd.trace {
	//	fmt.Printf("[SDC] GetStorage: %x - %x\n", plainKey, enc)
	//}
	cell.StorageLen = len(enc)
	copy(cell.Storage[:], enc)
	cell.Delete = cell.StorageLen == 0
	return nil
}

func (sdc *SharedDomainsCommitmentContext) Reset() {
	if !sdc.justRestored.Load() {
		sdc.patriciaTrie.Reset()
	}
}

func (sdc *SharedDomainsCommitmentContext) TempDir() string {
	return sdc.sd.aggCtx.a.dirs.Tmp
}

//func (ctx *SharedDomainsCommitmentContext) Hasher() hash.Hash { return ctx.updates.keccak }
//
//func (ctx *SharedDomainsCommitmentContext) SetCommitmentMode(m CommitmentMode) { ctx.mode = m }
//

// TouchPlainKey marks plainKey as updated and applies different fn for different key types
// (different behaviour for Code, Account and Storage key modifications).
func (sdc *SharedDomainsCommitmentContext) TouchPlainKey(key string, val []byte, fn func(c *commitmentItem, val []byte)) {
	if sdc.discard {
		return
	}
	sdc.updates.TouchPlainKey(key, val, fn)
}

func (sdc *SharedDomainsCommitmentContext) KeysCount() uint64 {
	return sdc.updates.Size()
}

func (sdc *SharedDomainsCommitmentContext) TouchAccount(c *commitmentItem, val []byte) {
	sdc.updates.TouchAccount(c, val)
}

func (sdc *SharedDomainsCommitmentContext) TouchStorage(c *commitmentItem, val []byte) {
	sdc.updates.TouchStorage(c, val)
}

func (sdc *SharedDomainsCommitmentContext) TouchCode(c *commitmentItem, val []byte) {
	sdc.updates.TouchCode(c, val)
}

// Evaluates commitment for processed state.
func (sdc *SharedDomainsCommitmentContext) ComputeCommitment(ctext context.Context, saveState bool, blockNum uint64, logPrefix string) (rootHash []byte, err error) {
	if dbg.DiscardCommitment() {
		sdc.updates.List(true)
		return nil, nil
	}
	mxCommitmentRunning.Inc()
	defer mxCommitmentRunning.Dec()
	defer func(s time.Time) { mxCommitmentTook.ObserveDuration(s) }(time.Now())

	touchedKeys, updates := sdc.updates.List(true)
	if sdc.sd.trace {
		defer func() {
			fmt.Printf("[SDC] rootHash %x block %d keys %d mode %s\n", rootHash, blockNum, len(touchedKeys), sdc.mode)
		}()
	}
	if len(touchedKeys) == 0 {
		rootHash, err = sdc.patriciaTrie.RootHash()
		return rootHash, err
	}

	// data accessing functions should be set when domain is opened/shared context updated
	sdc.patriciaTrie.SetTrace(sdc.sd.trace)
	sdc.Reset()

	switch sdc.mode {
	case CommitmentModeDirect:
		rootHash, err = sdc.patriciaTrie.ProcessKeys(ctext, touchedKeys, logPrefix)
		if err != nil {
			return nil, err
		}
	case CommitmentModeUpdate:
		rootHash, err = sdc.patriciaTrie.ProcessUpdates(ctext, touchedKeys, updates)
		if err != nil {
			return nil, err
		}
	case CommitmentModeDisabled:
		return nil, nil
	default:
		return nil, fmt.Errorf("invalid commitment mode: %s", sdc.mode)
	}
	sdc.justRestored.Store(false)

	if saveState {
		if err := sdc.storeCommitmentState(blockNum, rootHash); err != nil {
			return nil, err
		}
	}

	return rootHash, err
}

func (sdc *SharedDomainsCommitmentContext) storeCommitmentState(blockNum uint64, rh []byte) error {
	if sdc.sd.aggCtx == nil {
		return fmt.Errorf("store commitment state: AggregatorContext is not initialized")
	}
	dc := sdc.sd.aggCtx.commitment
	encodedState, err := sdc.encodeCommitmentState(blockNum, dc.hc.ic.txNum)
	if err != nil {
		return err
	}
	prevState, err := sdc.GetBranch(keyCommitmentState)
	if err != nil {
		return err
	}
	if len(prevState) == 0 && prevState != nil {
		prevState = nil
	}
	// state could be equal but txnum/blocknum could be different.
	// We do skip only full matches
	if bytes.Equal(prevState, encodedState) {
		return nil
	}
	if sdc.sd.trace {
		fmt.Printf("[commitment] store txn %d block %d rh %x\n", dc.hc.ic.txNum, blockNum, rh)
	}
	return dc.PutWithPrev(keyCommitmentState, nil, encodedState, prevState)
}

func (sdc *SharedDomainsCommitmentContext) encodeCommitmentState(blockNum, txNum uint64) ([]byte, error) {
	var state []byte
	var err error

	switch trie := (sdc.patriciaTrie).(type) {
	case *commitment.HexPatriciaHashed:
		state, err = trie.EncodeCurrentState(nil)
		if err != nil {
			return nil, err
		}
	default:
		return nil, fmt.Errorf("unsupported state storing for patricia trie type: %T", sdc.patriciaTrie)
	}

	cs := &commitmentState{trieState: state, blockNum: blockNum, txNum: txNum}
	encoded, err := cs.Encode()
	if err != nil {
		return nil, err
	}
	return encoded, nil
}

// by that key stored latest root hash and tree state
var keyCommitmentState = []byte("state")

func (sd *SharedDomains) LatestCommitmentState(tx kv.Tx, sinceTx, untilTx uint64) (blockNum, txNum uint64, state []byte, err error) {
	return sd.sdCtx.LatestCommitmentState(tx, sd.aggCtx.commitment, sinceTx, untilTx)
}

// LatestCommitmentState [sinceTx, untilTx] searches for last encoded state for CommitmentContext.
// Found value does not become current state.
func (sdc *SharedDomainsCommitmentContext) LatestCommitmentState(tx kv.Tx, cd *DomainContext, sinceTx, untilTx uint64) (blockNum, txNum uint64, state []byte, err error) {
	if dbg.DiscardCommitment() {
		return 0, 0, nil, nil
	}
	if sdc.patriciaTrie.Variant() != commitment.VariantHexPatriciaTrie {
		return 0, 0, nil, fmt.Errorf("state storing is only supported hex patricia trie")
	}

	decodeTxBlockNums := func(v []byte) (txNum, blockNum uint64) {
		return binary.BigEndian.Uint64(v), binary.BigEndian.Uint64(v[8:16])
	}

	// Domain storing only 1 latest commitment (for each step). Erigon can unwind behind this - it means we must look into History (instead of Domain)
	// IdxRange: looking into DB and Files (.ef). Using `order.Desc` to find latest txNum with commitment
	it, err := cd.hc.IdxRange(keyCommitmentState, int(untilTx), int(sinceTx)-1, order.Desc, -1, tx) //[from, to)
	if err != nil {
		return 0, 0, nil, err
	}
	if it.HasNext() {
		txn, err := it.Next()
		if err != nil {
			return 0, 0, nil, err
		}
		v, err := cd.GetAsOf(keyCommitmentState, txn+1, tx) //WHYYY +1 ???
		if err != nil {
			return 0, 0, nil, err
		}
		if len(state) >= 16 {
			txNum, blockNum = decodeTxBlockNums(v)
			return blockNum, txNum, v, err
		}
	}

	// corner-case:
	// it's normal to not have commitment.ef and commitment.v files. They are not determenistic - depend on batchSize, and not very useful.
	// in this case `IdxRange` will be empty
	// and can fallback to reading latest commitment from .kv file
	if err = cd.IteratePrefix(tx, keyCommitmentState, func(key, value []byte) error {
		if len(value) < 16 {
			return fmt.Errorf("invalid state value size %d [%x]", len(value), value)
		}

		txn, _ := decodeTxBlockNums(value)
		//fmt.Printf("[commitment] Seek found committed txn %d block %d\n", txn, bn)
		if txn >= sinceTx && txn <= untilTx {
			state = value
		}
		return nil
	}); err != nil {
		return 0, 0, nil, fmt.Errorf("failed to seek commitment, IteratePrefix: %w", err)
	}

	if len(state) < 16 {
		return 0, 0, nil, nil
	}

	txNum, blockNum = decodeTxBlockNums(state)
	return blockNum, txNum, state, err
}

// SeekCommitment [sinceTx, untilTx] searches for last encoded state from DomainCommitted
// and if state found, sets it up to current domain
func (sdc *SharedDomainsCommitmentContext) SeekCommitment(tx kv.Tx, cd *DomainContext, sinceTx, untilTx uint64) (blockNum, txNum uint64, ok bool, err error) {
	_, _, state, err := sdc.LatestCommitmentState(tx, cd, sinceTx, untilTx)
	if err != nil {
		return 0, 0, false, err
	}
	blockNum, txNum, err = sdc.restorePatriciaState(state)
	return blockNum, txNum, true, err
}

// After commitment state is retored, method .Reset() should NOT be called until new updates.
// Otherwise state should be restorePatriciaState()d again.

func (sdc *SharedDomainsCommitmentContext) restorePatriciaState(value []byte) (uint64, uint64, error) {
	cs := new(commitmentState)
	if err := cs.Decode(value); err != nil {
		if len(value) > 0 {
			return 0, 0, fmt.Errorf("failed to decode previous stored commitment state: %w", err)
		}
		// nil value is acceptable for SetState and will reset trie
	}
	if hext, ok := sdc.patriciaTrie.(*commitment.HexPatriciaHashed); ok {
		if err := hext.SetState(cs.trieState); err != nil {
			return 0, 0, fmt.Errorf("failed restore state : %w", err)
		}
		sdc.justRestored.Store(true) // to prevent double reset
		if sdc.sd.trace {
			rh, err := hext.RootHash()
			if err != nil {
				return 0, 0, fmt.Errorf("failed to get root hash after state restore: %w", err)
			}
			fmt.Printf("[commitment] restored state: block=%d txn=%d rh=%x\n", cs.blockNum, cs.txNum, rh)
		}
	} else {
		return 0, 0, fmt.Errorf("state storing is only supported hex patricia trie")
	}
	return cs.blockNum, cs.txNum, nil
}<|MERGE_RESOLUTION|>--- conflicted
+++ resolved
@@ -554,13 +554,6 @@
 // inside the domain. Another version of this for public API use needs to be created, that uses
 // roTx instead and supports ending the iterations before it reaches the end.
 func (sd *SharedDomains) IterateStoragePrefix(prefix []byte, it func(k []byte, v []byte) error) error {
-<<<<<<< HEAD
-	lv, err2 := sd.LatestStorage(TraceSt, sd.roTx)
-	if err2 != nil {
-		panic(err2)
-	}
-	fmt.Printf("latest: %x\n", lv)
-=======
 	// Implementation:
 	//     File endTxNum  = last txNum of file step
 	//     DB endTxNum    = first txNum of step in db
@@ -569,7 +562,6 @@
 	//     File endTxNum  = 15, because `0-2.kv` has steps 0 and 1, last txNum of step 1 is 15
 	//     DB endTxNum    = 16, because db has step 2, and first txNum of step 2 is 16.
 	//     RAM endTxNum   = 17, because current tcurrent txNum is 17
->>>>>>> b0f295f9
 
 	sd.Storage.stats.FilesQueries.Add(1)
 
@@ -614,14 +606,10 @@
 		if v, err = roTx.GetOne(sd.Storage.valsTable, keySuffix); err != nil {
 			return err
 		}
-<<<<<<< HEAD
 		if bytes.Equal(k, TraceSt) {
 			fmt.Printf("db0: v: %x\n", v)
 		}
-		heap.Push(cpPtr, &CursorItem{t: DB_CURSOR, key: common.Copy(k), val: common.Copy(v), c: keysCursor, endTxNum: txNum, reverse: true})
-=======
 		heap.Push(cpPtr, &CursorItem{t: DB_CURSOR, key: common.Copy(k), val: common.Copy(v), c: keysCursor, endTxNum: endTxNum, reverse: true})
->>>>>>> b0f295f9
 	}
 
 	sctx := sd.aggCtx.storage
@@ -639,12 +627,6 @@
 		key := cursor.Key()
 		if key != nil && bytes.HasPrefix(key, prefix) {
 			val := cursor.Value()
-<<<<<<< HEAD
-			if bytes.Equal(key, TraceSt) {
-				fmt.Printf("file0: v: %x\n", val)
-			}
-=======
->>>>>>> b0f295f9
 			txNum := item.endTxNum - 1 // !important: .kv files have semantic [from, t)
 			heap.Push(cpPtr, &CursorItem{t: FILE_CURSOR, key: key, val: val, btCursor: cursor, endTxNum: txNum, reverse: true})
 		}
@@ -707,15 +689,11 @@
 				if k != nil && bytes.HasPrefix(k, prefix) {
 					ci1.key = common.Copy(k)
 					step := ^binary.BigEndian.Uint64(v)
-<<<<<<< HEAD
-					ci1.endTxNum = step * sd.Storage.aggregationStep
-=======
 					endTxNum := step * sd.Storage.aggregationStep // DB can store not-finished step, it means - then set first txn in step - it anyway will be ahead of files
 					if haveRamUpdates && endTxNum >= sd.txNum {
 						return fmt.Errorf("probably you didn't set SharedDomains.SetTxNum(). ram must be ahead of db: %d, %d", sd.txNum, endTxNum)
 					}
 					ci1.endTxNum = endTxNum
->>>>>>> b0f295f9
 
 					keySuffix := make([]byte, len(k)+8)
 					copy(keySuffix, k)
