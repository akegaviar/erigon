package state

import (
	"bytes"
	"container/heap"
	"context"
	"encoding/binary"
	"fmt"
	"math"
	"path/filepath"
	"runtime"
	"sync/atomic"
	"time"
	"unsafe"

	"github.com/ledgerwatch/erigon-lib/common/assert"
	"github.com/ledgerwatch/erigon-lib/kv/membatch"
	"github.com/ledgerwatch/erigon-lib/kv/membatchwithdb"

	btree2 "github.com/tidwall/btree"

	"github.com/ledgerwatch/erigon-lib/commitment"
	"github.com/ledgerwatch/erigon-lib/common"
	"github.com/ledgerwatch/erigon-lib/common/dbg"
	"github.com/ledgerwatch/erigon-lib/kv"
	"github.com/ledgerwatch/erigon-lib/kv/order"
	"github.com/ledgerwatch/erigon-lib/kv/rawdbv3"
	"github.com/ledgerwatch/erigon-lib/types"
)

// KvList sort.Interface to sort write list by keys
type KvList struct {
	Keys []string
	Vals [][]byte
}

func (l *KvList) Push(key string, val []byte) {
	l.Keys = append(l.Keys, key)
	l.Vals = append(l.Vals, val)
}

func (l *KvList) Len() int {
	return len(l.Keys)
}

func (l *KvList) Less(i, j int) bool {
	return l.Keys[i] < l.Keys[j]
}

func (l *KvList) Swap(i, j int) {
	l.Keys[i], l.Keys[j] = l.Keys[j], l.Keys[i]
	l.Vals[i], l.Vals[j] = l.Vals[j], l.Vals[i]
}

type SharedDomains struct {
	kv.RwTx
	withHashBatch, withMemBatch bool
	noFlush                     int

	aggCtx *AggregatorV3Context
	sdCtx  *SharedDomainsCommitmentContext
	roTx   kv.Tx

	txNum    uint64
	blockNum atomic.Uint64
	estSize  int
	trace    bool //nolint
	//muMaps   sync.RWMutex
	//walLock sync.RWMutex

	account    map[string][]byte
	code       map[string][]byte
	storage    *btree2.Map[string, []byte]
	commitment map[string][]byte

	accountWriter    *domainBufferedWriter
	storageWriter    *domainBufferedWriter
	codeWriter       *domainBufferedWriter
	commitmentWriter *domainBufferedWriter
	logAddrsWriter   *invertedIndexBufferedWriter
	logTopicsWriter  *invertedIndexBufferedWriter
	tracesFromWriter *invertedIndexBufferedWriter
	tracesToWriter   *invertedIndexBufferedWriter
}

type HasAggCtx interface {
	AggCtx() interface{}
}

func IsSharedDomains(tx kv.Tx) bool {
	_, ok := tx.(*SharedDomains)
	return ok
}

func NewSharedDomains(tx kv.Tx) *SharedDomains {
	if casted, ok := tx.(*SharedDomains); ok {
		casted.noFlush++
		return casted
	}

	var ac *AggregatorV3Context
	if casted, ok := tx.(HasAggCtx); ok {
		ac = casted.AggCtx().(*AggregatorV3Context)
	} else {
		panic(fmt.Sprintf("type %T need AggCtx method", tx))
	}
	if tx == nil {
		panic(fmt.Sprintf("tx is nil"))
	}

	sd := &SharedDomains{
		aggCtx: ac,
		roTx:   tx,
		//trace:       true,
		accountWriter:    ac.account.NewWriter(),
		storageWriter:    ac.storage.NewWriter(),
		codeWriter:       ac.code.NewWriter(),
		commitmentWriter: ac.commitment.NewWriter(),
		logAddrsWriter:   ac.logAddrs.NewWriter(),
		logTopicsWriter:  ac.logTopics.NewWriter(),
		tracesFromWriter: ac.tracesFrom.NewWriter(),
		tracesToWriter:   ac.tracesTo.NewWriter(),

		account:    map[string][]byte{},
		commitment: map[string][]byte{},
		code:       map[string][]byte{},
		storage:    btree2.NewMap[string, []byte](128),
	}

	sd.SetTxNum(0)
	sd.sdCtx = NewSharedDomainsCommitmentContext(sd, CommitmentModeDirect, commitment.VariantHexPatriciaTrie)

	if _, err := sd.SeekCommitment(context.Background(), tx); err != nil {
		panic(err)
	}
	return sd
}

func (sd *SharedDomains) AggCtx() interface{} { return sd.aggCtx }
func (sd *SharedDomains) WithMemBatch() *SharedDomains {
	sd.RwTx = membatchwithdb.NewMemoryBatch(sd.roTx, sd.aggCtx.a.dirs.Tmp)
	sd.withMemBatch = true
	return sd
}
func (sd *SharedDomains) WithHashBatch(ctx context.Context) *SharedDomains {
	sd.RwTx = membatch.NewHashBatch(sd.roTx, ctx.Done(), sd.aggCtx.a.dirs.Tmp, sd.aggCtx.a.logger)
	sd.withHashBatch = true
	return sd
}

// aggregator context should call aggCtx.Unwind before this one.
func (sd *SharedDomains) Unwind(ctx context.Context, rwTx kv.RwTx, txUnwindTo uint64) error {
	step := txUnwindTo / sd.aggCtx.a.aggregationStep
	logEvery := time.NewTicker(30 * time.Second)
	defer logEvery.Stop()
	sd.aggCtx.a.logger.Info("aggregator unwind", "step", step,
		"txUnwindTo", txUnwindTo, "stepsRangeInDB", sd.aggCtx.a.StepsRangeInDBAsStr(rwTx))
	//fmt.Printf("aggregator unwind step %d txUnwindTo %d stepsRangeInDB %s\n", step, txUnwindTo, sd.aggCtx.a.StepsRangeInDBAsStr(rwTx))

	if err := sd.Flush(ctx, rwTx); err != nil {
		return err
	}

	if err := sd.aggCtx.account.Unwind(ctx, rwTx, step, txUnwindTo); err != nil {
		return err
	}
	if err := sd.aggCtx.storage.Unwind(ctx, rwTx, step, txUnwindTo); err != nil {
		return err
	}
	if err := sd.aggCtx.code.Unwind(ctx, rwTx, step, txUnwindTo); err != nil {
		return err
	}
	if err := sd.aggCtx.commitment.Unwind(ctx, rwTx, step, txUnwindTo); err != nil {
		return err
	}
	if err := sd.aggCtx.logAddrs.Prune(ctx, rwTx, txUnwindTo, math.MaxUint64, math.MaxUint64, logEvery, true); err != nil {
		return err
	}
	if err := sd.aggCtx.logTopics.Prune(ctx, rwTx, txUnwindTo, math.MaxUint64, math.MaxUint64, logEvery, true); err != nil {
		return err
	}
	if err := sd.aggCtx.tracesFrom.Prune(ctx, rwTx, txUnwindTo, math.MaxUint64, math.MaxUint64, logEvery, true); err != nil {
		return err
	}
	if err := sd.aggCtx.tracesTo.Prune(ctx, rwTx, txUnwindTo, math.MaxUint64, math.MaxUint64, logEvery, true); err != nil {
		return err
	}

	sd.ClearRam(true)
	return sd.Flush(ctx, rwTx)
}

func (sd *SharedDomains) rebuildCommitment(ctx context.Context, roTx kv.Tx, blockNum uint64) ([]byte, error) {
	it, err := sd.aggCtx.AccountHistoryRange(int(sd.TxNum()), math.MaxInt64, order.Asc, -1, roTx)
	if err != nil {
		return nil, err
	}
	for it.HasNext() {
		k, _, err := it.Next()
		if err != nil {
			return nil, err
		}
		sd.sdCtx.TouchPlainKey(string(k), nil, sd.sdCtx.TouchAccount)
	}

	it, err = sd.aggCtx.StorageHistoryRange(int(sd.TxNum()), math.MaxInt64, order.Asc, -1, roTx)
	if err != nil {
		return nil, err
	}

	for it.HasNext() {
		k, _, err := it.Next()
		if err != nil {
			return nil, err
		}
		sd.sdCtx.TouchPlainKey(string(k), nil, sd.sdCtx.TouchStorage)
	}

	sd.sdCtx.Reset()
	return sd.ComputeCommitment(ctx, true, blockNum, "")
}

// SeekCommitment lookups latest available commitment and sets it as current
func (sd *SharedDomains) SeekCommitment(ctx context.Context, tx kv.Tx) (txsFromBlockBeginning uint64, err error) {
	bn, txn, ok, err := sd.sdCtx.SeekCommitment(tx, sd.aggCtx.commitment, 0, math.MaxUint64)
	if err != nil {
		return 0, err
	}
	if ok {
		if bn > 0 {
			lastBn, _, err := rawdbv3.TxNums.Last(tx)
			if err != nil {
				return 0, err
			}
			if lastBn < bn {
				return 0, fmt.Errorf("TxNums index is at block %d and behind commitment %d. Likely it means that `domain snaps` are ahead of `block snaps`", lastBn, bn)
			}
		}
		sd.SetBlockNum(bn)
		sd.SetTxNum(txn)
		return 0, nil
	}
	// handle case when we have no commitment, but have executed blocks
	bnBytes, err := tx.GetOne(kv.SyncStageProgress, []byte("Execution")) //TODO: move stages to erigon-lib
	if err != nil {
		return 0, err
	}
	if len(bnBytes) == 8 {
		bn = binary.BigEndian.Uint64(bnBytes)
		txn, err = rawdbv3.TxNums.Max(tx, bn)
		if err != nil {
			return 0, err
		}
	}
	if bn == 0 && txn == 0 {
		sd.SetBlockNum(0)
		sd.SetTxNum(0)
		return 0, nil
	}
	sd.SetBlockNum(bn)
	sd.SetTxNum(txn)
	newRh, err := sd.rebuildCommitment(ctx, tx, bn)
	if err != nil {
		return 0, err
	}
	if bytes.Equal(newRh, commitment.EmptyRootHash) {
		sd.SetBlockNum(0)
		sd.SetTxNum(0)
		return 0, nil
	}
	if sd.trace {
		fmt.Printf("rebuilt commitment %x %d %d\n", newRh, sd.TxNum(), sd.BlockNum())
	}
	sd.SetBlockNum(bn)
	sd.SetTxNum(txn)
	return 0, nil
}

func (sd *SharedDomains) ClearRam(resetCommitment bool) {
	//sd.muMaps.Lock()
	//defer sd.muMaps.Unlock()
	sd.account = map[string][]byte{}
	sd.code = map[string][]byte{}
	sd.commitment = map[string][]byte{}
	if resetCommitment {
		sd.sdCtx.updates.List(true)
		sd.sdCtx.Reset()
	}

	sd.storage = btree2.NewMap[string, []byte](128)
	sd.estSize = 0
	sd.SetTxNum(0)
	sd.SetBlockNum(0)
}

func (sd *SharedDomains) put(table kv.Domain, key string, val []byte) {
	// disable mutex - because work on parallel execution postponed after E3 release.
	//sd.muMaps.Lock()
	switch table {
	case kv.AccountsDomain:
		if old, ok := sd.account[key]; ok {
			sd.estSize += len(val) - len(old)
		} else {
			sd.estSize += len(key) + len(val)
		}
		sd.account[key] = val
	case kv.CodeDomain:
		if old, ok := sd.code[key]; ok {
			sd.estSize += len(val) - len(old)
		} else {
			sd.estSize += len(key) + len(val)
		}
		sd.code[key] = val
	case kv.StorageDomain:
		if old, ok := sd.storage.Set(key, val); ok {
			sd.estSize += len(val) - len(old)
		} else {
			sd.estSize += len(key) + len(val)
		}
	case kv.CommitmentDomain:
		if old, ok := sd.commitment[key]; ok {
			sd.estSize += len(val) - len(old)
		} else {
			sd.estSize += len(key) + len(val)
		}
		sd.commitment[key] = val
	default:
		panic(fmt.Errorf("sharedDomains put to invalid table %s", table))
	}
	//sd.muMaps.Unlock()
}

// Get returns cached value by key. Cache is invalidated when associated WAL is flushed
func (sd *SharedDomains) Get(table kv.Domain, key []byte) (v []byte, ok bool) {
	//sd.muMaps.RLock()
	keyS := *(*string)(unsafe.Pointer(&key))
	//keyS := string(key)
	switch table {
	case kv.AccountsDomain:
		v, ok = sd.account[keyS]
	case kv.CodeDomain:
		v, ok = sd.code[keyS]
	case kv.StorageDomain:
		v, ok = sd.storage.Get(keyS)
	case kv.CommitmentDomain:
		v, ok = sd.commitment[keyS]
	default:
		panic(table)
	}
	//sd.muMaps.RUnlock()
	return v, ok
}

func (sd *SharedDomains) SizeEstimate() uint64 {
	//sd.muMaps.RLock()
	//defer sd.muMaps.RUnlock()
	return uint64(sd.estSize) * 2 // multiply 2 here, to cover data-structures overhead. more precise accounting - expensive.
}

func (sd *SharedDomains) LatestCommitment(prefix []byte) ([]byte, error) {
	if v, ok := sd.Get(kv.CommitmentDomain, prefix); ok {
		return v, nil
	}
	v, _, err := sd.aggCtx.GetLatest(kv.CommitmentDomain, prefix, nil, sd.roTx)
	if err != nil {
		return nil, fmt.Errorf("commitment prefix %x read error: %w", prefix, err)
	}
	return v, nil
}

func (sd *SharedDomains) LatestCode(addr []byte) ([]byte, error) {
	if v, ok := sd.Get(kv.CodeDomain, addr); ok {
		return v, nil
	}
	v, _, err := sd.aggCtx.GetLatest(kv.CodeDomain, addr, nil, sd.roTx)
	if err != nil {
		return nil, fmt.Errorf("code %x read error: %w", addr, err)
	}
	return v, nil
}

func (sd *SharedDomains) LatestAccount(addr []byte) ([]byte, error) {
	if v, ok := sd.Get(kv.AccountsDomain, addr); ok {
		return v, nil
	}
	v, _, err := sd.aggCtx.GetLatest(kv.AccountsDomain, addr, nil, sd.roTx)
	if err != nil {
		return nil, fmt.Errorf("account %x read error: %w", addr, err)
	}
	return v, nil
}

//const CodeSizeTableFake = "CodeSize"

func (sd *SharedDomains) ReadsValid(readLists map[kv.Domain]*KvList) bool {
	//sd.muMaps.RLock()
	//defer sd.muMaps.RUnlock()

	for table, list := range readLists {
		switch table {
		case kv.AccountsDomain:
			m := sd.account
			for i, key := range list.Keys {
				if val, ok := m[key]; ok {
					if !bytes.Equal(list.Vals[i], val) {
						return false
					}
				}
			}
		case kv.CodeDomain:
			m := sd.code
			for i, key := range list.Keys {
				if val, ok := m[key]; ok {
					if !bytes.Equal(list.Vals[i], val) {
						return false
					}
				}
			}
		case kv.StorageDomain:
			m := sd.storage
			for i, key := range list.Keys {
				if val, ok := m.Get(key); ok {
					if !bytes.Equal(list.Vals[i], val) {
						return false
					}
				}
			}
		//case CodeSizeTableFake:
		//	m := sd.code
		//	for i, key := range list.Keys {
		//		if val, ok := m[key]; ok {
		//			if binary.BigEndian.Uint64(list.Vals[i]) != uint64(len(val)) {
		//				return false
		//			}
		//		}
		//	}
		default:
			panic(table)
		}
	}

	return true
}

func (sd *SharedDomains) LatestStorage(addrLoc []byte) ([]byte, error) {
	if v, ok := sd.Get(kv.StorageDomain, addrLoc); ok {
		return v, nil
	}
	v, _, err := sd.aggCtx.GetLatest(kv.StorageDomain, addrLoc, nil, sd.roTx)
	if err != nil {
		return nil, fmt.Errorf("storage %x read error: %w", addrLoc, err)
	}
	return v, nil
}

func (sd *SharedDomains) updateAccountData(addr []byte, account, prevAccount []byte) error {
	addrS := string(addr)
	sd.sdCtx.TouchPlainKey(addrS, account, sd.sdCtx.TouchAccount)
	sd.put(kv.AccountsDomain, addrS, account)
	return sd.accountWriter.PutWithPrev(addr, nil, account, prevAccount)
}

func (sd *SharedDomains) updateAccountCode(addr, code, prevCode []byte) error {
	addrS := string(addr)
	sd.sdCtx.TouchPlainKey(addrS, code, sd.sdCtx.TouchCode)
	sd.put(kv.CodeDomain, addrS, code)
	if len(code) == 0 {
		return sd.codeWriter.DeleteWithPrev(addr, nil, prevCode)
	}
	return sd.codeWriter.PutWithPrev(addr, nil, code, prevCode)
}

func (sd *SharedDomains) updateCommitmentData(prefix []byte, data, prev []byte) error {
	sd.put(kv.CommitmentDomain, string(prefix), data)
	return sd.commitmentWriter.PutWithPrev(prefix, nil, data, prev)
}

func (sd *SharedDomains) deleteAccount(addr, prev []byte) error {
	addrS := string(addr)
	sd.sdCtx.TouchPlainKey(addrS, nil, sd.sdCtx.TouchAccount)
	sd.put(kv.AccountsDomain, addrS, nil)
	if err := sd.accountWriter.DeleteWithPrev(addr, nil, prev); err != nil {
		return err
	}

	// commitment delete already has been applied via account
	if err := sd.DomainDel(kv.CodeDomain, addr, nil, nil); err != nil {
		return err
	}
	if err := sd.DomainDelPrefix(kv.StorageDomain, addr); err != nil {
		return err
	}
	return nil
}

func (sd *SharedDomains) writeAccountStorage(addr, loc []byte, value, preVal []byte) error {
	composite := addr
	if loc != nil { // if caller passed already `composite` key, then just use it. otherwise join parts
		composite = make([]byte, 0, len(addr)+len(loc))
		composite = append(append(composite, addr...), loc...)
	}
	compositeS := string(composite)
	sd.sdCtx.TouchPlainKey(compositeS, value, sd.sdCtx.TouchStorage)
	sd.put(kv.StorageDomain, compositeS, value)
	return sd.storageWriter.PutWithPrev(composite, nil, value, preVal)
}
func (sd *SharedDomains) delAccountStorage(addr, loc []byte, preVal []byte) error {
	composite := addr
	if loc != nil { // if caller passed already `composite` key, then just use it. otherwise join parts
		composite = make([]byte, 0, len(addr)+len(loc))
		composite = append(append(composite, addr...), loc...)
	}
	compositeS := string(composite)
	sd.sdCtx.TouchPlainKey(compositeS, nil, sd.sdCtx.TouchStorage)
	sd.put(kv.StorageDomain, compositeS, nil)
	return sd.storageWriter.DeleteWithPrev(composite, nil, preVal)
}

func (sd *SharedDomains) IndexAdd(table kv.InvertedIdx, key []byte) (err error) {
	switch table {
<<<<<<< HEAD
	case kv.LogAddrIdx:
		err = sd.aggCtx.logAddrs.Add(key)
	case kv.LogTopicIdx:
		err = sd.aggCtx.logTopics.Add(key)
	case kv.TracesToIdx:
		err = sd.aggCtx.tracesTo.Add(key)
	case kv.TracesFromIdx:
		err = sd.aggCtx.tracesFrom.Add(key)
=======
	case kv.LogAddrIdx, kv.TblLogAddressIdx:
		err = sd.logAddrsWriter.Add(key)
	case kv.LogTopicIdx, kv.TblLogTopicsIdx, kv.LogTopicIndex:
		err = sd.logTopicsWriter.Add(key)
	case kv.TblTracesToIdx:
		err = sd.tracesToWriter.Add(key)
	case kv.TblTracesFromIdx:
		err = sd.tracesFromWriter.Add(key)
>>>>>>> 90419181
	default:
		panic(fmt.Errorf("unknown shared index %s", table))
	}
	return err
}

func (sd *SharedDomains) SetTx(tx kv.RwTx) { sd.roTx = tx }
func (sd *SharedDomains) StepSize() uint64 { return sd.aggCtx.a.StepSize() }

// SetTxNum sets txNum for all domains as well as common txNum for all domains
// Requires for sd.rwTx because of commitment evaluation in shared domains if aggregationStep is reached
func (sd *SharedDomains) SetTxNum(txNum uint64) {
	sd.txNum = txNum
	if sd.accountWriter != nil {
		sd.accountWriter.SetTxNum(txNum)
		sd.codeWriter.SetTxNum(txNum)
		sd.storageWriter.SetTxNum(txNum)
		sd.commitmentWriter.SetTxNum(txNum)
		sd.tracesToWriter.SetTxNum(txNum)
		sd.tracesFromWriter.SetTxNum(txNum)
		sd.logAddrsWriter.SetTxNum(txNum)
		sd.logTopicsWriter.SetTxNum(txNum)
	}
}

func (sd *SharedDomains) TxNum() uint64 { return sd.txNum }

func (sd *SharedDomains) BlockNum() uint64 { return sd.blockNum.Load() }

func (sd *SharedDomains) SetBlockNum(blockNum uint64) {
	sd.blockNum.Store(blockNum)
}

func (sd *SharedDomains) ComputeCommitment(ctx context.Context, saveStateAfter bool, blockNum uint64, logPrefix string) (rootHash []byte, err error) {
	return sd.sdCtx.ComputeCommitment(ctx, saveStateAfter, blockNum, logPrefix)
}

// IterateStoragePrefix iterates over key-value pairs of the storage domain that start with given prefix
// Such iteration is not intended to be used in public API, therefore it uses read-write transaction
// inside the domain. Another version of this for public API use needs to be created, that uses
// roTx instead and supports ending the iterations before it reaches the end.
//
// k and v lifetime is bounded by the lifetime of the iterator
func (sd *SharedDomains) IterateStoragePrefix(prefix []byte, it func(k []byte, v []byte) error) error {
	// Implementation:
	//     File endTxNum  = last txNum of file step
	//     DB endTxNum    = first txNum of step in db
	//     RAM endTxNum   = current txnum
	//  Example: stepSize=8, file=0-2.kv, db has key of step 2, current tx num is 17
	//     File endTxNum  = 15, because `0-2.kv` has steps 0 and 1, last txNum of step 1 is 15
	//     DB endTxNum    = 16, because db has step 2, and first txNum of step 2 is 16.
	//     RAM endTxNum   = 17, because current tcurrent txNum is 17

	haveRamUpdates := sd.storage.Len() > 0

	var cp CursorHeap
	cpPtr := &cp
	heap.Init(cpPtr)
	var k, v []byte
	var err error

	iter := sd.storage.Iter()
	if iter.Seek(string(prefix)) {
		kx := iter.Key()
		v = iter.Value()
		k = []byte(kx)

		if len(kx) > 0 && bytes.HasPrefix(k, prefix) {
			heap.Push(cpPtr, &CursorItem{t: RAM_CURSOR, key: common.Copy(k), val: common.Copy(v), iter: iter, endTxNum: sd.txNum, reverse: true})
		}
	}

	roTx := sd.roTx
	keysCursor, err := roTx.CursorDupSort(sd.aggCtx.a.storage.keysTable)
	if err != nil {
		return err
	}
	defer keysCursor.Close()
	if k, v, err = keysCursor.Seek(prefix); err != nil {
		return err
	}
	if k != nil && bytes.HasPrefix(k, prefix) {
		step := ^binary.BigEndian.Uint64(v)
		endTxNum := step * sd.StepSize() // DB can store not-finished step, it means - then set first txn in step - it anyway will be ahead of files
		if haveRamUpdates && endTxNum >= sd.txNum {
			return fmt.Errorf("probably you didn't set SharedDomains.SetTxNum(). ram must be ahead of db: %d, %d", sd.txNum, endTxNum)
		}

		keySuffix := make([]byte, len(k)+8)
		copy(keySuffix, k)
		copy(keySuffix[len(k):], v)
		if v, err = roTx.GetOne(sd.aggCtx.a.storage.valsTable, keySuffix); err != nil {
			return err
		}
		heap.Push(cpPtr, &CursorItem{t: DB_CURSOR, key: common.Copy(k), val: common.Copy(v), c: keysCursor, endTxNum: endTxNum, reverse: true})
	}

	sctx := sd.aggCtx.storage
	for _, item := range sctx.files {
		gg := NewArchiveGetter(item.src.decompressor.MakeGetter(), sd.aggCtx.a.storage.compression)
		cursor, err := item.src.bindex.Seek(gg, prefix)
		if err != nil {
			return err
		}
		if cursor == nil {
			continue
		}
		cursor.getter = gg

		key := cursor.Key()
		if key != nil && bytes.HasPrefix(key, prefix) {
			val := cursor.Value()
			txNum := item.endTxNum - 1 // !important: .kv files have semantic [from, t)
			heap.Push(cpPtr, &CursorItem{t: FILE_CURSOR, key: key, val: val, btCursor: cursor, endTxNum: txNum, reverse: true})
		}
	}

	for cp.Len() > 0 {
		lastKey := common.Copy(cp[0].key)
		lastVal := common.Copy(cp[0].val)
		// Advance all the items that have this key (including the top)
		for cp.Len() > 0 && bytes.Equal(cp[0].key, lastKey) {
			ci1 := heap.Pop(cpPtr).(*CursorItem)
			switch ci1.t {
			case RAM_CURSOR:
				if ci1.iter.Next() {
					k = []byte(ci1.iter.Key())
					if k != nil && bytes.HasPrefix(k, prefix) {
						ci1.key = common.Copy(k)
						ci1.val = common.Copy(ci1.iter.Value())
						heap.Push(cpPtr, ci1)
					}
				}
			case FILE_CURSOR:
				if UseBtree || UseBpsTree {
					if ci1.btCursor.Next() {
						ci1.key = ci1.btCursor.Key()
						if ci1.key != nil && bytes.HasPrefix(ci1.key, prefix) {
							ci1.val = ci1.btCursor.Value()
							heap.Push(cpPtr, ci1)
						}
					}
				} else {
					ci1.dg.Reset(ci1.latestOffset)
					if !ci1.dg.HasNext() {
						break
					}
					key, _ := ci1.dg.Next(nil)
					if key != nil && bytes.HasPrefix(key, prefix) {
						ci1.key = key
						ci1.val, ci1.latestOffset = ci1.dg.Next(nil)
						heap.Push(cpPtr, ci1)
					}
				}
			case DB_CURSOR:
				k, v, err = ci1.c.NextNoDup()
				if err != nil {
					return err
				}

				if k != nil && bytes.HasPrefix(k, prefix) {
					ci1.key = common.Copy(k)
					step := ^binary.BigEndian.Uint64(v)
					endTxNum := step * sd.StepSize() // DB can store not-finished step, it means - then set first txn in step - it anyway will be ahead of files
					if haveRamUpdates && endTxNum >= sd.txNum {
						return fmt.Errorf("probably you didn't set SharedDomains.SetTxNum(). ram must be ahead of db: %d, %d", sd.txNum, endTxNum)
					}
					ci1.endTxNum = endTxNum

					keySuffix := make([]byte, len(k)+8)
					copy(keySuffix, k)
					copy(keySuffix[len(k):], v)
					if v, err = roTx.GetOne(sd.aggCtx.a.storage.valsTable, keySuffix); err != nil {
						return err
					}
					ci1.val = common.Copy(v)
					heap.Push(cpPtr, ci1)
				}
			}
		}
		if len(lastVal) > 0 {
			if err := it(lastKey, lastVal); err != nil {
				return err
			}
		}
	}
	return nil
}

func (sd *SharedDomains) Close() {
	sd.SetBlockNum(0)
	if sd.aggCtx != nil {
		sd.SetTxNum(0)

		//sd.walLock.Lock()
		//defer sd.walLock.Unlock()
		sd.accountWriter.close()
		sd.storageWriter.close()
		sd.codeWriter.close()
		sd.logAddrsWriter.close()
		sd.logTopicsWriter.close()
		sd.tracesFromWriter.close()
		sd.tracesToWriter.close()
	}

	if sd.sdCtx != nil {
		sd.sdCtx.updates.keys = nil
		sd.sdCtx.updates.tree.Clear(true)
	}

	if sd.RwTx != nil {
		if casted, ok := sd.RwTx.(kv.Closer); ok {
			casted.Close()
		}
		sd.RwTx = nil
	}
}

func (sd *SharedDomains) Flush(ctx context.Context, tx kv.RwTx) error {
	fh, err := sd.ComputeCommitment(ctx, true, sd.BlockNum(), "flush-commitment")
	if err != nil {
		return err
	}
	if sd.trace {
		_, f, l, _ := runtime.Caller(1)
		fmt.Printf("[SD aggCtx=%d] FLUSHING at tx %d [%x], caller %s:%d\n", sd.aggCtx.id, sd.TxNum(), fh, filepath.Base(f), l)
	}

	defer mxFlushTook.ObserveDuration(time.Now())

	if sd.noFlush > 0 {
		sd.noFlush--
	}

	if sd.noFlush == 0 {
		if err := sd.accountWriter.Flush(ctx, tx); err != nil {
			return err
		}
		if err := sd.storageWriter.Flush(ctx, tx); err != nil {
			return err
		}
		if err := sd.codeWriter.Flush(ctx, tx); err != nil {
			return err
		}
		if err := sd.commitmentWriter.Flush(ctx, tx); err != nil {
			return err
		}
		if err := sd.logAddrsWriter.Flush(ctx, tx); err != nil {
			return err
		}
		if err := sd.logTopicsWriter.Flush(ctx, tx); err != nil {
			return err
		}
		if err := sd.tracesFromWriter.Flush(ctx, tx); err != nil {
			return err
		}
		if err := sd.tracesToWriter.Flush(ctx, tx); err != nil {
			return err
		}

		sd.accountWriter.close()
		sd.storageWriter.close()
		sd.codeWriter.close()
		sd.commitmentWriter.close()
		sd.logAddrsWriter.close()
		sd.logTopicsWriter.close()
		sd.tracesFromWriter.close()
		sd.tracesToWriter.close()
	}
	return nil
}

// TemporalDomain satisfaction
func (sd *SharedDomains) DomainGet(name kv.Domain, k, k2 []byte) (v []byte, err error) {
	switch name {
	case kv.AccountsDomain:
		return sd.LatestAccount(k)
	case kv.StorageDomain:
		if k2 != nil {
			k = append(k, k2...)
		}
		return sd.LatestStorage(k)
	case kv.CodeDomain:
		return sd.LatestCode(k)
	case kv.CommitmentDomain:
		return sd.LatestCommitment(k)
	default:
		panic(name)
	}
}

// DomainPut
// Optimizations:
//   - user can prvide `prevVal != nil` - then it will not read prev value from storage
//   - user can append k2 into k1, then underlying methods will not preform append
//   - if `val == nil` it will call DomainDel
func (sd *SharedDomains) DomainPut(domain kv.Domain, k1, k2 []byte, val, prevVal []byte) error {
	if val == nil {
		return fmt.Errorf("DomainPut: %s, trying to put nil value. not allowed", domain)
	}
	if prevVal == nil {
		var err error
		prevVal, err = sd.DomainGet(domain, k1, k2)
		if err != nil {
			return err
		}
	}
	switch domain {
	case kv.AccountsDomain:
		return sd.updateAccountData(k1, val, prevVal)
	case kv.StorageDomain:
		return sd.writeAccountStorage(k1, k2, val, prevVal)
	case kv.CodeDomain:
		if bytes.Equal(prevVal, val) {
			return nil
		}
		return sd.updateAccountCode(k1, val, prevVal)
	case kv.CommitmentDomain:
		return sd.updateCommitmentData(k1, val, prevVal)
	default:
		panic(domain)
	}
}

// DomainDel
// Optimizations:
//   - user can prvide `prevVal != nil` - then it will not read prev value from storage
//   - user can append k2 into k1, then underlying methods will not preform append
//   - if `val == nil` it will call DomainDel
func (sd *SharedDomains) DomainDel(domain kv.Domain, k1, k2 []byte, prevVal []byte) error {

	if prevVal == nil {
		var err error
		prevVal, err = sd.DomainGet(domain, k1, k2)
		if err != nil {
			return err
		}
	}
	switch domain {
	case kv.AccountsDomain:
		return sd.deleteAccount(k1, prevVal)
	case kv.StorageDomain:
		return sd.delAccountStorage(k1, k2, prevVal)
	case kv.CodeDomain:
		if prevVal == nil {
			return nil
		}
		return sd.updateAccountCode(k1, nil, prevVal)
	case kv.CommitmentDomain:
		return sd.updateCommitmentData(k1, nil, prevVal)
	default:
		panic(domain)
	}
}

func (sd *SharedDomains) DomainDelPrefix(domain kv.Domain, prefix []byte) error {
	if domain != kv.StorageDomain {
		return fmt.Errorf("DomainDelPrefix: not supported")
	}
	type pair struct{ k, v []byte }
	tombs := make([]pair, 0, 8)
	if err := sd.IterateStoragePrefix(prefix, func(k, v []byte) error {
		tombs = append(tombs, pair{k, v})
		return nil
	}); err != nil {
		return err
	}
	for _, tomb := range tombs {
		if err := sd.DomainDel(kv.StorageDomain, tomb.k, nil, tomb.v); err != nil {
			return err
		}
	}

	if assert.Enable {
		forgotten := 0
		if err := sd.IterateStoragePrefix(prefix, func(k, v []byte) error {
			forgotten++
			return nil
		}); err != nil {
			return err
		}
		if forgotten > 0 {
			panic(fmt.Errorf("DomainDelPrefix: %d forgotten keys after '%x' prefix removal", forgotten, prefix))
		}
	}
	return nil
}
func (sd *SharedDomains) Tx() kv.Tx { return sd.roTx }

type SharedDomainsCommitmentContext struct {
	sd           *SharedDomains
	discard      bool
	updates      *UpdateTree
	mode         CommitmentMode
	patriciaTrie commitment.Trie
	justRestored atomic.Bool
}

func NewSharedDomainsCommitmentContext(sd *SharedDomains, mode CommitmentMode, trieVariant commitment.TrieVariant) *SharedDomainsCommitmentContext {
	ctx := &SharedDomainsCommitmentContext{
		sd:           sd,
		mode:         mode,
		updates:      NewUpdateTree(mode),
		discard:      dbg.DiscardCommitment(),
		patriciaTrie: commitment.InitializeTrie(trieVariant),
	}

	ctx.patriciaTrie.ResetContext(ctx)
	return ctx
}

func (sdc *SharedDomainsCommitmentContext) GetBranch(pref []byte) ([]byte, error) {
	v, err := sdc.sd.LatestCommitment(pref)
	if err != nil {
		return nil, fmt.Errorf("GetBranch failed: %w", err)
	}
	if sdc.sd.trace {
		fmt.Printf("[SDC] GetBranch: %x: %x\n", pref, v)
	}
	if len(v) == 0 {
		return nil, nil
	}
	return v, nil
}

func (sdc *SharedDomainsCommitmentContext) PutBranch(prefix []byte, data []byte, prevData []byte) error {
	if sdc.sd.trace {
		fmt.Printf("[SDC] PutBranch: %x: %x\n", prefix, data)
	}
	return sdc.sd.updateCommitmentData(prefix, data, prevData)
}

func (sdc *SharedDomainsCommitmentContext) GetAccount(plainKey []byte, cell *commitment.Cell) error {
	encAccount, err := sdc.sd.LatestAccount(plainKey)
	if err != nil {
		return fmt.Errorf("GetAccount failed: %w", err)
	}
	cell.Nonce = 0
	cell.Balance.Clear()
	if len(encAccount) > 0 {
		nonce, balance, chash := types.DecodeAccountBytesV3(encAccount)
		cell.Nonce = nonce
		cell.Balance.Set(balance)
		if len(chash) > 0 {
			copy(cell.CodeHash[:], chash)
		}
		//fmt.Printf("GetAccount: %x: n=%d b=%d ch=%x\n", plainKey, nonce, balance, chash)
	}

	code, err := sdc.sd.LatestCode(plainKey)
	if err != nil {
		return fmt.Errorf("GetAccount: failed to read latest code: %w", err)
	}
	if len(code) > 0 {
		//fmt.Printf("GetAccount: code %x - %x\n", plainKey, code)
		sdc.updates.keccak.Reset()
		sdc.updates.keccak.Write(code)
		sdc.updates.keccak.Read(cell.CodeHash[:])
	} else {
		cell.CodeHash = commitment.EmptyCodeHashArray
	}
	cell.Delete = len(encAccount) == 0 && len(code) == 0
	return nil
}

func (sdc *SharedDomainsCommitmentContext) GetStorage(plainKey []byte, cell *commitment.Cell) error {
	// Look in the summary table first
	enc, err := sdc.sd.LatestStorage(plainKey)
	if err != nil {
		return err
	}
	//if sdc.sd.trace {
	//	fmt.Printf("[SDC] GetStorage: %x - %x\n", plainKey, enc)
	//}
	cell.StorageLen = len(enc)
	copy(cell.Storage[:], enc)
	cell.Delete = cell.StorageLen == 0
	return nil
}

func (sdc *SharedDomainsCommitmentContext) Reset() {
	if !sdc.justRestored.Load() {
		sdc.patriciaTrie.Reset()
	}
}

func (sdc *SharedDomainsCommitmentContext) TempDir() string {
	return sdc.sd.aggCtx.a.dirs.Tmp
}

//func (ctx *SharedDomainsCommitmentContext) Hasher() hash.Hash { return ctx.updates.keccak }
//
//func (ctx *SharedDomainsCommitmentContext) SetCommitmentMode(m CommitmentMode) { ctx.mode = m }
//

// TouchPlainKey marks plainKey as updated and applies different fn for different key types
// (different behaviour for Code, Account and Storage key modifications).
func (sdc *SharedDomainsCommitmentContext) TouchPlainKey(key string, val []byte, fn func(c *commitmentItem, val []byte)) {
	if sdc.discard {
		return
	}
	sdc.updates.TouchPlainKey(key, val, fn)
}

func (sdc *SharedDomainsCommitmentContext) KeysCount() uint64 {
	return sdc.updates.Size()
}

func (sdc *SharedDomainsCommitmentContext) TouchAccount(c *commitmentItem, val []byte) {
	sdc.updates.TouchAccount(c, val)
}

func (sdc *SharedDomainsCommitmentContext) TouchStorage(c *commitmentItem, val []byte) {
	sdc.updates.TouchStorage(c, val)
}

func (sdc *SharedDomainsCommitmentContext) TouchCode(c *commitmentItem, val []byte) {
	sdc.updates.TouchCode(c, val)
}

// Evaluates commitment for processed state.
func (sdc *SharedDomainsCommitmentContext) ComputeCommitment(ctext context.Context, saveState bool, blockNum uint64, logPrefix string) (rootHash []byte, err error) {
	if dbg.DiscardCommitment() {
		sdc.updates.List(true)
		return nil, nil
	}
	mxCommitmentRunning.Inc()
	defer mxCommitmentRunning.Dec()
	defer func(s time.Time) { mxCommitmentTook.ObserveDuration(s) }(time.Now())

	touchedKeys, updates := sdc.updates.List(true)
	if sdc.sd.trace {
		defer func() {
			fmt.Printf("[SDC] rootHash %x block %d keys %d mode %s\n", rootHash, blockNum, len(touchedKeys), sdc.mode)
		}()
	}
	if len(touchedKeys) == 0 {
		rootHash, err = sdc.patriciaTrie.RootHash()
		return rootHash, err
	}

	// data accessing functions should be set when domain is opened/shared context updated
	sdc.patriciaTrie.SetTrace(sdc.sd.trace)
	sdc.Reset()

	switch sdc.mode {
	case CommitmentModeDirect:
		rootHash, err = sdc.patriciaTrie.ProcessKeys(ctext, touchedKeys, logPrefix)
		if err != nil {
			return nil, err
		}
	case CommitmentModeUpdate:
		rootHash, err = sdc.patriciaTrie.ProcessUpdates(ctext, touchedKeys, updates)
		if err != nil {
			return nil, err
		}
	case CommitmentModeDisabled:
		return nil, nil
	default:
		return nil, fmt.Errorf("invalid commitment mode: %s", sdc.mode)
	}
	sdc.justRestored.Store(false)

	if saveState {
		if err := sdc.storeCommitmentState(blockNum, rootHash); err != nil {
			return nil, err
		}
	}

	return rootHash, err
}

func (sdc *SharedDomainsCommitmentContext) storeCommitmentState(blockNum uint64, rh []byte) error {
	if sdc.sd.aggCtx == nil {
		return fmt.Errorf("store commitment state: AggregatorContext is not initialized")
	}
	encodedState, err := sdc.encodeCommitmentState(blockNum, sdc.sd.txNum)
	if err != nil {
		return err
	}
	prevState, err := sdc.GetBranch(keyCommitmentState)
	if err != nil {
		return err
	}
	if len(prevState) == 0 && prevState != nil {
		prevState = nil
	}
	// state could be equal but txnum/blocknum could be different.
	// We do skip only full matches
	if bytes.Equal(prevState, encodedState) {
		//fmt.Printf("[commitment] skip store txn %d block %d (prev b=%d t=%d) rh %x\n",
		//	binary.BigEndian.Uint64(prevState[8:16]), binary.BigEndian.Uint64(prevState[:8]), dc.hc.ic.txNum, blockNum, rh)
		return nil
	}
	if sdc.sd.trace {
		fmt.Printf("[commitment] store txn %d block %d rh %x\n", sdc.sd.txNum, blockNum, rh)
	}
	return sdc.sd.commitmentWriter.PutWithPrev(keyCommitmentState, nil, encodedState, prevState)
}

func (sdc *SharedDomainsCommitmentContext) encodeCommitmentState(blockNum, txNum uint64) ([]byte, error) {
	var state []byte
	var err error

	switch trie := (sdc.patriciaTrie).(type) {
	case *commitment.HexPatriciaHashed:
		state, err = trie.EncodeCurrentState(nil)
		if err != nil {
			return nil, err
		}
	default:
		return nil, fmt.Errorf("unsupported state storing for patricia trie type: %T", sdc.patriciaTrie)
	}

	cs := &commitmentState{trieState: state, blockNum: blockNum, txNum: txNum}
	encoded, err := cs.Encode()
	if err != nil {
		return nil, err
	}
	return encoded, nil
}

// by that key stored latest root hash and tree state
var keyCommitmentState = []byte("state")

func (sd *SharedDomains) LatestCommitmentState(tx kv.Tx, sinceTx, untilTx uint64) (blockNum, txNum uint64, state []byte, err error) {
	return sd.sdCtx.LatestCommitmentState(tx, sd.aggCtx.commitment, sinceTx, untilTx)
}

// LatestCommitmentState [sinceTx, untilTx] searches for last encoded state for CommitmentContext.
// Found value does not become current state.
func (sdc *SharedDomainsCommitmentContext) LatestCommitmentState(tx kv.Tx, cd *DomainContext, sinceTx, untilTx uint64) (blockNum, txNum uint64, state []byte, err error) {
	if dbg.DiscardCommitment() {
		return 0, 0, nil, nil
	}
	if sdc.patriciaTrie.Variant() != commitment.VariantHexPatriciaTrie {
		return 0, 0, nil, fmt.Errorf("state storing is only supported hex patricia trie")
	}

	decodeTxBlockNums := func(v []byte) (txNum, blockNum uint64) {
		return binary.BigEndian.Uint64(v), binary.BigEndian.Uint64(v[8:16])
	}

	// Domain storing only 1 latest commitment (for each step). Erigon can unwind behind this - it means we must look into History (instead of Domain)
	// IdxRange: looking into DB and Files (.ef). Using `order.Desc` to find latest txNum with commitment
	it, err := cd.hc.IdxRange(keyCommitmentState, int(untilTx), int(sinceTx)-1, order.Desc, -1, tx) //[from, to)
	if err != nil {
		return 0, 0, nil, err
	}
	if it.HasNext() {
		txn, err := it.Next()
		if err != nil {
			return 0, 0, nil, err
		}
		v, err := cd.GetAsOf(keyCommitmentState, txn+1, tx) //WHYYY +1 ???
		if err != nil {
			return 0, 0, nil, err
		}
		if len(state) >= 16 {
			txNum, blockNum = decodeTxBlockNums(v)
			return blockNum, txNum, v, err
		}
	}

	// corner-case:
	// it's normal to not have commitment.ef and commitment.v files. They are not determenistic - depend on batchSize, and not very useful.
	// in this case `IdxRange` will be empty
	// and can fallback to reading latest commitment from .kv file
	if err = cd.IteratePrefix(tx, keyCommitmentState, func(key, value []byte) error {
		if len(value) < 16 {
			return fmt.Errorf("invalid state value size %d [%x]", len(value), value)
		}

		txn, _ := decodeTxBlockNums(value)
		//fmt.Printf("[commitment] Seek found committed txn %d block %d\n", txn, bn)
		if txn >= sinceTx && txn <= untilTx {
			state = value
		}
		return nil
	}); err != nil {
		return 0, 0, nil, fmt.Errorf("failed to seek commitment, IteratePrefix: %w", err)
	}

	if len(state) < 16 {
		return 0, 0, nil, nil
	}

	txNum, blockNum = decodeTxBlockNums(state)
	return blockNum, txNum, state, err
}

// SeekCommitment [sinceTx, untilTx] searches for last encoded state from DomainCommitted
// and if state found, sets it up to current domain
func (sdc *SharedDomainsCommitmentContext) SeekCommitment(tx kv.Tx, cd *DomainContext, sinceTx, untilTx uint64) (blockNum, txNum uint64, ok bool, err error) {
	_, _, state, err := sdc.LatestCommitmentState(tx, cd, sinceTx, untilTx)
	if err != nil {
		return 0, 0, false, err
	}
	blockNum, txNum, err = sdc.restorePatriciaState(state)
	return blockNum, txNum, true, err
}

// After commitment state is retored, method .Reset() should NOT be called until new updates.
// Otherwise state should be restorePatriciaState()d again.

func (sdc *SharedDomainsCommitmentContext) restorePatriciaState(value []byte) (uint64, uint64, error) {
	cs := new(commitmentState)
	if err := cs.Decode(value); err != nil {
		if len(value) > 0 {
			return 0, 0, fmt.Errorf("failed to decode previous stored commitment state: %w", err)
		}
		// nil value is acceptable for SetState and will reset trie
	}
	if hext, ok := sdc.patriciaTrie.(*commitment.HexPatriciaHashed); ok {
		if err := hext.SetState(cs.trieState); err != nil {
			return 0, 0, fmt.Errorf("failed restore state : %w", err)
		}
		sdc.justRestored.Store(true) // to prevent double reset
		if sdc.sd.trace {
			rh, err := hext.RootHash()
			if err != nil {
				return 0, 0, fmt.Errorf("failed to get root hash after state restore: %w", err)
			}
			fmt.Printf("[commitment] restored state: block=%d txn=%d rh=%x\n", cs.blockNum, cs.txNum, rh)
		}
	} else {
		return 0, 0, fmt.Errorf("state storing is only supported hex patricia trie")
	}
	return cs.blockNum, cs.txNum, nil
}<|MERGE_RESOLUTION|>--- conflicted
+++ resolved
@@ -518,25 +518,14 @@
 
 func (sd *SharedDomains) IndexAdd(table kv.InvertedIdx, key []byte) (err error) {
 	switch table {
-<<<<<<< HEAD
 	case kv.LogAddrIdx:
-		err = sd.aggCtx.logAddrs.Add(key)
+		err = sd.logAddrsWriter.Add(key)
 	case kv.LogTopicIdx:
-		err = sd.aggCtx.logTopics.Add(key)
+		err = sd.logTopicsWriter.Add(key)
 	case kv.TracesToIdx:
-		err = sd.aggCtx.tracesTo.Add(key)
+		err = sd.tracesToWriter.Add(key)
 	case kv.TracesFromIdx:
-		err = sd.aggCtx.tracesFrom.Add(key)
-=======
-	case kv.LogAddrIdx, kv.TblLogAddressIdx:
-		err = sd.logAddrsWriter.Add(key)
-	case kv.LogTopicIdx, kv.TblLogTopicsIdx, kv.LogTopicIndex:
-		err = sd.logTopicsWriter.Add(key)
-	case kv.TblTracesToIdx:
-		err = sd.tracesToWriter.Add(key)
-	case kv.TblTracesFromIdx:
 		err = sd.tracesFromWriter.Add(key)
->>>>>>> 90419181
 	default:
 		panic(fmt.Errorf("unknown shared index %s", table))
 	}
