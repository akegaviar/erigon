/*
   Copyright 2022 Erigon contributors

   Licensed under the Apache License, Version 2.0 (the "License");
   you may not use this file except in compliance with the License.
   You may obtain a copy of the License at

       http://www.apache.org/licenses/LICENSE-2.0

   Unless required by applicable law or agreed to in writing, software
   distributed under the License is distributed on an "AS IS" BASIS,
   WITHOUT WARRANTIES OR CONDITIONS OF ANY KIND, either express or implied.
   See the License for the specific language governing permissions and
   limitations under the License.
*/

package state

import (
	"bytes"
	"container/heap"
	"context"
	"encoding/binary"
	"fmt"
	"math"
	"math/bits"
	"os"
	"path/filepath"
	"regexp"
	"strconv"
	"sync/atomic"
	"time"

	"github.com/VictoriaMetrics/metrics"
	bloomfilter "github.com/holiman/bloomfilter/v2"
	"github.com/holiman/uint256"
	"github.com/pkg/errors"
	btree2 "github.com/tidwall/btree"
	"golang.org/x/sync/errgroup"

	"github.com/ledgerwatch/log/v3"

	"github.com/ledgerwatch/erigon-lib/common/background"
	"github.com/ledgerwatch/erigon-lib/common/cmp"
	"github.com/ledgerwatch/erigon-lib/common/length"
	"github.com/ledgerwatch/erigon-lib/kv/iter"
	"github.com/ledgerwatch/erigon-lib/kv/order"

	"github.com/ledgerwatch/erigon-lib/common"
	"github.com/ledgerwatch/erigon-lib/common/dir"
	"github.com/ledgerwatch/erigon-lib/compress"
	"github.com/ledgerwatch/erigon-lib/etl"
	"github.com/ledgerwatch/erigon-lib/kv"
	"github.com/ledgerwatch/erigon-lib/kv/bitmapdb"
	"github.com/ledgerwatch/erigon-lib/recsplit"
)

var (
	LatestStateReadWarm          = metrics.GetOrCreateSummary(`latest_state_read{type="warm",found="yes"}`)  //nolint
	LatestStateReadWarmNotFound  = metrics.GetOrCreateSummary(`latest_state_read{type="warm",found="no"}`)   //nolint
	LatestStateReadGrind         = metrics.GetOrCreateSummary(`latest_state_read{type="grind",found="yes"}`) //nolint
	LatestStateReadGrindNotFound = metrics.GetOrCreateSummary(`latest_state_read{type="grind",found="no"}`)  //nolint
	LatestStateReadCold          = metrics.GetOrCreateSummary(`latest_state_read{type="cold",found="yes"}`)  //nolint
	LatestStateReadColdNotFound  = metrics.GetOrCreateSummary(`latest_state_read{type="cold",found="no"}`)   //nolint
	LatestStateReadDB            = metrics.GetOrCreateSummary(`latest_state_read{type="db",found="yes"}`)    //nolint
	LatestStateReadDBNotFound    = metrics.GetOrCreateSummary(`latest_state_read{type="db",found="no"}`)     //nolint

	mxRunningMerges           = metrics.GetOrCreateCounter("domain_running_merges")
	mxRunningCollations       = metrics.GetOrCreateCounter("domain_running_collations")
	mxCollateTook             = metrics.GetOrCreateHistogram("domain_collate_took")
	mxPruneTookDomain         = metrics.GetOrCreateHistogram(`domain_prune_took{type="domain"}`)
	mxPruneTookHistory        = metrics.GetOrCreateHistogram(`domain_prune_took{type="history"}`)
	mxPruneTookIndex          = metrics.GetOrCreateHistogram(`domain_prune_took{type="index"}`)
	mxPruneInProgress         = metrics.GetOrCreateCounter("domain_pruning_progress")
	mxCollationSize           = metrics.GetOrCreateCounter("domain_collation_size")
	mxCollationSizeHist       = metrics.GetOrCreateCounter("domain_collation_hist_size")
	mxPruneSizeDomain         = metrics.GetOrCreateCounter(`domain_prune_size{type="domain"}`)
	mxPruneSizeHistory        = metrics.GetOrCreateCounter(`domain_prune_size{type="history"}`)
	mxPruneSizeIndex          = metrics.GetOrCreateCounter(`domain_prune_size{type="index"}`)
	mxBuildTook               = metrics.GetOrCreateSummary("domain_build_files_took")
	mxStepTook                = metrics.GetOrCreateHistogram("domain_step_took")
	mxCommitmentKeys          = metrics.GetOrCreateCounter("domain_commitment_keys")
	mxCommitmentRunning       = metrics.GetOrCreateCounter("domain_running_commitment")
	mxCommitmentTook          = metrics.GetOrCreateSummary("domain_commitment_took")
	mxCommitmentWriteTook     = metrics.GetOrCreateHistogram("domain_commitment_write_took")
	mxCommitmentBranchUpdates = metrics.GetOrCreateCounter("domain_commitment_updates_applied")
)

// StepsInColdFile - files of this size are completely frozen/immutable.
// files of smaller size are also immutable, but can be removed after merge to bigger files.
const StepsInColdFile = 32

// filesItem corresponding to a pair of files (.dat and .idx)
type filesItem struct {
	decompressor *compress.Decompressor
	index        *recsplit.Index
	bindex       *BtIndex
	bm           *bitmapdb.FixedSizeBitmaps
	existence    *ExistenceFilter
	startTxNum   uint64
	endTxNum     uint64

	// Frozen: file of size StepsInColdFile. Completely immutable.
	// Cold: file of size < StepsInColdFile. Immutable, but can be closed/removed after merge to bigger file.
	// Hot: Stored in DB. Providing Snapshot-Isolation by CopyOnWrite.
	frozen   bool         // immutable, don't need atomic
	refcount atomic.Int32 // only for `frozen=false`

	// file can be deleted in 2 cases: 1. when `refcount == 0 && canDelete == true` 2. on app startup when `file.isSubsetOfFrozenFile()`
	// other processes (which also reading files, may have same logic)
	canDelete atomic.Bool
}

type ExistenceFilter struct {
	*bloomfilter.Filter
	FileName, FilePath string
	f                  *os.File
	noFsync            bool // fsync is enabled by default, but tests can manually disable
}

func NewExistenceFilter(keysCount uint64, filePath string) (*ExistenceFilter, error) {
	m := bloomfilter.OptimalM(keysCount, 0.01)
	//TODO: make filters compatible by usinig same seed/keys
	_, fileName := filepath.Split(filePath)
	bloom, err := bloomfilter.New(m)
	if err != nil {
		return nil, fmt.Errorf("%w, %s", err, fileName)
	}
	return &ExistenceFilter{FilePath: filePath, FileName: fileName, Filter: bloom}, nil
}

func (b *ExistenceFilter) Build() error {
	log.Trace("[agg] write file", "file", b.FileName)
	tmpFilePath := b.FilePath + ".tmp"
	cf, err := os.Create(tmpFilePath)
	if err != nil {
		return err
	}
	defer cf.Close()
	if _, err := b.Filter.WriteTo(cf); err != nil {
		return err
	}
	if err = b.fsync(cf); err != nil {
		return err
	}
	if err = cf.Close(); err != nil {
		return err
	}
	if err := os.Rename(tmpFilePath, b.FilePath); err != nil {
		return err
	}
	return nil
}

func (b *ExistenceFilter) DisableFsync() { b.noFsync = true }

// fsync - other processes/goroutines must see only "fully-complete" (valid) files. No partial-writes.
// To achieve it: write to .tmp file then `rename` when file is ready.
// Machine may power-off right after `rename` - it means `fsync` must be before `rename`
func (b *ExistenceFilter) fsync(f *os.File) error {
	if b.noFsync {
		return nil
	}
	if err := f.Sync(); err != nil {
		log.Warn("couldn't fsync", "err", err)
		return err
	}
	return nil
}

func OpenExistenceFilter(filePath string) (*ExistenceFilter, error) {
	_, fileName := filepath.Split(filePath)
	f := &ExistenceFilter{FilePath: filePath, FileName: fileName}
	var err error
	f.Filter, _, err = bloomfilter.ReadFile(filePath)
	if err != nil {
		return nil, fmt.Errorf("OpenExistenceFilter: %w, %s", err, fileName)
	}
	return f, nil
}
func (b *ExistenceFilter) Close() {
	if b.f != nil {
		b.f.Close()
		b.f = nil
	}
}

func newFilesItem(startTxNum, endTxNum, stepSize uint64) *filesItem {
	startStep := startTxNum / stepSize
	endStep := endTxNum / stepSize
	frozen := endStep-startStep == StepsInColdFile
	return &filesItem{startTxNum: startTxNum, endTxNum: endTxNum, frozen: frozen}
}

func (i *filesItem) isSubsetOf(j *filesItem) bool {
	return (j.startTxNum <= i.startTxNum && i.endTxNum <= j.endTxNum) && (j.startTxNum != i.startTxNum || i.endTxNum != j.endTxNum)
}

func filesItemLess(i, j *filesItem) bool {
	if i.endTxNum == j.endTxNum {
		return i.startTxNum > j.startTxNum
	}
	return i.endTxNum < j.endTxNum
}
func (i *filesItem) closeFilesAndRemove() {
	if i.decompressor != nil {
		i.decompressor.Close()
		// paranoic-mode on: don't delete frozen files
		if !i.frozen {
			if err := os.Remove(i.decompressor.FilePath()); err != nil {
				log.Trace("remove after close", "err", err, "file", i.decompressor.FileName())
			}
		}
		i.decompressor = nil
	}
	if i.index != nil {
		i.index.Close()
		// paranoic-mode on: don't delete frozen files
		if !i.frozen {
			if err := os.Remove(i.index.FilePath()); err != nil {
				log.Trace("remove after close", "err", err, "file", i.index.FileName())
			}
		}
		i.index = nil
	}
	if i.bindex != nil {
		i.bindex.Close()
		if err := os.Remove(i.bindex.FilePath()); err != nil {
			log.Trace("remove after close", "err", err, "file", i.bindex.FileName())
		}
		i.bindex = nil
	}
	if i.bm != nil {
		i.bm.Close()
		if err := os.Remove(i.bm.FilePath()); err != nil {
			log.Trace("remove after close", "err", err, "file", i.bm.FileName())
		}
		i.bm = nil
	}
	if i.existence != nil {
		i.existence.Close()
		if err := os.Remove(i.existence.FilePath); err != nil {
			log.Trace("remove after close", "err", err, "file", i.existence.FileName)
		}
		i.existence = nil
	}
}

type DomainStats struct {
	MergesCount          uint64
	LastCollationTook    time.Duration
	LastPruneTook        time.Duration
	LastPruneHistTook    time.Duration
	LastFileBuildingTook time.Duration
	LastCollationSize    uint64
	LastPruneSize        uint64

	FilesQueries *atomic.Uint64
	TotalQueries *atomic.Uint64
	EfSearchTime time.Duration
	DataSize     uint64
	IndexSize    uint64
	FilesCount   uint64
}

func (ds *DomainStats) Accumulate(other DomainStats) {
	if other.FilesQueries != nil {
		ds.FilesQueries.Add(other.FilesQueries.Load())
	}
	if other.TotalQueries != nil {
		ds.TotalQueries.Add(other.TotalQueries.Load())
	}
	ds.EfSearchTime += other.EfSearchTime
	ds.IndexSize += other.IndexSize
	ds.DataSize += other.DataSize
	ds.FilesCount += other.FilesCount
}

// Domain is a part of the state (examples are Accounts, Storage, Code)
// Domain should not have any go routines or locks
//
// Data-Existence in .kv vs .v files:
//  1. key doesn’t exists, then create: .kv - yes, .v - yes
//  2. acc exists, then update/delete:  .kv - yes, .v - yes
//  3. acc doesn’t exists, then delete: .kv - no,  .v - no
type Domain struct {
	*History
	files *btree2.BTreeG[*filesItem] // thread-safe, but maybe need 1 RWLock for all trees in AggregatorV3

	// roFiles derivative from field `file`, but without garbage:
	//  - no files with `canDelete=true`
	//  - no overlaps
	//  - no un-indexed files (`power-off` may happen between .ef and .efi creation)
	//
	// MakeContext() using this field in zero-copy way
	roFiles   atomic.Pointer[[]ctxItem]
	keysTable string // key -> invertedStep , invertedStep = ^(txNum / aggregationStep), Needs to be table with DupSort
	valsTable string // key + invertedStep -> values
	stats     DomainStats
	wal       *domainWAL

	garbageFiles []*filesItem // files that exist on disk, but ignored on opening folder - because they are garbage

	/*
	   not large:
	    	keys: key -> ^step
	    	vals: key -> ^step+value (DupSort)
	   large:
	    	keys: key -> ^step
	   	  vals: key + ^step -> value
	*/

	domainLargeValues bool
	compression       FileCompression
}

type domainCfg struct {
	hist              histCfg
	compress          FileCompression
	domainLargeValues bool
}

func NewDomain(cfg domainCfg, aggregationStep uint64, filenameBase, keysTable, valsTable, indexKeysTable, historyValsTable, indexTable string, logger log.Logger) (*Domain, error) {
	if cfg.hist.iiCfg.dirs.SnapDomain == "" {
		panic("empty `dirs` varialbe")
	}
	d := &Domain{
		keysTable:   keysTable,
		valsTable:   valsTable,
		compression: cfg.compress,
		files:       btree2.NewBTreeGOptions[*filesItem](filesItemLess, btree2.Options{Degree: 128, NoLocks: false}),
		stats:       DomainStats{FilesQueries: &atomic.Uint64{}, TotalQueries: &atomic.Uint64{}},

		domainLargeValues: cfg.domainLargeValues,
	}
	d.roFiles.Store(&[]ctxItem{})

	var err error
	if d.History, err = NewHistory(cfg.hist, aggregationStep, filenameBase, indexKeysTable, indexTable, historyValsTable, nil, logger); err != nil {
		return nil, err
	}

	return d, nil
}
func (d *Domain) kvFilePath(fromStep, toStep uint64) string {
	return filepath.Join(d.dirs.SnapDomain, fmt.Sprintf("%s.%d-%d.kv", d.filenameBase, fromStep, toStep))
}
func (d *Domain) kvAccessorFilePath(fromStep, toStep uint64) string {
	return filepath.Join(d.dirs.SnapDomain, fmt.Sprintf("%s.%d-%d.kvi", d.filenameBase, fromStep, toStep))
}
func (d *Domain) kvExistenceIdxFilePath(fromStep, toStep uint64) string {
	return filepath.Join(d.dirs.SnapDomain, fmt.Sprintf("%s.%d-%d.kvei", d.filenameBase, fromStep, toStep))
}
func (d *Domain) kvBtFilePath(fromStep, toStep uint64) string {
	return filepath.Join(d.dirs.SnapDomain, fmt.Sprintf("%s.%d-%d.bt", d.filenameBase, fromStep, toStep))
}

// LastStepInDB - return the latest available step in db (at-least 1 value in such step)
func (d *Domain) LastStepInDB(tx kv.Tx) (lstInDb uint64) {
	lstIdx, _ := kv.LastKey(tx, d.History.indexKeysTable)
	if len(lstIdx) == 0 {
		return 0
	}
	return binary.BigEndian.Uint64(lstIdx) / d.aggregationStep
}
func (d *Domain) FirstStepInDB(tx kv.Tx) (lstInDb uint64) {
	lstIdx, _ := kv.FirstKey(tx, d.History.indexKeysTable)
	if len(lstIdx) == 0 {
		return 0
	}
	return binary.BigEndian.Uint64(lstIdx) / d.aggregationStep
}

func (d *Domain) DiscardHistory() {
	d.History.DiscardHistory()
	// can't discard domain wal - it required, but can discard history
	d.wal = d.newWriter(d.dirs.Tmp, true, false)
}

func (d *Domain) StartUnbufferedWrites() {
	d.wal = d.newWriter(d.dirs.Tmp, false, false)
	d.History.StartUnbufferedWrites()
}

func (d *Domain) StartWrites() {
	d.wal = d.newWriter(d.dirs.Tmp, true, false)
	d.History.StartWrites()
}

func (d *Domain) FinishWrites() {
	if d.wal != nil {
		d.wal.close()
		d.wal = nil
	}
	d.History.FinishWrites()
}

// OpenList - main method to open list of files.
// It's ok if some files was open earlier.
// If some file already open: noop.
// If some file already open but not in provided list: close and remove from `files` field.
func (d *Domain) OpenList(idxFiles, histFiles, domainFiles []string) error {
	if err := d.History.OpenList(idxFiles, histFiles); err != nil {
		return err
	}
	return d.openList(domainFiles)
}

func (d *Domain) openList(names []string) error {
	d.closeWhatNotInList(names)
	d.garbageFiles = d.scanStateFiles(names)
	if err := d.openFiles(); err != nil {
		return fmt.Errorf("Domain.OpenList: %s, %w", d.filenameBase, err)
	}
	return nil
}

func (d *Domain) OpenFolder() error {
	idx, histFiles, domainFiles, err := d.fileNamesOnDisk()
	if err != nil {
		return err
	}
	return d.OpenList(idx, histFiles, domainFiles)
}

func (d *Domain) GetAndResetStats() DomainStats {
	r := d.stats
	r.DataSize, r.IndexSize, r.FilesCount = d.collectFilesStats()

	d.stats = DomainStats{FilesQueries: &atomic.Uint64{}, TotalQueries: &atomic.Uint64{}}
	return r
}

func (d *Domain) scanStateFiles(fileNames []string) (garbageFiles []*filesItem) {
	re := regexp.MustCompile("^" + d.filenameBase + ".([0-9]+)-([0-9]+).kv$")
	var err error

	for _, name := range fileNames {
		subs := re.FindStringSubmatch(name)
		if len(subs) != 3 {
			if len(subs) != 0 {
				d.logger.Warn("File ignored by domain scan, more than 3 submatches", "name", name, "submatches", len(subs))
			}
			continue
		}
		var startStep, endStep uint64
		if startStep, err = strconv.ParseUint(subs[1], 10, 64); err != nil {
			d.logger.Warn("File ignored by domain scan, parsing startTxNum", "error", err, "name", name)
			continue
		}
		if endStep, err = strconv.ParseUint(subs[2], 10, 64); err != nil {
			d.logger.Warn("File ignored by domain scan, parsing endTxNum", "error", err, "name", name)
			continue
		}
		if startStep > endStep {
			d.logger.Warn("File ignored by domain scan, startTxNum > endTxNum", "name", name)
			continue
		}

		startTxNum, endTxNum := startStep*d.aggregationStep, endStep*d.aggregationStep
		var newFile = newFilesItem(startTxNum, endTxNum, d.aggregationStep)
		newFile.frozen = false

		//for _, ext := range d.integrityFileExtensions {
		//	requiredFile := fmt.Sprintf("%s.%d-%d.%s", d.filenameBase, startStep, endStep, ext)
		//	if !dir.FileExist(filepath.Join(d.dir, requiredFile)) {
		//		d.logger.Debug(fmt.Sprintf("[snapshots] skip %s because %s doesn't exists", name, requiredFile))
		//		garbageFiles = append(garbageFiles, newFile)
		//		continue Loop
		//	}
		//}

		if _, has := d.files.Get(newFile); has {
			continue
		}

		addNewFile := true
		var subSets []*filesItem
		d.files.Walk(func(items []*filesItem) bool {
			for _, item := range items {
				if item.isSubsetOf(newFile) {
					subSets = append(subSets, item)
					continue
				}

				if newFile.isSubsetOf(item) {
					if item.frozen {
						addNewFile = false
						garbageFiles = append(garbageFiles, newFile)
					}
					continue
				}
			}
			return true
		})
		if addNewFile {
			d.files.Set(newFile)
		}
	}
	return garbageFiles
}

func (d *Domain) openFiles() (err error) {
	invalidFileItems := make([]*filesItem, 0)
	d.files.Walk(func(items []*filesItem) bool {
		for _, item := range items {
			if item.decompressor != nil {
				continue
			}
			fromStep, toStep := item.startTxNum/d.aggregationStep, item.endTxNum/d.aggregationStep
			datPath := d.kvFilePath(fromStep, toStep)
			if !dir.FileExist(datPath) {
				invalidFileItems = append(invalidFileItems, item)
				continue
			}
			if item.decompressor, err = compress.NewDecompressor(datPath); err != nil {
				err = errors.Wrap(err, "decompressor")
				d.logger.Debug("Domain.openFiles: %w, %s", err, datPath)
				return false
			}

			if item.index == nil && !UseBpsTree {
				idxPath := d.kvAccessorFilePath(fromStep, toStep)
				if dir.FileExist(idxPath) {
					if item.index, err = recsplit.OpenIndex(idxPath); err != nil {
						err = errors.Wrap(err, "recsplit index")
						d.logger.Debug("Domain.openFiles: %w, %s", err, idxPath)
						return false
					}
				}
			}
			if item.bindex == nil {
				bidxPath := d.kvBtFilePath(fromStep, toStep)
				if dir.FileExist(bidxPath) {
					if item.bindex, err = OpenBtreeIndexWithDecompressor(bidxPath, DefaultBtreeM, item.decompressor, d.compression); err != nil {
						err = errors.Wrap(err, "btree index")
						d.logger.Debug("Domain.openFiles: %w, %s", err, bidxPath)
						return false
					}
				}
			}
			if item.existence == nil {
				idxPath := d.kvExistenceIdxFilePath(fromStep, toStep)
				if dir.FileExist(idxPath) {
					if item.existence, err = OpenExistenceFilter(idxPath); err != nil {
						return false
					}
				}
			}
		}
		return true
	})
	if err != nil {
		return err
	}
	for _, item := range invalidFileItems {
		d.files.Delete(item)
	}

	d.reCalcRoFiles()
	return nil
}

func (d *Domain) closeWhatNotInList(fNames []string) {
	var toDelete []*filesItem
	d.files.Walk(func(items []*filesItem) bool {
	Loop1:
		for _, item := range items {
			for _, protectName := range fNames {
				if item.decompressor != nil && item.decompressor.FileName() == protectName {
					continue Loop1
				}
			}
			toDelete = append(toDelete, item)
		}
		return true
	})
	for _, item := range toDelete {
		if item.decompressor != nil {
			item.decompressor.Close()
			item.decompressor = nil
		}
		if item.index != nil {
			item.index.Close()
			item.index = nil
		}
		if item.bindex != nil {
			item.bindex.Close()
			item.bindex = nil
		}
		d.files.Delete(item)
	}
}

func (d *Domain) reCalcRoFiles() {
	roFiles := ctxFiles(d.files, true, true)
	d.roFiles.Store(&roFiles)
}

func (d *Domain) Close() {
	d.History.Close()
	d.closeWhatNotInList([]string{})
	d.reCalcRoFiles()
}

func (d *Domain) PutWithPrev(key1, key2, val, preval []byte) error {
	// This call to update needs to happen before d.tx.Put() later, because otherwise the content of `preval`` slice is invalidated
	if err := d.History.AddPrevValue(key1, key2, preval); err != nil {
		return err
	}
	return d.wal.addValue(key1, key2, val)
}

func (d *Domain) DeleteWithPrev(key1, key2, prev []byte) (err error) {
	// This call to update needs to happen before d.tx.Delete() later, because otherwise the content of `original`` slice is invalidated
	if err := d.History.AddPrevValue(key1, key2, prev); err != nil {
		return err
	}
	return d.wal.addValue(key1, key2, nil)
}

func (d *Domain) update(key []byte) error {
	var invertedStep [8]byte
	binary.BigEndian.PutUint64(invertedStep[:], ^(d.txNum / d.aggregationStep))
	//fmt.Printf("put: %s, %x, %x\n", d.filenameBase, key, invertedStep[:])
	if err := d.tx.Put(d.keysTable, key, invertedStep[:]); err != nil {
		return err
	}
	return nil
}

func (d *Domain) put(key, val []byte) error {
	if err := d.update(key); err != nil {
		return err
	}
	invertedStep := ^(d.txNum / d.aggregationStep)
	keySuffix := make([]byte, len(key)+8)
	copy(keySuffix, key)
	binary.BigEndian.PutUint64(keySuffix[len(key):], invertedStep)
	//fmt.Printf("put2: %s, %x, %x\n", d.filenameBase, keySuffix, val)
	return d.tx.Put(d.valsTable, keySuffix, val)
}

// Deprecated
func (d *Domain) Put(key1, key2, val []byte) error {
	key := common.Append(key1, key2)
	dc := d.MakeContext()
	original, _, err := dc.GetLatest(key, nil, d.tx)
	if err != nil {
		return err
	}
	dc.Close()
	if bytes.Equal(original, val) {
		return nil
	}
	// This call to update needs to happen before d.tx.Put() later, because otherwise the content of `original`` slice is invalidated
	if err = d.History.AddPrevValue(key1, key2, original); err != nil {
		return err
	}
	return d.put(key, val)
}

// Deprecated
func (d *Domain) Delete(key1, key2 []byte) error {
	key := common.Append(key1, key2)
	dc := d.MakeContext()
	original, found, err := dc.GetLatest(key, nil, d.tx)
	dc.Close()
	if err != nil {
		return err
	}
	if !found {
		return nil
	}
	return d.DeleteWithPrev(key1, key2, original)
}

func (d *Domain) newWriter(tmpdir string, buffered, discard bool) *domainWAL {
	w := &domainWAL{d: d,
		tmpdir:      tmpdir,
		buffered:    buffered,
		discard:     discard,
		aux:         make([]byte, 0, 128),
		largeValues: d.domainLargeValues,
	}

	if buffered {
		w.values = etl.NewCollector(d.valsTable, tmpdir, etl.NewSortableBuffer(WALCollectorRAM), d.logger)
		w.values.LogLvl(log.LvlTrace)
		w.keys = etl.NewCollector(d.keysTable, tmpdir, etl.NewSortableBuffer(WALCollectorRAM), d.logger)
		w.keys.LogLvl(log.LvlTrace)
	}
	return w
}

type domainWAL struct {
	d           *Domain
	keys        *etl.Collector
	values      *etl.Collector
	aux         []byte
	tmpdir      string
	buffered    bool
	discard     bool
	largeValues bool
}

func (d *domainWAL) close() {
	if d == nil { // allow dobule-close
		return
	}
	if d.keys != nil {
		d.keys.Close()
	}
	if d.values != nil {
		d.values.Close()
	}
}

// nolint
func loadSkipFunc() etl.LoadFunc {
	var preKey, preVal []byte
	return func(k, v []byte, table etl.CurrentTableReader, next etl.LoadNextFunc) error {
		if bytes.Equal(k, preKey) {
			preVal = v
			return nil
		}
		if err := next(nil, preKey, preVal); err != nil {
			return err
		}
		if err := next(k, k, v); err != nil {
			return err
		}
		preKey, preVal = k, v
		return nil
	}
}

func (d *domainWAL) flush(ctx context.Context, tx kv.RwTx) error {
	if d.discard || !d.buffered {
		return nil
	}
	if err := d.keys.Load(tx, d.d.keysTable, loadFunc, etl.TransformArgs{Quit: ctx.Done()}); err != nil {
		return err
	}
	if err := d.values.Load(tx, d.d.valsTable, loadFunc, etl.TransformArgs{Quit: ctx.Done()}); err != nil {
		return err
	}
	return nil
}

func (d *domainWAL) addValue(key1, key2, value []byte) error {
	if d.discard {
		return nil
	}

	kl := len(key1) + len(key2)
	d.aux = append(append(d.aux[:0], key1...), key2...)
	fullkey := d.aux[:kl+8]
	//TODO: we have ii.txNumBytes, need also have d.stepBytes. update it at d.SetTxNum()
	binary.BigEndian.PutUint64(fullkey[kl:], ^(d.d.txNum / d.d.aggregationStep))
	// defer func() {
	// 	fmt.Printf("addValue %x->%x buffered %t largeVals %t file %s\n", fullkey, value, d.buffered, d.largeValues, d.d.filenameBase)
	// }()

	if d.largeValues {
		if d.buffered {
			if err := d.keys.Collect(fullkey[:kl], fullkey[kl:]); err != nil {
				return err
			}
			if err := d.values.Collect(fullkey, value); err != nil {
				return err
			}
			return nil
		}
		if err := d.d.tx.Put(d.d.keysTable, fullkey[:kl], fullkey[kl:]); err != nil {
			return err
		}
		if err := d.d.tx.Put(d.d.valsTable, fullkey, value); err != nil {
			return err
		}
		return nil
	}

	if d.buffered {
		if err := d.keys.Collect(fullkey[:kl], fullkey[kl:]); err != nil {
			return err
		}
		if err := d.values.Collect(fullkey[:kl], common.Append(fullkey[kl:], value)); err != nil {
			return err
		}
		return nil
	}
	if err := d.d.tx.Put(d.d.keysTable, fullkey[:kl], fullkey[kl:]); err != nil {
		return err
	}
	if err := d.d.tx.Put(d.d.valsTable, fullkey[:kl], common.Append(fullkey[kl:], value)); err != nil {
		return err
	}
	return nil
}

type CursorType uint8

const (
	FILE_CURSOR CursorType = iota
	DB_CURSOR
	RAM_CURSOR
)

// CursorItem is the item in the priority queue used to do merge interation
// over storage of a given account
type CursorItem struct {
	c            kv.CursorDupSort
	iter         btree2.MapIter[string, []byte]
	dg           ArchiveGetter
	dg2          ArchiveGetter
	btCursor     *Cursor
	key          []byte
	val          []byte
	endTxNum     uint64
	latestOffset uint64     // offset of the latest value in the file
	t            CursorType // Whether this item represents state file or DB record, or tree
	reverse      bool
}

type CursorHeap []*CursorItem

func (ch CursorHeap) Len() int {
	return len(ch)
}

func (ch CursorHeap) Less(i, j int) bool {
	cmp := bytes.Compare(ch[i].key, ch[j].key)
	if cmp == 0 {
		// when keys match, the items with later blocks are preferred
		if ch[i].reverse {
			return ch[i].endTxNum > ch[j].endTxNum
		}
		return ch[i].endTxNum < ch[j].endTxNum
	}
	return cmp < 0
}

func (ch *CursorHeap) Swap(i, j int) {
	(*ch)[i], (*ch)[j] = (*ch)[j], (*ch)[i]
}

func (ch *CursorHeap) Push(x interface{}) {
	*ch = append(*ch, x.(*CursorItem))
}

func (ch *CursorHeap) Pop() interface{} {
	old := *ch
	n := len(old)
	x := old[n-1]
	old[n-1] = nil
	*ch = old[0 : n-1]
	return x
}

// filesItem corresponding to a pair of files (.dat and .idx)
type ctxItem struct {
	getter     *compress.Getter
	reader     *recsplit.IndexReader
	startTxNum uint64
	endTxNum   uint64

	i   int
	src *filesItem
}

func (i *ctxItem) isSubSetOf(j *ctxItem) bool { return i.src.isSubsetOf(j.src) } //nolint
func (i *ctxItem) isSubsetOf(j *ctxItem) bool { return i.src.isSubsetOf(j.src) } //nolint

type ctxLocalityIdx struct {
	reader          *recsplit.IndexReader
	file            *ctxItem
	aggregationStep uint64
}

// DomainContext allows accesing the same domain from multiple go-routines
type DomainContext struct {
	d          *Domain
	files      []ctxItem
	getters    []ArchiveGetter
	readers    []*BtIndex
	idxReaders []*recsplit.IndexReader
	hc         *HistoryContext
	keyBuf     [60]byte // 52b key and 8b for inverted step
	valKeyBuf  [60]byte // 52b key and 8b for inverted step

	keysC kv.CursorDupSort
	valsC kv.Cursor
}

// getFromFile returns exact match for the given key from the given file
func (dc *DomainContext) getFromFile(i int, filekey []byte) ([]byte, bool, error) {
	g := dc.statelessGetter(i)
	if UseBtree || UseBpsTree {
		if dc.d.withExistenceIndex && dc.files[i].src.existence != nil {
			hi, _ := dc.hc.ic.hashKey(filekey)
			if !dc.files[i].src.existence.ContainsHash(hi) {
				return nil, false, nil
			}
		}

		_, v, ok, err := dc.statelessBtree(i).Get(filekey, g)
		if err != nil || !ok {
			return nil, false, err
		}
		//fmt.Printf("getLatestFromBtreeColdFiles key %x shard %d %x\n", filekey, exactColdShard, v)
		return v, true, nil
	}

	reader := dc.statelessIdxReader(i)
	if reader.Empty() {
		return nil, false, nil
	}
	offset := reader.Lookup(filekey)
	g.Reset(offset)

	k, _ := g.Next(nil)
	if !bytes.Equal(filekey, k) {
		return nil, false, nil
	}
	v, _ := g.Next(nil)
	return v, true, nil
}

func (dc *DomainContext) getFromFile2(i int, filekey []byte) ([]byte, bool, error) {
	g := dc.statelessGetter(i)
	if UseBtree || UseBpsTree {
		_, v, ok, err := dc.statelessBtree(i).Get(filekey, g)
		if err != nil || !ok {
			return nil, false, err
		}
		//fmt.Printf("getLatestFromBtreeColdFiles key %x shard %d %x\n", filekey, exactColdShard, v)
		return v, true, nil
	}

	reader := dc.statelessIdxReader(i)
	if reader.Empty() {
		return nil, false, nil
	}
	offset := reader.Lookup(filekey)
	g.Reset(offset)

	k, _ := g.Next(nil)
	if !bytes.Equal(filekey, k) {
		return nil, false, nil
	}
	v, _ := g.Next(nil)
	return v, true, nil
}

func (d *Domain) collectFilesStats() (datsz, idxsz, files uint64) {
	d.History.files.Walk(func(items []*filesItem) bool {
		for _, item := range items {
			if item.index == nil {
				return false
			}
			datsz += uint64(item.decompressor.Size())
			idxsz += uint64(item.index.Size())
			idxsz += uint64(item.bindex.Size())
			files += 3
		}
		return true
	})

	d.files.Walk(func(items []*filesItem) bool {
		for _, item := range items {
			if item.index == nil {
				return false
			}
			datsz += uint64(item.decompressor.Size())
			idxsz += uint64(item.index.Size())
			idxsz += uint64(item.bindex.Size())
			files += 3
		}
		return true
	})

	fcnt, fsz, isz := d.History.InvertedIndex.collectFilesStat()
	datsz += fsz
	files += fcnt
	idxsz += isz
	return
}

func (d *Domain) MakeContext() *DomainContext {
	files := *d.roFiles.Load()
	for i := 0; i < len(files); i++ {
		if !files[i].src.frozen {
			files[i].src.refcount.Add(1)
		}
	}
	return &DomainContext{
		d:     d,
		hc:    d.History.MakeContext(),
		files: files,
	}
}

// Collation is the set of compressors created after aggregation
type Collation struct {
	HistoryCollation
	valuesComp  *compress.Compressor
	valuesPath  string
	valuesCount int
}

func (c Collation) Close() {
	if c.valuesComp != nil {
		c.valuesComp.Close()
	}
	if c.historyComp != nil {
		c.HistoryCollation.Close()
	}
}

// collate gathers domain changes over the specified step, using read-only transaction,
// and returns compressors, elias fano, and bitmaps
// [txFrom; txTo)
func (d *Domain) collate(ctx context.Context, step, txFrom, txTo uint64, roTx kv.Tx) (coll Collation, err error) {
	mxRunningCollations.Inc()
	started := time.Now()
	defer func() {
		d.stats.LastCollationTook = time.Since(started)
		mxRunningCollations.Dec()
		mxCollateTook.UpdateDuration(started)
	}()

	coll.HistoryCollation, err = d.History.collate(step, txFrom, txTo, roTx)
	if err != nil {
		return Collation{}, err
	}

	closeCollation := true
	defer func() {
		if closeCollation {
			coll.Close()
		}
	}()

	coll.valuesPath = d.kvFilePath(step, step+1)
<<<<<<< HEAD
	if coll.valuesComp, err = compress.NewCompressor(context.Background(), "collate values", coll.valuesPath, d.dirs.Tmp, compress.MinPatternScore, d.compressWorkers, log.LvlTrace, d.logger); err != nil {
=======
	if coll.valuesComp, err = compress.NewCompressor(context.Background(), "collate values", coll.valuesPath, d.tmpdir, compress.MinPatternScore, d.compressWorkers, log.LvlTrace, d.logger); err != nil {
>>>>>>> 0d7928f3
		return Collation{}, fmt.Errorf("create %s values compressor: %w", d.filenameBase, err)
	}
	comp := NewArchiveWriter(coll.valuesComp, d.compression)

	keysCursor, err := roTx.CursorDupSort(d.keysTable)
	if err != nil {
		return Collation{}, fmt.Errorf("create %s keys cursor: %w", d.filenameBase, err)
	}
	defer keysCursor.Close()

	var (
		pos       uint64
		stepBytes = make([]byte, 8)
		keySuffix = make([]byte, 256+8)
		v         []byte

		valsDup kv.CursorDupSort
	)
	binary.BigEndian.PutUint64(stepBytes, ^step)
	if !d.domainLargeValues {
		valsDup, err = roTx.CursorDupSort(d.valsTable)
		if err != nil {
			return Collation{}, fmt.Errorf("create %s values cursorDupsort: %w", d.filenameBase, err)
		}
		defer valsDup.Close()
	}

	if err := func() error {
		for k, stepInDB, err := keysCursor.First(); k != nil; k, stepInDB, err = keysCursor.Next() {
			if err != nil {
				return err
			}
			pos++
			if !bytes.Equal(stepBytes, stepInDB) {
				continue
			}

			copy(keySuffix, k)
			copy(keySuffix[len(k):], stepInDB)

			switch d.domainLargeValues {
			case true:
				v, err = roTx.GetOne(d.valsTable, keySuffix[:len(k)+8])
			default:
				v, err = valsDup.SeekBothRange(keySuffix[:len(k)], keySuffix[len(k):len(k)+8])
				//fmt.Printf("seek: %x -> %x\n", keySuffix[:len(k)], v)
				for {
					k, _, _ := valsDup.Next()
					if len(k) == 0 {
						break
					}

					if bytes.HasPrefix(k, keySuffix[:len(k)]) {
						//fmt.Printf("next: %x -> %x\n", k, v)
					} else {
						break
					}
				}
			}
			if err != nil {
				return fmt.Errorf("find last %s value for aggregation step k=[%x]: %w", d.filenameBase, k, err)
			}

			if err = comp.AddWord(k); err != nil {
				return fmt.Errorf("add %s values key [%x]: %w", d.filenameBase, k, err)
			}
			if err = comp.AddWord(v); err != nil {
				return fmt.Errorf("add %s values [%x]=>[%x]: %w", d.filenameBase, k, v, err)
			}
			mxCollationSize.Inc()

			select {
			case <-ctx.Done():
				return ctx.Err()
			default:
			}
		}
		return nil
	}(); err != nil {
		return Collation{}, fmt.Errorf("iterate over %s keys cursor: %w", d.filenameBase, err)
	}

	closeCollation = false
	coll.valuesCount = coll.valuesComp.Count() / 2
	return coll, nil
}

type StaticFiles struct {
	HistoryFiles
	valuesDecomp *compress.Decompressor
	valuesIdx    *recsplit.Index
	valuesBt     *BtIndex
	bloom        *ExistenceFilter
}

// CleanupOnError - call it on collation fail. It closing all files
func (sf StaticFiles) CleanupOnError() {
	if sf.valuesDecomp != nil {
		sf.valuesDecomp.Close()
	}
	if sf.valuesIdx != nil {
		sf.valuesIdx.Close()
	}
	if sf.valuesBt != nil {
		sf.valuesBt.Close()
	}
	if sf.historyDecomp != nil {
		sf.historyDecomp.Close()
	}
	if sf.historyIdx != nil {
		sf.historyIdx.Close()
	}
	if sf.efHistoryDecomp != nil {
		sf.efHistoryDecomp.Close()
	}
	if sf.efHistoryIdx != nil {
		sf.efHistoryIdx.Close()
	}
}

// buildFiles performs potentially resource intensive operations of creating
// static files and their indices
func (d *Domain) buildFiles(ctx context.Context, step uint64, collation Collation, ps *background.ProgressSet) (StaticFiles, error) {
	if d.filenameBase == AggTraceFileLife {
		d.logger.Warn("[snapshots] buildFiles", "step", step, "domain", d.filenameBase)
	}

	start := time.Now()
	defer func() {
		d.stats.LastFileBuildingTook = time.Since(start)
	}()

	hStaticFiles, err := d.History.buildFiles(ctx, step, collation.HistoryCollation, ps)
	if err != nil {
		return StaticFiles{}, err
	}
	valuesComp := collation.valuesComp
	var valuesDecomp *compress.Decompressor
	var valuesIdx *recsplit.Index
	closeComp := true
	defer func() {
		if closeComp {
			hStaticFiles.Close()
			if valuesComp != nil {
				valuesComp.Close()
			}
			if valuesDecomp != nil {
				valuesDecomp.Close()
			}
			if valuesIdx != nil {
				valuesIdx.Close()
			}
		}
	}()
	if d.noFsync {
		valuesComp.DisableFsync()
	}
	if err = valuesComp.Compress(); err != nil {
		return StaticFiles{}, fmt.Errorf("compress %s values: %w", d.filenameBase, err)
	}
	valuesComp.Close()
	valuesComp = nil
	if valuesDecomp, err = compress.NewDecompressor(collation.valuesPath); err != nil {
		return StaticFiles{}, fmt.Errorf("open %s values decompressor: %w", d.filenameBase, err)
	}

<<<<<<< HEAD
=======
	valuesIdxPath := d.kvAccessorFilePath(step, step+1)
>>>>>>> 0d7928f3
	if !UseBpsTree {
		valuesIdxPath := d.kvAccessorFilePath(step, step+1)
		if valuesIdx, err = buildIndexThenOpen(ctx, valuesDecomp, d.compression, valuesIdxPath, d.dirs.Tmp, false, d.salt, ps, d.logger, d.noFsync); err != nil {
			return StaticFiles{}, fmt.Errorf("build %s values idx: %w", d.filenameBase, err)
		}
	}

	var bt *BtIndex
	{
		btPath := d.kvBtFilePath(step, step+1)
<<<<<<< HEAD
		bt, err = CreateBtreeIndexWithDecompressor(btPath, DefaultBtreeM, valuesDecomp, d.compression, *d.salt, ps, d.dirs.Tmp, d.logger)
=======
		bt, err = CreateBtreeIndexWithDecompressor(btPath, DefaultBtreeM, valuesDecomp, d.compression, *d.salt, ps, d.tmpdir, d.logger)
>>>>>>> 0d7928f3
		if err != nil {
			return StaticFiles{}, fmt.Errorf("build %s .bt idx: %w", d.filenameBase, err)
		}
	}
	var bloom *ExistenceFilter
	{
<<<<<<< HEAD
		fPath := d.kvExistenceIdxFilePath(step, step+1)
		if dir.FileExist(fPath) {
			bloom, err = OpenExistenceFilter(fPath)
=======
		bloomIdxPath := d.kvExistenceIdxFilePath(step, step+1)
		if dir.FileExist(bloomIdxPath) {
			bloom, err = OpenExistenceFilter(bloomIdxPath)
>>>>>>> 0d7928f3
			if err != nil {
				return StaticFiles{}, fmt.Errorf("build %s .kvei: %w", d.filenameBase, err)
			}
		}
	}
	closeComp = false
	return StaticFiles{
		HistoryFiles: hStaticFiles,
		valuesDecomp: valuesDecomp,
		valuesIdx:    valuesIdx,
		valuesBt:     bt,
		bloom:        bloom,
	}, nil
}

func (d *Domain) missedBtreeIdxFiles() (l []*filesItem) {
	d.files.Walk(func(items []*filesItem) bool { // don't run slow logic while iterating on btree
		for _, item := range items {
			fromStep, toStep := item.startTxNum/d.aggregationStep, item.endTxNum/d.aggregationStep
<<<<<<< HEAD
			fPath := d.kvBtFilePath(fromStep, toStep)
			if !dir.FileExist(fPath) {
				l = append(l, item)
				continue
			}
			fPath = d.kvExistenceIdxFilePath(fromStep, toStep)
			if !dir.FileExist(fPath) {
=======

			btPath := d.kvBtFilePath(fromStep, toStep)
			if !dir.FileExist(btPath) {
				l = append(l, item)
				continue
			}
			bloomPath := d.kvExistenceIdxFilePath(fromStep, toStep)
			if !dir.FileExist(bloomPath) {
>>>>>>> 0d7928f3
				l = append(l, item)
				continue
			}
		}
		return true
	})
	return l
}
func (d *Domain) missedKviIdxFiles() (l []*filesItem) {
	d.files.Walk(func(items []*filesItem) bool { // don't run slow logic while iterating on btree
		for _, item := range items {
			fromStep, toStep := item.startTxNum/d.aggregationStep, item.endTxNum/d.aggregationStep
<<<<<<< HEAD
			fPath := d.kvAccessorFilePath(fromStep, toStep)
			if !dir.FileExist(fPath) {
=======
			indexPath := d.kvAccessorFilePath(fromStep, toStep)
			if !dir.FileExist(indexPath) {
>>>>>>> 0d7928f3
				l = append(l, item)
			}
		}
		return true
	})
	return l
}

//func (d *Domain) missedExistenceFilter() (l []*filesItem) {
//	d.files.Walk(func(items []*filesItem) bool { // don't run slow logic while iterating on btree
//		for _, item := range items {
//			fromStep, toStep := item.startTxNum/d.aggregationStep, item.endTxNum/d.aggregationStep
//      bloomPath := d.kvExistenceIdxFilePath(fromStep, toStep)
//      if !dir.FileExist(bloomPath) {
//				l = append(l, item)
//			}
//		}
//		return true
//	})
//	return l
//}

// BuildMissedIndices - produce .efi/.vi/.kvi from .ef/.v/.kv
func (d *Domain) BuildMissedIndices(ctx context.Context, g *errgroup.Group, ps *background.ProgressSet) {
	d.History.BuildMissedIndices(ctx, g, ps)
	for _, item := range d.missedBtreeIdxFiles() {
		if !UseBpsTree {
			continue
		}
		item := item
		g.Go(func() error {
			idxPath := d.kvBtFilePath(item.startTxNum/d.aggregationStep, item.endTxNum/d.aggregationStep)
			if err := BuildBtreeIndexWithDecompressor(idxPath, item.decompressor, CompressNone, ps, d.dirs.Tmp, *d.salt, d.logger); err != nil {
				return fmt.Errorf("failed to build btree index for %s:  %w", item.decompressor.FileName(), err)
			}
			return nil
		})
	}
	for _, item := range d.missedKviIdxFiles() {
		if UseBpsTree {
			continue
		}
		item := item
		g.Go(func() error {
			if UseBpsTree {
				return nil
			}

			idxPath := d.kvAccessorFilePath(item.startTxNum/d.aggregationStep, item.endTxNum/d.aggregationStep)
			ix, err := buildIndexThenOpen(ctx, item.decompressor, d.compression, idxPath, d.dirs.Tmp, false, d.salt, ps, d.logger, d.noFsync)
			if err != nil {
				return fmt.Errorf("build %s values recsplit index: %w", d.filenameBase, err)
			}
			ix.Close()
			return nil
		})
	}
}

func buildIndexThenOpen(ctx context.Context, d *compress.Decompressor, compressed FileCompression, idxPath, tmpdir string, values bool, salt *uint32, ps *background.ProgressSet, logger log.Logger, noFsync bool) (*recsplit.Index, error) {
	if err := buildIndex(ctx, d, compressed, idxPath, tmpdir, values, salt, ps, logger, noFsync); err != nil {
		return nil, err
	}
	return recsplit.OpenIndex(idxPath)
}
func buildIndexFilterThenOpen(ctx context.Context, d *compress.Decompressor, compressed FileCompression, idxPath, tmpdir string, salt *uint32, ps *background.ProgressSet, logger log.Logger, noFsync bool) (*ExistenceFilter, error) {
	if err := buildIdxFilter(ctx, d, compressed, idxPath, salt, ps, logger, noFsync); err != nil {
		return nil, err
	}
	if !dir.FileExist(idxPath) {
		return nil, nil
	}
	return OpenExistenceFilter(idxPath)
}
func buildIndex(ctx context.Context, d *compress.Decompressor, compressed FileCompression, idxPath, tmpdir string, values bool, salt *uint32, ps *background.ProgressSet, logger log.Logger, noFsync bool) error {
	_, fileName := filepath.Split(idxPath)
	count := d.Count()
	if !values {
		count = d.Count() / 2
	}
	p := ps.AddNew(fileName, uint64(count))
	defer ps.Delete(p)

	defer d.EnableReadAhead().DisableReadAhead()

	g := NewArchiveGetter(d.MakeGetter(), compressed)
	var rs *recsplit.RecSplit
	var err error
	if rs, err = recsplit.NewRecSplit(recsplit.RecSplitArgs{
		KeyCount:    count,
		Enums:       false,
		BucketSize:  2000,
		LeafSize:    8,
		TmpDir:      tmpdir,
		IndexFile:   idxPath,
		Salt:        salt,
		EtlBufLimit: etl.BufferOptimalSize / 2,
	}, logger); err != nil {
		return fmt.Errorf("create recsplit: %w", err)
	}
	defer rs.Close()
	rs.LogLvl(log.LvlTrace)
	if noFsync {
		rs.DisableFsync()
	}

	word := make([]byte, 0, 256)
	var keyPos, valPos uint64
	for {
		if err := ctx.Err(); err != nil {
			return err
		}
		g.Reset(0)
		for g.HasNext() {
			word, valPos = g.Next(word[:0])
			if values {
				if err = rs.AddKey(word, valPos); err != nil {
					return fmt.Errorf("add idx key [%x]: %w", word, err)
				}
			} else {
				if err = rs.AddKey(word, keyPos); err != nil {
					return fmt.Errorf("add idx key [%x]: %w", word, err)
				}
			}

			// Skip value
			keyPos, _ = g.Skip()

			p.Processed.Add(1)
		}
		if err = rs.Build(ctx); err != nil {
			if rs.Collision() {
				logger.Info("Building recsplit. Collision happened. It's ok. Restarting...")
				rs.ResetNextSalt()
			} else {
				return fmt.Errorf("build idx: %w", err)
			}
		} else {
			break
		}
	}
	return nil
}

func (d *Domain) integrateFiles(sf StaticFiles, txNumFrom, txNumTo uint64) {
	d.History.integrateFiles(sf.HistoryFiles, txNumFrom, txNumTo)

	fi := newFilesItem(txNumFrom, txNumTo, d.aggregationStep)
	fi.frozen = false
	fi.decompressor = sf.valuesDecomp
	fi.index = sf.valuesIdx
	fi.bindex = sf.valuesBt
	fi.existence = sf.bloom
	d.files.Set(fi)

	d.reCalcRoFiles()
}

// unwind is similar to prune but the difference is that it restores domain values from the history as of txFrom
func (dc *DomainContext) Unwind(ctx context.Context, rwTx kv.RwTx, step, txFrom, txTo, limit uint64, f func(step uint64, k, v []byte) error) error {
	d := dc.d
	keysCursorForDeletes, err := rwTx.RwCursorDupSort(d.keysTable)
	if err != nil {
		return fmt.Errorf("create %s domain cursor: %w", d.filenameBase, err)
	}
	defer keysCursorForDeletes.Close()
	keysCursor, err := rwTx.RwCursorDupSort(d.keysTable)
	if err != nil {
		return fmt.Errorf("create %s domain cursor: %w", d.filenameBase, err)
	}
	defer keysCursor.Close()

	var k, v []byte
	var valsC kv.RwCursor
	var valsCDup kv.RwCursorDupSort

	if d.domainLargeValues {
		valsC, err = rwTx.RwCursor(d.valsTable)
		if err != nil {
			return err
		}
		defer valsC.Close()
	} else {
		valsCDup, err = rwTx.RwCursorDupSort(d.valsTable)
		if err != nil {
			return err
		}
		defer valsCDup.Close()
	}
	if err != nil {
		return err
	}

	//fmt.Printf("unwind %s txs [%d; %d) step %d\n", d.filenameBase, txFrom, txTo, step)

	stepBytes := make([]byte, 8)
	binary.BigEndian.PutUint64(stepBytes, ^step)

	restore := d.newWriter(filepath.Join(d.dirs.Tmp, "unwind"+d.filenameBase), true, false)

	for k, v, err = keysCursor.First(); err == nil && k != nil; k, v, err = keysCursor.Next() {
		if !bytes.Equal(v, stepBytes) {
			continue
		}

		edgeRecords, err := d.History.unwindKey(k, txFrom, rwTx)
		//fmt.Printf("unwind %x to tx %d edges %+v\n", k, txFrom, edgeRecords)
		if err != nil {
			return err
		}
		switch len(edgeRecords) {
		case 1: // its value should be nil, actual value is in domain, BUT if txNum exactly match, need to restore
			//fmt.Printf("recent %x txn %d '%x'\n", k, edgeRecords[0].TxNum, edgeRecords[0].Value)
			if edgeRecords[0].TxNum == txFrom && edgeRecords[0].Value != nil {
				d.SetTxNum(edgeRecords[0].TxNum)
				if err := restore.addValue(k, nil, edgeRecords[0].Value); err != nil {
					return err
				}
			} else if edgeRecords[0].TxNum < txFrom {
				continue
			}
		case 2: // here one first value is before txFrom (holds txNum when value was set) and second is after (actual value at that txNum)
			l, r := edgeRecords[0], edgeRecords[1]
			if r.TxNum >= txFrom /*&& l.TxNum < txFrom*/ && r.Value != nil {
				d.SetTxNum(l.TxNum)
				if err := restore.addValue(k, nil, r.Value); err != nil {
					return err
				}
			} else {
				continue
			}
			//fmt.Printf("restore %x txn [%d, %d] '%x' '%x'\n", k, l.TxNum, r.TxNum, l.Value, r.Value)
		}

		seek := common.Append(k, stepBytes)
		if d.domainLargeValues {
			kk, vv, err := valsC.SeekExact(seek)
			if err != nil {
				return err
			}
			if f != nil {
				if err := f(step, kk, vv); err != nil {
					return err
				}
			}
			if kk != nil {
				//fmt.Printf("rm large value %x v %x\n", kk, vv)
				if err = valsC.DeleteCurrent(); err != nil {
					return err
				}
			}
		} else {
			vv, err := valsCDup.SeekBothRange(seek, stepBytes)
			if err != nil {
				return err
			}
			if f != nil {
				if err := f(step, k, vv); err != nil {
					return err
				}
			}
			//fmt.Printf("rm %d dupes %x v %x\n", dups, seek, vv)
			if err = valsCDup.DeleteCurrentDuplicates(); err != nil {
				return err
			}
		}

		// This DeleteCurrent needs to the last in the loop iteration, because it invalidates k and v
		if _, _, err = keysCursorForDeletes.SeekBothExact(k, v); err != nil {
			return err
		}
		if err = keysCursorForDeletes.DeleteCurrent(); err != nil {
			return err
		}
	}
	if err != nil {
		return fmt.Errorf("iterate over %s domain keys: %w", d.filenameBase, err)
	}

	if err = restore.flush(ctx, rwTx); err != nil {
		return err
	}

	logEvery := time.NewTicker(time.Second * 30)
	defer logEvery.Stop()

	if err := dc.hc.Prune(ctx, rwTx, txFrom, txTo, limit, logEvery); err != nil {
		return fmt.Errorf("prune history at step %d [%d, %d): %w", step, txFrom, txTo, err)
	}
	return nil
}

func (d *Domain) isEmpty(tx kv.Tx) (bool, error) {
	k, err := kv.FirstKey(tx, d.keysTable)
	if err != nil {
		return false, err
	}
	k2, err := kv.FirstKey(tx, d.valsTable)
	if err != nil {
		return false, err
	}
	isEmptyHist, err := d.History.isEmpty(tx)
	if err != nil {
		return false, err
	}
	return k == nil && k2 == nil && isEmptyHist, nil
}

// nolint
func (d *Domain) warmup(ctx context.Context, txFrom, limit uint64, tx kv.Tx) error {
	domainKeysCursor, err := tx.CursorDupSort(d.keysTable)
	if err != nil {
		return fmt.Errorf("create %s domain cursor: %w", d.filenameBase, err)
	}
	defer domainKeysCursor.Close()
	var txKey [8]byte
	binary.BigEndian.PutUint64(txKey[:], txFrom)
	idxC, err := tx.CursorDupSort(d.keysTable)
	if err != nil {
		return err
	}
	defer idxC.Close()
	valsC, err := tx.Cursor(d.valsTable)
	if err != nil {
		return err
	}
	defer valsC.Close()
	k, v, err := domainKeysCursor.Seek(txKey[:])
	if err != nil {
		return err
	}
	if k == nil {
		return nil
	}
	txFrom = binary.BigEndian.Uint64(k)
	txTo := txFrom + d.aggregationStep
	if limit != math.MaxUint64 && limit != 0 {
		txTo = txFrom + limit
	}
	for ; k != nil; k, v, err = domainKeysCursor.Next() {
		if err != nil {
			return fmt.Errorf("iterate over %s domain keys: %w", d.filenameBase, err)
		}
		txNum := binary.BigEndian.Uint64(k)
		if txNum >= txTo {
			break
		}
		_, _, _ = valsC.Seek(v[len(v)-8:])
		_, _ = idxC.SeekBothRange(v[:len(v)-8], k)

		select {
		case <-ctx.Done():
			return ctx.Err()
		default:
		}
	}

	return d.History.warmup(ctx, txFrom, limit, tx)
}

func (d *Domain) Rotate() flusher {
	hf := d.History.Rotate()
	if d.wal != nil {
		w := d.wal
		if w.buffered {
			if err := w.keys.Flush(); err != nil {
				panic(err)
			}
			if err := w.values.Flush(); err != nil {
				panic(err)
			}
		}
		hf.d = w
		d.wal = d.newWriter(d.wal.tmpdir, d.wal.buffered, d.wal.discard)
	}
	return hf
}

var (
	UseBtree = true // if true, will use btree for all files
)

func (dc *DomainContext) getLatestFromFilesWithExistenceIndex(filekey []byte) (v []byte, found bool, err error) {
	hi, _ := dc.hc.ic.hashKey(filekey)

	for i := len(dc.files) - 1; i >= 0; i-- {
		if dc.d.withExistenceIndex {
			//if dc.files[i].src.existence == nil {
			//	panic(dc.files[i].src.decompressor.FileName())
			//}
			if dc.files[i].src.existence != nil && !dc.files[i].src.existence.ContainsHash(hi) {
				continue
			}
		}

		t := time.Now()
		v, found, err = dc.getFromFile2(i, filekey)
		if err != nil {
			return nil, false, err
		}
		if !found {
			LatestStateReadGrindNotFound.UpdateDuration(t)
			continue
		}
		LatestStateReadGrind.UpdateDuration(t)
		return v, true, nil
	}
	return nil, false, nil
}
func (dc *DomainContext) getLatestFromFiles(filekey []byte) (v []byte, found bool, err error) {
	if dc.d.withExistenceIndex {
		return dc.getLatestFromFilesWithExistenceIndex(filekey)
	}

	if v, found, err = dc.getLatestFromWarmFiles(filekey); err != nil {
		return nil, false, err
	} else if found {
		return v, true, nil
	}

	if v, found, err = dc.getLatestFromColdFilesGrind(filekey); err != nil {
		return nil, false, err
	} else if found {
		return v, true, nil
	}

	// still not found, search in indexed cold shards
	return dc.getLatestFromColdFiles(filekey)
}

func (dc *DomainContext) getLatestFromWarmFiles(filekey []byte) ([]byte, bool, error) {
	exactWarmStep, ok, err := dc.hc.ic.warmLocality.lookupLatest(filekey)
	if err != nil {
		return nil, false, err
	}
	// _ = ok
	if !ok {
		return nil, false, nil
	}

	t := time.Now()
	exactTxNum := exactWarmStep * dc.d.aggregationStep
	for i := len(dc.files) - 1; i >= 0; i-- {
		isUseful := dc.files[i].startTxNum <= exactTxNum && dc.files[i].endTxNum > exactTxNum
		if !isUseful {
			continue
		}

		v, found, err := dc.getFromFile(i, filekey)
		if err != nil {
			return nil, false, err
		}
		if !found {
			LatestStateReadWarmNotFound.UpdateDuration(t)
			t = time.Now()
			continue
		}
		// fmt.Printf("warm [%d] want %x keys i idx %v %v\n", i, filekey, bt.ef.Count(), bt.decompressor.FileName())

		LatestStateReadWarm.UpdateDuration(t)
		return v, found, nil
	}
	return nil, false, nil
}

func (dc *DomainContext) getLatestFromColdFilesGrind(filekey []byte) (v []byte, found bool, err error) {
	// sometimes there is a gap between indexed cold files and indexed warm files. just grind them.
	// possible reasons:
	// - no locality indices at all
	// - cold locality index is "lazy"-built
	// corner cases:
	// - cold and warm segments can overlap
	lastColdIndexedTxNum := dc.hc.ic.coldLocality.indexedTo()
	firstWarmIndexedTxNum, haveWarmIdx := dc.hc.ic.warmLocality.indexedFrom()
	if !haveWarmIdx && len(dc.files) > 0 {
		firstWarmIndexedTxNum = dc.files[len(dc.files)-1].endTxNum
	}

	if firstWarmIndexedTxNum <= lastColdIndexedTxNum {
		return nil, false, nil
	}

	t := time.Now()
	//if firstWarmIndexedTxNum/dc.d.aggregationStep-lastColdIndexedTxNum/dc.d.aggregationStep > 0 && dc.d.withLocalityIndex {
	//	if dc.d.filenameBase != "commitment" {
	//		log.Warn("[dbg] gap between warm and cold locality", "cold", lastColdIndexedTxNum/dc.d.aggregationStep, "warm", firstWarmIndexedTxNum/dc.d.aggregationStep, "nil", dc.hc.ic.coldLocality == nil, "name", dc.d.filenameBase)
	//		if dc.hc.ic.coldLocality != nil && dc.hc.ic.coldLocality.file != nil {
	//			log.Warn("[dbg] gap", "cold_f", dc.hc.ic.coldLocality.file.src.bm.FileName())
	//		}
	//		if dc.hc.ic.warmLocality != nil && dc.hc.ic.warmLocality.file != nil {
	//			log.Warn("[dbg] gap", "warm_f", dc.hc.ic.warmLocality.file.src.bm.FileName())
	//		}
	//	}
	//}

	for i := len(dc.files) - 1; i >= 0; i-- {
		isUseful := dc.files[i].startTxNum >= lastColdIndexedTxNum && dc.files[i].endTxNum <= firstWarmIndexedTxNum
		if !isUseful {
			continue
		}
		v, ok, err := dc.getFromFile(i, filekey)
		if err != nil {
			return nil, false, err
		}
		if !ok {
			LatestStateReadGrindNotFound.UpdateDuration(t)
			t = time.Now()
			continue
		}
		LatestStateReadGrind.UpdateDuration(t)
		return v, true, nil
	}
	return nil, false, nil
}

func (dc *DomainContext) getLatestFromColdFiles(filekey []byte) (v []byte, found bool, err error) {
	// exactColdShard, ok, err := dc.hc.ic.coldLocality.lookupLatest(filekey)
	// if err != nil {
	// 	return nil, false, err
	// }
	// _ = ok
	// if !ok {
	// 	return nil, false, nil
	// }
	//dc.d.stats.FilesQuerie.Add(1)
	t := time.Now()
	// exactTxNum := exactColdShard * StepsInColdFile * dc.d.aggregationStep
	// fmt.Printf("exactColdShard: %d, exactTxNum=%d\n", exactColdShard, exactTxNum)
	for i := len(dc.files) - 1; i >= 0; i-- {
		// isUseful := dc.files[i].startTxNum <= exactTxNum && dc.files[i].endTxNum > exactTxNum
		//fmt.Printf("read3: %s, %t, %d-%d\n", dc.files[i].src.decompressor.FileName(), isUseful, dc.files[i].startTxNum, dc.files[i].endTxNum)
		// if !isUseful {
		// 	continue
		// }
		v, found, err = dc.getFromFile(i, filekey)
		if err != nil {
			return nil, false, err
		}
		if !found {
			LatestStateReadColdNotFound.UpdateDuration(t)
			t = time.Now()
			continue
		}
		LatestStateReadCold.UpdateDuration(t)
		return v, true, nil
	}
	return nil, false, nil
}

// GetAsOf does not always require usage of roTx. If it is possible to determine
// historical value based only on static files, roTx will not be used.
func (dc *DomainContext) GetAsOf(key []byte, txNum uint64, roTx kv.Tx) ([]byte, error) {
	v, hOk, err := dc.hc.GetNoStateWithRecent(key, txNum, roTx)
	if err != nil {
		return nil, err
	}
	if hOk {
		// if history returned marker of key creation
		// domain must return nil
		if len(v) == 0 {
			return nil, nil
		}
		return v, nil
	}
	v, _, err = dc.GetLatest(key, nil, roTx)
	if err != nil {
		return nil, err
	}
	return v, nil
}

func (dc *DomainContext) Close() {
	if dc.files == nil { // invariant: it's safe to call Close multiple times
		return
	}
	files := dc.files
	dc.files = nil
	for i := 0; i < len(files); i++ {
		if files[i].src.frozen {
			continue
		}
		refCnt := files[i].src.refcount.Add(-1)
		//GC: last reader responsible to remove useles files: close it and delete
		if refCnt == 0 && files[i].src.canDelete.Load() {
			files[i].src.closeFilesAndRemove()
		}
	}
	//for _, r := range dc.readers {
	//	r.Close()
	//}
	dc.hc.Close()
}

func (dc *DomainContext) statelessGetter(i int) ArchiveGetter {
	if dc.getters == nil {
		dc.getters = make([]ArchiveGetter, len(dc.files))
	}
	r := dc.getters[i]
	if r == nil {
		r = NewArchiveGetter(dc.files[i].src.decompressor.MakeGetter(), dc.d.compression)
		dc.getters[i] = r
	}
	return r
}

func (dc *DomainContext) statelessIdxReader(i int) *recsplit.IndexReader {
	if dc.idxReaders == nil {
		dc.idxReaders = make([]*recsplit.IndexReader, len(dc.files))
	}
	r := dc.idxReaders[i]
	if r == nil {
		r = dc.files[i].src.index.GetReaderFromPool()
		dc.idxReaders[i] = r
	}
	return r
}

func (dc *DomainContext) statelessBtree(i int) *BtIndex {
	if dc.readers == nil {
		dc.readers = make([]*BtIndex, len(dc.files))
	}
	r := dc.readers[i]
	if r == nil {
		r = dc.files[i].src.bindex
		dc.readers[i] = r
	}
	return r
}

func (dc *DomainContext) valsCursor(tx kv.Tx) (c kv.Cursor, err error) {
	if dc.valsC != nil {
		return dc.valsC, nil
	}
	dc.valsC, err = tx.Cursor(dc.d.valsTable)
	if err != nil {
		return nil, err
	}
	return dc.valsC, nil
}

func (dc *DomainContext) keysCursor(tx kv.Tx) (c kv.CursorDupSort, err error) {
	if dc.keysC != nil {
		return dc.keysC, nil
	}
	dc.keysC, err = tx.CursorDupSort(dc.d.keysTable)
	if err != nil {
		return nil, err
	}
	return dc.keysC, nil
}

func (dc *DomainContext) GetLatest(key1, key2 []byte, roTx kv.Tx) ([]byte, bool, error) {
	//t := time.Now()
	key := key1
	if len(key2) > 0 {
		key = append(append(dc.keyBuf[:0], key1...), key2...)
	}

	var (
		v   []byte
		err error
	)

	keysC, err := dc.keysCursor(roTx)
	if err != nil {
		return nil, false, err
	}
	_, foundInvStep, err := keysC.SeekExact(key) // reads first DupSort value
	if err != nil {
		return nil, false, err
	}
	if foundInvStep != nil {
		copy(dc.valKeyBuf[:], key)
		copy(dc.valKeyBuf[len(key):], foundInvStep)

		switch dc.d.domainLargeValues {
		case true:
			valsC, err := dc.valsCursor(roTx)
			if err != nil {
				return nil, false, err
			}
			_, v, err = valsC.SeekExact(dc.valKeyBuf[:len(key)+8])
			if err != nil {
				return nil, false, fmt.Errorf("GetLatest value: %w", err)
			}
		default:
			valsDup, err := roTx.CursorDupSort(dc.d.valsTable)
			if err != nil {
				return nil, false, err
			}
			v, err = valsDup.SeekBothRange(dc.valKeyBuf[:len(key)], dc.valKeyBuf[len(key):len(key)+8])
			if err != nil {
				return nil, false, fmt.Errorf("GetLatest value: %w", err)
			}
		}

		//LatestStateReadDB.UpdateDuration(t)
		return v, true, nil
	}
	//LatestStateReadDBNotFound.UpdateDuration(t)

	v, found, err := dc.getLatestFromFiles(key)
	if err != nil {
		return nil, false, err
	}
	return v, found, nil
}

func (dc *DomainContext) IteratePrefix(roTx kv.Tx, prefix []byte, it func(k []byte, v []byte) error) error {
	var cp CursorHeap
	heap.Init(&cp)
	var k, v []byte
	var err error

	//iter := sd.storage.Iter()
	//if iter.Seek(string(prefix)) {
	//	kx := iter.Key()
	//	v = iter.Value()
	//	k = []byte(kx)
	//
	//	if len(kx) > 0 && bytes.HasPrefix(k, prefix) {
	//		heap.Push(&cp, &CursorItem{t: RAM_CURSOR, key: common.Copy(k), val: common.Copy(v), iter: iter, endTxNum: sd.txNum.Load(), reverse: true})
	//	}
	//}

	keysCursor, err := roTx.CursorDupSort(dc.d.keysTable)
	if err != nil {
		return err
	}
	defer keysCursor.Close()
	if k, v, err = keysCursor.Seek(prefix); err != nil {
		return err
	}
	if k != nil && bytes.HasPrefix(k, prefix) {
		keySuffix := make([]byte, len(k)+8)
		copy(keySuffix, k)
		copy(keySuffix[len(k):], v)
		step := ^binary.BigEndian.Uint64(v)
		txNum := step * dc.d.aggregationStep
		if v, err = roTx.GetOne(dc.d.valsTable, keySuffix); err != nil {
			return err
		}
		heap.Push(&cp, &CursorItem{t: DB_CURSOR, key: k, val: v, c: keysCursor, endTxNum: txNum + dc.d.aggregationStep, reverse: true})
	}

	for i, item := range dc.files {
		if UseBtree || UseBpsTree {
			cursor, err := dc.statelessBtree(i).Seek(dc.statelessGetter(i), prefix)
			if err != nil {
				return err
			}
			if cursor == nil {
				continue
			}
			dc.d.stats.FilesQueries.Add(1)
			key := cursor.Key()
			if key != nil && bytes.HasPrefix(key, prefix) {
				val := cursor.Value()
				heap.Push(&cp, &CursorItem{t: FILE_CURSOR, dg: dc.statelessGetter(i), key: key, val: val, btCursor: cursor, endTxNum: item.endTxNum, reverse: true})
			}
		} else {
			ir := dc.statelessIdxReader(i)
			offset := ir.Lookup(prefix)
			g := dc.statelessGetter(i)
			g.Reset(offset)
			if !g.HasNext() {
				continue
			}
			key, _ := g.Next(nil)
			dc.d.stats.FilesQueries.Add(1)
			if key != nil && bytes.HasPrefix(key, prefix) {
				val, lofft := g.Next(nil)
				heap.Push(&cp, &CursorItem{t: FILE_CURSOR, dg: g, latestOffset: lofft, key: key, val: val, endTxNum: item.endTxNum, reverse: true})
			}
		}
	}

	for cp.Len() > 0 {
		lastKey := common.Copy(cp[0].key)
		lastVal := common.Copy(cp[0].val)
		// Advance all the items that have this key (including the top)
		for cp.Len() > 0 && bytes.Equal(cp[0].key, lastKey) {
			ci1 := heap.Pop(&cp).(*CursorItem)
			//if string(ci1.key) == string(hexutility.MustDecodeString("301f9a245a0adeb61835403f6fd256dd96d103942d747c6d41e95a5d655bc20ab0fac941c854894cc0ed84cdaf557374b49ed723")) {
			//	fmt.Printf("found %x\n", ci1.key)
			//}
			switch ci1.t {
			//case RAM_CURSOR:
			//	if ci1.iter.Next() {
			//		k = []byte(ci1.iter.Key())
			//		if k != nil && bytes.HasPrefix(k, prefix) {
			//			ci1.key = common.Copy(k)
			//			ci1.val = common.Copy(ci1.iter.Value())
			//		}
			//	}
			//	heap.Push(&cp, ci1)
			case FILE_CURSOR:
				if UseBtree || UseBpsTree {
					if ci1.btCursor.Next() {
						ci1.key = ci1.btCursor.Key()
						if ci1.key != nil && bytes.HasPrefix(ci1.key, prefix) {
							ci1.val = ci1.btCursor.Value()
							heap.Push(&cp, ci1)
						}
					}
				} else {
					ci1.dg.Reset(ci1.latestOffset)
					if !ci1.dg.HasNext() {
						break
					}
					key, _ := ci1.dg.Next(nil)
					if key != nil && bytes.HasPrefix(key, prefix) {
						ci1.key = key
						ci1.val, ci1.latestOffset = ci1.dg.Next(nil)
						heap.Push(&cp, ci1)
					}
				}
			case DB_CURSOR:
				k, v, err = ci1.c.NextNoDup()
				if err != nil {
					return err
				}
				if k != nil && bytes.HasPrefix(k, prefix) {
					ci1.key = k
					keySuffix := make([]byte, len(k)+8)
					copy(keySuffix, k)
					copy(keySuffix[len(k):], v)
					if v, err = roTx.GetOne(dc.d.valsTable, keySuffix); err != nil {
						return err
					}
					ci1.val = v
					heap.Push(&cp, ci1)
				}
			}
		}
		if len(lastVal) > 0 {
			if err := it(lastKey, lastVal); err != nil {
				return err
			}
		}
	}
	return nil
}

func (dc *DomainContext) DomainRange(tx kv.Tx, fromKey, toKey []byte, ts uint64, asc order.By, limit int) (it iter.KV, err error) {
	if !asc {
		panic("implement me")
	}
	//histStateIt, err := tx.aggCtx.AccountHistoricalStateRange(asOfTs, fromKey, toKey, limit, tx.MdbxTx)
	//if err != nil {
	//	return nil, err
	//}
	//lastestStateIt, err := tx.aggCtx.DomainRangeLatest(tx.MdbxTx, kv.AccountDomain, fromKey, toKey, limit)
	//if err != nil {
	//	return nil, err
	//}
	histStateIt, err := dc.hc.WalkAsOf(ts, fromKey, toKey, tx, limit)
	if err != nil {
		return nil, err
	}
	lastestStateIt, err := dc.DomainRangeLatest(tx, fromKey, toKey, limit)
	if err != nil {
		return nil, err
	}
	return iter.UnionKV(histStateIt, lastestStateIt, limit), nil
}

func (dc *DomainContext) IteratePrefix2(roTx kv.Tx, fromKey, toKey []byte, limit int) (iter.KV, error) {
	return dc.DomainRangeLatest(roTx, fromKey, toKey, limit)
}

func (dc *DomainContext) DomainRangeLatest(roTx kv.Tx, fromKey, toKey []byte, limit int) (iter.KV, error) {
	fit := &DomainLatestIterFile{from: fromKey, to: toKey, limit: limit, dc: dc,
		roTx:         roTx,
		idxKeysTable: dc.d.keysTable,
		h:            &CursorHeap{},
	}
	if err := fit.init(dc); err != nil {
		return nil, err
	}
	return fit, nil
}

func (dc *DomainContext) CanPruneFrom(tx kv.Tx) uint64 {
	fst, _ := kv.FirstKey(tx, dc.d.indexKeysTable)
	//fst2, _ := kv.FirstKey(tx, dc.d.keysTable)
	//if len(fst) > 0 && len(fst2) > 0 {
	//	fstInDb := binary.BigEndian.Uint64(fst)
	//	fstInDb2 := binary.BigEndian.Uint64(fst2)
	//	return cmp.Min(fstInDb, fstInDb2)
	//}
	if len(fst) > 0 {
		fstInDb := binary.BigEndian.Uint64(fst)
		return cmp.Min(fstInDb, math.MaxUint64)
	}
	return math.MaxUint64
}

func (dc *DomainContext) CanPrune(tx kv.Tx) bool {
	return dc.CanPruneFrom(tx) < dc.maxTxNumInFiles(false)
}

// history prunes keys in range [txFrom; txTo), domain prunes any records with rStep <= step.
// In case of context cancellation pruning stops and returns error, but simply could be started again straight away.
func (dc *DomainContext) Prune(ctx context.Context, rwTx kv.RwTx, step, txFrom, txTo, limit uint64, logEvery *time.Ticker) error {
	if !dc.CanPrune(rwTx) {
		return nil
	}

	st := time.Now()
	mxPruneInProgress.Inc()
	defer mxPruneInProgress.Dec()

	keysCursorForDeletes, err := rwTx.RwCursorDupSort(dc.d.keysTable)
	if err != nil {
		return fmt.Errorf("create %s domain cursor: %w", dc.d.filenameBase, err)
	}
	defer keysCursorForDeletes.Close()
	keysCursor, err := rwTx.RwCursorDupSort(dc.d.keysTable)
	if err != nil {
		return fmt.Errorf("create %s domain cursor: %w", dc.d.filenameBase, err)
	}
	defer keysCursor.Close()

	var (
		k, v          []byte
		prunedKeys    uint64
		prunedMaxStep uint64
		prunedMinStep = uint64(math.MaxUint64)
		seek          = make([]byte, 0, 256)
		valsDup       kv.RwCursorDupSort
	)

	if !dc.d.domainLargeValues {
		valsDup, err = rwTx.RwCursorDupSort(dc.d.valsTable)
		if err != nil {
			return err
		}
		defer valsDup.Close()
	}

	for k, v, err = keysCursor.Last(); k != nil; k, v, err = keysCursor.Prev() {
		if err != nil {
			return fmt.Errorf("iterate over %s domain keys: %w", dc.d.filenameBase, err)
		}
		is := ^binary.BigEndian.Uint64(v)
		if is > step {
			continue
		}
		if limit == 0 {
			return nil
		}
		limit--

		k, v, err = keysCursorForDeletes.SeekBothExact(k, v)
		if err != nil {
			return err
		}
		seek = append(append(seek[:0], k...), v...)
		//if bytes.HasPrefix(seek, hexutility.MustDecodeString("1a4a4de8fe37b308fea3eb786195af8c813e18f8196bcb830a40cd57f169692572197d70495a7c6d0184c5093dcc960e1384239e")) {
		//	fmt.Printf("prune key: %x->%x [%x] step %d dom %s\n", k, v, seek, ^binary.BigEndian.Uint64(v), dc.d.filenameBase)
		//}
		//fmt.Printf("prune key: %x->%x [%x] step %d dom %s\n", k, v, seek, ^binary.BigEndian.Uint64(v), dc.d.filenameBase)

		mxPruneSizeDomain.Inc()
		prunedKeys++

		if dc.d.domainLargeValues {
			//if bytes.HasPrefix(seek, hexutility.MustDecodeString("1a4a4de8fe37b308fea3eb786195af8c813e18f8196bcb830a40cd57f169692572197d70495a7c6d0184c5093dcc960e1384239e")) {
			//	fmt.Printf("prune value: %x step %d dom %s\n", seek, ^binary.BigEndian.Uint64(v), dc.d.filenameBase)
			//}
			//fmt.Printf("prune value: %x step %d dom %s\n", seek, ^binary.BigEndian.Uint64(v), dc.d.filenameBase)
			err = rwTx.Delete(dc.d.valsTable, seek)
		} else {
			sv, err := valsDup.SeekBothRange(seek[:len(k)], seek[len(k):len(k)+len(v)])
			if err != nil {
				return err
			}
			if bytes.HasPrefix(sv, v) {
				//fmt.Printf("prune value: %x->%x, step %d dom %s\n", k, sv, ^binary.BigEndian.Uint64(v), dc.d.filenameBase)
				err = valsDup.DeleteCurrent()
				if err != nil {
					return err
				}
			}
		}
		if err != nil {
			return fmt.Errorf("prune domain value: %w", err)
		}

		if err = keysCursorForDeletes.DeleteCurrent(); err != nil { // invalidates kk, vv
			return err
		}

		if is < prunedMinStep {
			prunedMinStep = is
		}
		if is > prunedMaxStep {
			prunedMaxStep = is
		}

		select {
		case <-ctx.Done():
			return ctx.Err()
		case <-logEvery.C:
			dc.d.logger.Info("[snapshots] prune domain", "name", dc.d.filenameBase, "step", step,
				"steps", fmt.Sprintf("%.2f-%.2f", float64(txFrom)/float64(dc.d.aggregationStep), float64(txTo)/float64(dc.d.aggregationStep)))
		default:
		}
	}
	if prunedMinStep == math.MaxUint64 {
		prunedMinStep = 0
	} // minMax pruned step doesn't mean that we pruned all kv pairs for those step - we just pruned some keys of those steps.

	dc.d.logger.Info("[snapshots] prune domain", "name", dc.d.filenameBase, "step range", fmt.Sprintf("[%d, %d] requested %d", prunedMinStep, prunedMaxStep, step), "pruned keys", prunedKeys)
	mxPruneTookDomain.UpdateDuration(st)

	if err := dc.hc.Prune(ctx, rwTx, txFrom, txTo, limit, logEvery); err != nil {
		return fmt.Errorf("prune history at step %d [%d, %d): %w", step, txFrom, txTo, err)
	}
	return nil
}

type DomainLatestIterFile struct {
	dc *DomainContext

	roTx         kv.Tx
	idxKeysTable string

	limit int

	from, to []byte
	nextVal  []byte
	nextKey  []byte

	h *CursorHeap

	k, v, kBackup, vBackup []byte
}

func (hi *DomainLatestIterFile) Close() {
}
func (hi *DomainLatestIterFile) init(dc *DomainContext) error {
	heap.Init(hi.h)
	var k, v []byte
	var err error

	keysCursor, err := hi.roTx.CursorDupSort(dc.d.keysTable)
	if err != nil {
		return err
	}
	if k, v, err = keysCursor.Seek(hi.from); err != nil {
		return err
	}
	if k != nil && (hi.to == nil || bytes.Compare(k, hi.to) < 0) {
		keySuffix := make([]byte, len(k)+8)
		copy(keySuffix, k)
		copy(keySuffix[len(k):], v)
		step := ^binary.BigEndian.Uint64(v)
		txNum := step * dc.d.aggregationStep
		if v, err = hi.roTx.GetOne(dc.d.valsTable, keySuffix); err != nil {
			return err
		}
		heap.Push(hi.h, &CursorItem{t: DB_CURSOR, key: common.Copy(k), val: common.Copy(v), c: keysCursor, endTxNum: txNum, reverse: true})
	}

	for i, item := range dc.files {
		btCursor, err := dc.statelessBtree(i).Seek(dc.statelessGetter(i), hi.from)
		if err != nil {
			return err
		}
		if btCursor == nil {
			continue
		}

		key := btCursor.Key()
		if key != nil && (hi.to == nil || bytes.Compare(key, hi.to) < 0) {
			val := btCursor.Value()
			heap.Push(hi.h, &CursorItem{t: FILE_CURSOR, key: key, val: val, btCursor: btCursor, endTxNum: item.endTxNum, reverse: true})
		}
	}
	return hi.advanceInFiles()
}

func (hi *DomainLatestIterFile) advanceInFiles() error {
	for hi.h.Len() > 0 {
		lastKey := (*hi.h)[0].key
		lastVal := (*hi.h)[0].val

		// Advance all the items that have this key (including the top)
		for hi.h.Len() > 0 && bytes.Equal((*hi.h)[0].key, lastKey) {
			ci1 := heap.Pop(hi.h).(*CursorItem)
			switch ci1.t {
			case FILE_CURSOR:
				if ci1.btCursor.Next() {
					ci1.key = ci1.btCursor.Key()
					ci1.val = ci1.btCursor.Value()
					if ci1.key != nil && (hi.to == nil || bytes.Compare(ci1.key, hi.to) < 0) {
						heap.Push(hi.h, ci1)
					}
				}
			case DB_CURSOR:
				k, v, err := ci1.c.NextNoDup()
				if err != nil {
					return err
				}
				if k != nil && (hi.to == nil || bytes.Compare(k, hi.to) < 0) {
					ci1.key = common.Copy(k)
					keySuffix := make([]byte, len(k)+8)
					copy(keySuffix, k)
					copy(keySuffix[len(k):], v)
					if v, err = hi.roTx.GetOne(hi.dc.d.valsTable, keySuffix); err != nil {
						return err
					}
					ci1.val = common.Copy(v)
					heap.Push(hi.h, ci1)
				}
			}
		}
		if len(lastVal) > 0 {
			hi.nextKey, hi.nextVal = lastKey, lastVal
			return nil // founc
		}
	}
	hi.nextKey = nil
	return nil
}

func (hi *DomainLatestIterFile) HasNext() bool {
	return hi.limit != 0 && hi.nextKey != nil
}

func (hi *DomainLatestIterFile) Next() ([]byte, []byte, error) {
	hi.limit--
	hi.k, hi.v = append(hi.k[:0], hi.nextKey...), append(hi.v[:0], hi.nextVal...)

	// Satisfy iter.Dual Invariant 2
	hi.k, hi.kBackup, hi.v, hi.vBackup = hi.kBackup, hi.k, hi.vBackup, hi.v
	if err := hi.advanceInFiles(); err != nil {
		return nil, nil, err
	}
	return hi.kBackup, hi.vBackup, nil
}

func (d *Domain) stepsRangeInDBAsStr(tx kv.Tx) string {
	a1, a2 := d.History.InvertedIndex.stepsRangeInDB(tx)
	//ad1, ad2 := d.stepsRangeInDB(tx)
	//if ad2-ad1 < 0 {
	//	fmt.Printf("aaa: %f, %f\n", ad1, ad2)
	//}
	return fmt.Sprintf("%s:%.1f", d.filenameBase, a2-a1)
}
func (d *Domain) stepsRangeInDB(tx kv.Tx) (from, to float64) {
	if d.domainLargeValues {
		fst, _ := kv.FirstKey(tx, d.valsTable)
		if len(fst) > 0 {
			to = float64(^binary.BigEndian.Uint64(fst[len(fst)-8:]))
		}
		lst, _ := kv.LastKey(tx, d.valsTable)
		if len(lst) > 0 {
			from = float64(^binary.BigEndian.Uint64(lst[len(lst)-8:]))
		}
		if to == 0 {
			to = from
		}
	} else {
		c, err := tx.Cursor(d.valsTable)
		if err != nil {
			return 0, 0
		}
		_, fst, _ := c.First()
		if len(fst) > 0 {
			to = float64(^binary.BigEndian.Uint64(fst[:8]))
		}
		_, lst, _ := c.Last()
		if len(lst) > 0 {
			from = float64(^binary.BigEndian.Uint64(lst[:8]))
		}
		c.Close()
		if to == 0 {
			to = from
		}
	}
	return from, to
}

func (dc *DomainContext) Files() (res []string) {
	for _, item := range dc.files {
		if item.src.decompressor != nil {
			res = append(res, item.src.decompressor.FileName())
		}
	}
	return append(res, dc.hc.Files()...)
}

type SelectedStaticFiles struct {
	accounts       []*filesItem
	accountsIdx    []*filesItem
	accountsHist   []*filesItem
	storage        []*filesItem
	storageIdx     []*filesItem
	storageHist    []*filesItem
	code           []*filesItem
	codeIdx        []*filesItem
	codeHist       []*filesItem
	commitment     []*filesItem
	commitmentIdx  []*filesItem
	commitmentHist []*filesItem
	codeI          int
	storageI       int
	accountsI      int
	commitmentI    int
}

func (sf SelectedStaticFiles) FillV3(s *SelectedStaticFilesV3) SelectedStaticFiles {
	sf.accounts, sf.accountsIdx, sf.accountsHist = s.accounts, s.accountsIdx, s.accountsHist
	sf.storage, sf.storageIdx, sf.storageHist = s.storage, s.storageIdx, s.storageHist
	sf.code, sf.codeIdx, sf.codeHist = s.code, s.codeIdx, s.codeHist
	sf.commitment, sf.commitmentIdx, sf.commitmentHist = s.commitment, s.commitmentIdx, s.commitmentHist
	sf.codeI, sf.accountsI, sf.storageI, sf.commitmentI = s.codeI, s.accountsI, s.storageI, s.commitmentI
	return sf
}

func (sf SelectedStaticFiles) Close() {
	for _, group := range [][]*filesItem{
		sf.accounts, sf.accountsIdx, sf.accountsHist,
		sf.storage, sf.storageIdx, sf.storageHist,
		sf.code, sf.codeIdx, sf.codeHist,
		sf.commitment, sf.commitmentIdx, sf.commitmentHist,
	} {
		for _, item := range group {
			if item != nil {
				if item.decompressor != nil {
					item.decompressor.Close()
				}
				if item.index != nil {
					item.index.Close()
				}
				if item.bindex != nil {
					item.bindex.Close()
				}
			}
		}
	}
}

type MergedFiles struct {
	accounts                      *filesItem
	accountsIdx, accountsHist     *filesItem
	storage                       *filesItem
	storageIdx, storageHist       *filesItem
	code                          *filesItem
	codeIdx, codeHist             *filesItem
	commitment                    *filesItem
	commitmentIdx, commitmentHist *filesItem
}

func (mf MergedFiles) FillV3(m *MergedFilesV3) MergedFiles {
	mf.accounts, mf.accountsIdx, mf.accountsHist = m.accounts, m.accountsIdx, m.accountsHist
	mf.storage, mf.storageIdx, mf.storageHist = m.storage, m.storageIdx, m.storageHist
	mf.code, mf.codeIdx, mf.codeHist = m.code, m.codeIdx, m.codeHist
	mf.commitment, mf.commitmentIdx, mf.commitmentHist = m.commitment, m.commitmentIdx, m.commitmentHist
	return mf
}

func (mf MergedFiles) Close() {
	for _, item := range []*filesItem{
		mf.accounts, mf.accountsIdx, mf.accountsHist,
		mf.storage, mf.storageIdx, mf.storageHist,
		mf.code, mf.codeIdx, mf.codeHist,
		mf.commitment, mf.commitmentIdx, mf.commitmentHist,
		//mf.logAddrs, mf.logTopics, mf.tracesFrom, mf.tracesTo,
	} {
		if item != nil {
			if item.decompressor != nil {
				item.decompressor.Close()
			}
			if item.decompressor != nil {
				item.index.Close()
			}
			if item.bindex != nil {
				item.bindex.Close()
			}
		}
	}
}

func DecodeAccountBytes(enc []byte) (nonce uint64, balance *uint256.Int, hash []byte) {
	if len(enc) == 0 {
		return
	}
	pos := 0
	nonceBytes := int(enc[pos])
	balance = uint256.NewInt(0)
	pos++
	if nonceBytes > 0 {
		nonce = bytesToUint64(enc[pos : pos+nonceBytes])
		pos += nonceBytes
	}
	balanceBytes := int(enc[pos])
	pos++
	if balanceBytes > 0 {
		balance.SetBytes(enc[pos : pos+balanceBytes])
		pos += balanceBytes
	}
	codeHashBytes := int(enc[pos])
	pos++
	if codeHashBytes == length.Hash {
		hash = make([]byte, codeHashBytes)
		copy(hash, enc[pos:pos+codeHashBytes])
		pos += codeHashBytes
	}
	if pos >= len(enc) {
		panic(fmt.Errorf("deserialse2: %d >= %d ", pos, len(enc)))
	}
	return
}

func EncodeAccountBytes(nonce uint64, balance *uint256.Int, hash []byte, incarnation uint64) []byte {
	l := int(1)
	if nonce > 0 {
		l += common.BitLenToByteLen(bits.Len64(nonce))
	}
	l++
	if !balance.IsZero() {
		l += balance.ByteLen()
	}
	l++
	if len(hash) == length.Hash {
		l += 32
	}
	l++
	if incarnation > 0 {
		l += common.BitLenToByteLen(bits.Len64(incarnation))
	}
	value := make([]byte, l)
	pos := 0

	if nonce == 0 {
		value[pos] = 0
		pos++
	} else {
		nonceBytes := common.BitLenToByteLen(bits.Len64(nonce))
		value[pos] = byte(nonceBytes)
		var nonce = nonce
		for i := nonceBytes; i > 0; i-- {
			value[pos+i] = byte(nonce)
			nonce >>= 8
		}
		pos += nonceBytes + 1
	}
	if balance.IsZero() {
		value[pos] = 0
		pos++
	} else {
		balanceBytes := balance.ByteLen()
		value[pos] = byte(balanceBytes)
		pos++
		balance.WriteToSlice(value[pos : pos+balanceBytes])
		pos += balanceBytes
	}
	if len(hash) == 0 {
		value[pos] = 0
		pos++
	} else {
		value[pos] = 32
		pos++
		copy(value[pos:pos+32], hash)
		pos += 32
	}
	if incarnation == 0 {
		value[pos] = 0
	} else {
		incBytes := common.BitLenToByteLen(bits.Len64(incarnation))
		value[pos] = byte(incBytes)
		var inc = incarnation
		for i := incBytes; i > 0; i-- {
			value[pos+i] = byte(inc)
			inc >>= 8
		}
	}
	return value
}

func bytesToUint64(buf []byte) (x uint64) {
	for i, b := range buf {
		x = x<<8 + uint64(b)
		if i == 7 {
			return
		}
	}
	return
}<|MERGE_RESOLUTION|>--- conflicted
+++ resolved
@@ -1043,11 +1043,7 @@
 	}()
 
 	coll.valuesPath = d.kvFilePath(step, step+1)
-<<<<<<< HEAD
 	if coll.valuesComp, err = compress.NewCompressor(context.Background(), "collate values", coll.valuesPath, d.dirs.Tmp, compress.MinPatternScore, d.compressWorkers, log.LvlTrace, d.logger); err != nil {
-=======
-	if coll.valuesComp, err = compress.NewCompressor(context.Background(), "collate values", coll.valuesPath, d.tmpdir, compress.MinPatternScore, d.compressWorkers, log.LvlTrace, d.logger); err != nil {
->>>>>>> 0d7928f3
 		return Collation{}, fmt.Errorf("create %s values compressor: %w", d.filenameBase, err)
 	}
 	comp := NewArchiveWriter(coll.valuesComp, d.compression)
@@ -1214,10 +1210,6 @@
 		return StaticFiles{}, fmt.Errorf("open %s values decompressor: %w", d.filenameBase, err)
 	}
 
-<<<<<<< HEAD
-=======
-	valuesIdxPath := d.kvAccessorFilePath(step, step+1)
->>>>>>> 0d7928f3
 	if !UseBpsTree {
 		valuesIdxPath := d.kvAccessorFilePath(step, step+1)
 		if valuesIdx, err = buildIndexThenOpen(ctx, valuesDecomp, d.compression, valuesIdxPath, d.dirs.Tmp, false, d.salt, ps, d.logger, d.noFsync); err != nil {
@@ -1228,26 +1220,16 @@
 	var bt *BtIndex
 	{
 		btPath := d.kvBtFilePath(step, step+1)
-<<<<<<< HEAD
 		bt, err = CreateBtreeIndexWithDecompressor(btPath, DefaultBtreeM, valuesDecomp, d.compression, *d.salt, ps, d.dirs.Tmp, d.logger)
-=======
-		bt, err = CreateBtreeIndexWithDecompressor(btPath, DefaultBtreeM, valuesDecomp, d.compression, *d.salt, ps, d.tmpdir, d.logger)
->>>>>>> 0d7928f3
 		if err != nil {
 			return StaticFiles{}, fmt.Errorf("build %s .bt idx: %w", d.filenameBase, err)
 		}
 	}
 	var bloom *ExistenceFilter
 	{
-<<<<<<< HEAD
 		fPath := d.kvExistenceIdxFilePath(step, step+1)
 		if dir.FileExist(fPath) {
 			bloom, err = OpenExistenceFilter(fPath)
-=======
-		bloomIdxPath := d.kvExistenceIdxFilePath(step, step+1)
-		if dir.FileExist(bloomIdxPath) {
-			bloom, err = OpenExistenceFilter(bloomIdxPath)
->>>>>>> 0d7928f3
 			if err != nil {
 				return StaticFiles{}, fmt.Errorf("build %s .kvei: %w", d.filenameBase, err)
 			}
@@ -1267,7 +1249,6 @@
 	d.files.Walk(func(items []*filesItem) bool { // don't run slow logic while iterating on btree
 		for _, item := range items {
 			fromStep, toStep := item.startTxNum/d.aggregationStep, item.endTxNum/d.aggregationStep
-<<<<<<< HEAD
 			fPath := d.kvBtFilePath(fromStep, toStep)
 			if !dir.FileExist(fPath) {
 				l = append(l, item)
@@ -1275,16 +1256,6 @@
 			}
 			fPath = d.kvExistenceIdxFilePath(fromStep, toStep)
 			if !dir.FileExist(fPath) {
-=======
-
-			btPath := d.kvBtFilePath(fromStep, toStep)
-			if !dir.FileExist(btPath) {
-				l = append(l, item)
-				continue
-			}
-			bloomPath := d.kvExistenceIdxFilePath(fromStep, toStep)
-			if !dir.FileExist(bloomPath) {
->>>>>>> 0d7928f3
 				l = append(l, item)
 				continue
 			}
@@ -1297,13 +1268,8 @@
 	d.files.Walk(func(items []*filesItem) bool { // don't run slow logic while iterating on btree
 		for _, item := range items {
 			fromStep, toStep := item.startTxNum/d.aggregationStep, item.endTxNum/d.aggregationStep
-<<<<<<< HEAD
 			fPath := d.kvAccessorFilePath(fromStep, toStep)
 			if !dir.FileExist(fPath) {
-=======
-			indexPath := d.kvAccessorFilePath(fromStep, toStep)
-			if !dir.FileExist(indexPath) {
->>>>>>> 0d7928f3
 				l = append(l, item)
 			}
 		}
