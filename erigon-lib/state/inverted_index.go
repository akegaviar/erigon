/*
   Copyright 2022 Erigon contributors

   Licensed under the Apache License, Version 2.0 (the "License");
   you may not use this file except in compliance with the License.
   You may obtain a copy of the License at

       http://www.apache.org/licenses/LICENSE-2.0

   Unless required by applicable law or agreed to in writing, software
   distributed under the License is distributed on an "AS IS" BASIS,
   WITHOUT WARRANTIES OR CONDITIONS OF ANY KIND, either express or implied.
   See the License for the specific language governing permissions and
   limitations under the License.
*/

package state

import (
	"bytes"
	"container/heap"
	"context"
	"encoding/binary"
	"fmt"
	"math"
	"os"
	"path"
	"path/filepath"
	"regexp"
	"strconv"
	"sync/atomic"
	"time"

	"github.com/RoaringBitmap/roaring/roaring64"
	"github.com/ledgerwatch/erigon-lib/kv/rawdbv3"
	"github.com/ledgerwatch/log/v3"
	"github.com/spaolacci/murmur3"
	btree2 "github.com/tidwall/btree"
	"golang.org/x/exp/slices"
	"golang.org/x/sync/errgroup"

	"github.com/ledgerwatch/erigon-lib/common/background"
	"github.com/ledgerwatch/erigon-lib/common/cmp"
	"github.com/ledgerwatch/erigon-lib/common/datadir"
	"github.com/ledgerwatch/erigon-lib/common/dbg"
	"github.com/ledgerwatch/erigon-lib/common/dir"
	"github.com/ledgerwatch/erigon-lib/compress"
	"github.com/ledgerwatch/erigon-lib/etl"
	"github.com/ledgerwatch/erigon-lib/kv"
	"github.com/ledgerwatch/erigon-lib/kv/bitmapdb"
	"github.com/ledgerwatch/erigon-lib/kv/iter"
	"github.com/ledgerwatch/erigon-lib/kv/order"
	"github.com/ledgerwatch/erigon-lib/recsplit"
	"github.com/ledgerwatch/erigon-lib/recsplit/eliasfano32"
)

type InvertedIndex struct {
	iiCfg
	files     *btree2.BTreeG[*filesItem] // thread-safe, but maybe need 1 RWLock for all trees in AggregatorV3
	indexList idxList

	// roFiles derivative from field `file`, but without garbage (canDelete=true, overlaps, etc...)
	// MakeContext() using this field in zero-copy way
	roFiles atomic.Pointer[[]ctxItem]

	indexKeysTable  string // txnNum_u64 -> key (k+auto_increment)
	indexTable      string // k -> txnNum_u64 , Needs to be table with DupSort
	filenameBase    string
	aggregationStep uint64

	//TODO: re-visit this check - maybe we don't need it. It's abot kill in the middle of merge
	integrityCheck func(fromStep, toStep uint64) bool

	withLocalityIndex  bool
	withExistenceIndex bool

	// localityIdx of warm files - storing `steps` where `key` was updated
	//  - need re-calc when new file created
	//  - don't need re-calc after files merge - because merge doesn't change `steps` where `key` was updated
	warmLocalityIdx *LocalityIndex
	coldLocalityIdx *LocalityIndex

	garbageFiles []*filesItem // files that exist on disk, but ignored on opening folder - because they are garbage

	// fields for history write
	logger log.Logger

	noFsync bool // fsync is enabled by default, but tests can manually disable

	compression     FileCompression
	compressWorkers int
}

type iiCfg struct {
	salt *uint32
	dirs datadir.Dirs
}

func NewInvertedIndex(
	cfg iiCfg,
	aggregationStep uint64,
	filenameBase string,
	indexKeysTable string,
	indexTable string,
	withLocalityIndex, withExistenceIndex bool,
	integrityCheck func(fromStep, toStep uint64) bool,
	logger log.Logger,
) (*InvertedIndex, error) {
	if cfg.dirs.SnapDomain == "" {
		panic("empty `dirs` varialbe")
	}
	ii := InvertedIndex{
		iiCfg:              cfg,
		files:              btree2.NewBTreeGOptions[*filesItem](filesItemLess, btree2.Options{Degree: 128, NoLocks: false}),
		aggregationStep:    aggregationStep,
		filenameBase:       filenameBase,
		indexKeysTable:     indexKeysTable,
		indexTable:         indexTable,
		compressWorkers:    1,
		integrityCheck:     integrityCheck,
		withLocalityIndex:  withLocalityIndex,
		withExistenceIndex: withExistenceIndex,
		logger:             logger,
	}
	ii.indexList = withHashMap
	if ii.withExistenceIndex {
		ii.indexList |= withExistence
	}

	ii.roFiles.Store(&[]ctxItem{})

	if ii.withLocalityIndex {
		if err := ii.enableLocalityIndex(); err != nil {
			return nil, err
		}
	}
	return &ii, nil
}

func (ii *InvertedIndex) efExistenceIdxFilePath(fromStep, toStep uint64) string {
	return filepath.Join(ii.dirs.SnapAccessors, fmt.Sprintf("v1-%s.%d-%d.efei", ii.filenameBase, fromStep, toStep))
}
func (ii *InvertedIndex) efAccessorFilePath(fromStep, toStep uint64) string {
	return filepath.Join(ii.dirs.SnapAccessors, fmt.Sprintf("v1-%s.%d-%d.efi", ii.filenameBase, fromStep, toStep))
}
func (ii *InvertedIndex) efFilePath(fromStep, toStep uint64) string {
	return filepath.Join(ii.dirs.SnapIdx, fmt.Sprintf("v1-%s.%d-%d.ef", ii.filenameBase, fromStep, toStep))
}

func (ii *InvertedIndex) enableLocalityIndex() error {
	var err error
	ii.warmLocalityIdx = NewLocalityIndex(true, ii.dirs.SnapIdx, ii.filenameBase, ii.aggregationStep, ii.dirs.Tmp, ii.salt, ii.logger)
	if err != nil {
		return fmt.Errorf("NewLocalityIndex: %s, %w", ii.filenameBase, err)
	}
	ii.coldLocalityIdx = NewLocalityIndex(false, ii.dirs.SnapIdx, ii.filenameBase, ii.aggregationStep, ii.dirs.Tmp, ii.salt, ii.logger)
	if err != nil {
		return fmt.Errorf("NewLocalityIndex: %s, %w", ii.filenameBase, err)
	}
	return nil
}
func filesFromDir(dir string) ([]string, error) {
	allFiles, err := os.ReadDir(dir)
	if err != nil {
		return nil, fmt.Errorf("filesFromDir: %w, %s", err, dir)
	}
	filtered := make([]string, 0, len(allFiles))
	for _, f := range allFiles {
		if f.IsDir() || !f.Type().IsRegular() {
			continue
		}
		filtered = append(filtered, f.Name())
	}
	return filtered, nil
}
func (ii *InvertedIndex) fileNamesOnDisk() (idx, hist, domain []string, err error) {
	idx, err = filesFromDir(ii.dirs.SnapIdx)
	if err != nil {
		return
	}
	hist, err = filesFromDir(ii.dirs.SnapHistory)
	if err != nil {
		return
	}
	domain, err = filesFromDir(ii.dirs.SnapDomain)
	if err != nil {
		return
	}
	return
}

func (ii *InvertedIndex) OpenList(fNames []string, readonly bool) error {
	{
		if ii.withLocalityIndex {
			accFiles, err := filesFromDir(ii.dirs.SnapAccessors)
			if err != nil {
				return err
			}
			if err := ii.warmLocalityIdx.OpenList(accFiles); err != nil {
				return err
			}
			if err := ii.coldLocalityIdx.OpenList(accFiles); err != nil {
				return err
			}
		}
	}

	ii.closeWhatNotInList(fNames)
	ii.garbageFiles = ii.scanStateFiles(fNames)
	if err := ii.openFiles(); err != nil {
		return fmt.Errorf("InvertedIndex(%s).openFiles: %w", ii.filenameBase, err)
	}
	_ = readonly // for future safety features. RPCDaemon must not delte files
	return nil
}

func (ii *InvertedIndex) OpenFolder(readonly bool) error {
	idxFiles, _, _, err := ii.fileNamesOnDisk()
	if err != nil {
		return err
	}
	return ii.OpenList(idxFiles, readonly)
}

func (ii *InvertedIndex) scanStateFiles(fileNames []string) (garbageFiles []*filesItem) {
	re := regexp.MustCompile("^v([0-9]+)-" + ii.filenameBase + ".([0-9]+)-([0-9]+).ef$")
	var err error
	for _, name := range fileNames {
		subs := re.FindStringSubmatch(name)
		if len(subs) != 4 {
			if len(subs) != 0 {
				ii.logger.Warn("File ignored by inverted index scan, more than 3 submatches", "name", name, "submatches", len(subs))
			}
			continue
		}
		var startStep, endStep uint64
		if startStep, err = strconv.ParseUint(subs[2], 10, 64); err != nil {
			ii.logger.Warn("File ignored by inverted index scan, parsing startTxNum", "error", err, "name", name)
			continue
		}
		if endStep, err = strconv.ParseUint(subs[3], 10, 64); err != nil {
			ii.logger.Warn("File ignored by inverted index scan, parsing endTxNum", "error", err, "name", name)
			continue
		}
		if startStep > endStep {
			ii.logger.Warn("File ignored by inverted index scan, startTxNum > endTxNum", "name", name)
			continue
		}

		startTxNum, endTxNum := startStep*ii.aggregationStep, endStep*ii.aggregationStep
		var newFile = newFilesItem(startTxNum, endTxNum, ii.aggregationStep)

		if ii.integrityCheck != nil && !ii.integrityCheck(startStep, endStep) {
			continue
		}

		if _, has := ii.files.Get(newFile); has {
			continue
		}

		addNewFile := true
		/*
			var subSets []*filesItem
			ii.files.Walk(func(items []*filesItem) bool {
				for _, item := range items {
					if item.isSubsetOf(newFile) {
						fmt.Printf("skip is subset %s.%d-%d.ef of %s.%d-%d.ef\n", ii.filenameBase, item.startTxNum/ii.aggregationStep, item.endTxNum/ii.aggregationStep, ii.filenameBase, newFile.startTxNum/ii.aggregationStep, newFile.endTxNum/ii.aggregationStep)
						subSets = append(subSets, item)
						continue
					}

					if newFile.isSubsetOf(item) {
						//if item.frozen {
						//fmt.Printf("skip2 is subperset %s.%d-%d.ef of %s.%d-%d.ef, %t, %t\n", ii.filenameBase, item.startTxNum/ii.aggregationStep, item.endTxNum/ii.aggregationStep, ii.filenameBase, newFile.startTxNum/ii.aggregationStep, newFile.endTxNum/ii.aggregationStep, item.frozen, newFile.frozen)
						//addNewFile = false
						//garbageFiles = append(garbageFiles, newFile)
						//}
						return false
					}
				}
				return true
			})
		*/

		//for _, subSet := range subSets {
		//	ii.files.Delete(subSet)
		//}
		if addNewFile && newFile != nil {
			ii.files.Set(newFile)
		}
	}
	return garbageFiles
}

type idxList int

var (
	withBTree     idxList = 0b1
	withHashMap   idxList = 0b10
	withExistence idxList = 0b100
)

func ctxFiles(files *btree2.BTreeG[*filesItem], l idxList, trace bool) (roItems []ctxItem) {
	roFiles := make([]ctxItem, 0, files.Len())
	if trace {
		log.Warn("[dbg] roFiles01", "amount", files.Len())
	}
	files.Walk(func(items []*filesItem) bool {
		for _, item := range items {
			if item.canDelete.Load() {
				if trace {
					log.Warn("[dbg] roFiles0", "f", item.decompressor.FileName())
				}
				continue
			}

			// TODO: need somehow handle this case, but indices do not open in tests TestFindMergeRangeCornerCases
			if item.decompressor == nil {
				if trace {
					log.Warn("[dbg] roFiles1", "from", item.startTxNum, "to", item.endTxNum)
				}
				continue
			}
			if (l&withBTree != 0) && item.bindex == nil {
				if trace {
					log.Warn("[dbg] roFiles2", "f", item.decompressor.FileName())
				}
				//panic(fmt.Errorf("btindex nil: %s", item.decompressor.FileName()))
				continue
			}
			if (l&withHashMap != 0) && item.index == nil {
				if trace {
					log.Warn("[dbg] roFiles3", "f", item.decompressor.FileName())
				}
				//panic(fmt.Errorf("index nil: %s", item.decompressor.FileName()))
				continue
			}
			if (l&withExistence != 0) && item.existence == nil {
				if trace {
					log.Warn("[dbg] roFiles4", "f", item.decompressor.FileName())
				}
				//panic(fmt.Errorf("existence nil: %s", item.decompressor.FileName()))
				continue
			}

			// `kill -9` may leave small garbage files, but if big one already exists we assume it's good(fsynced) and no reason to merge again
			// see super-set file, just drop sub-set files from list
			for len(roFiles) > 0 && roFiles[len(roFiles)-1].src.isSubsetOf(item) {
				if trace {
					log.Warn("[dbg] roFiles5", "f", roFiles[len(roFiles)-1].src.decompressor.FileName())
				}
				roFiles[len(roFiles)-1].src = nil
				roFiles = roFiles[:len(roFiles)-1]
			}
			roFiles = append(roFiles, ctxItem{
				startTxNum: item.startTxNum,
				endTxNum:   item.endTxNum,
				i:          len(roFiles),
				src:        item,
			})
		}
		return true
	})
	if roFiles == nil {
		roFiles = []ctxItem{}
	}
	return roFiles
}

func (ii *InvertedIndex) reCalcRoFiles() {
	roFiles := ctxFiles(ii.files, ii.indexList, false)
	ii.roFiles.Store(&roFiles)
}

func (ii *InvertedIndex) missedIdxFiles() (l []*filesItem) {
	ii.files.Walk(func(items []*filesItem) bool {
		for _, item := range items {
			fromStep, toStep := item.startTxNum/ii.aggregationStep, item.endTxNum/ii.aggregationStep
			if !dir.FileExist(ii.efAccessorFilePath(fromStep, toStep)) {
				l = append(l, item)
			}
		}
		return true
	})
	return l
}
func (ii *InvertedIndex) missedExistenceFilterFiles() (l []*filesItem) {
	ii.files.Walk(func(items []*filesItem) bool {
		for _, item := range items {
			fromStep, toStep := item.startTxNum/ii.aggregationStep, item.endTxNum/ii.aggregationStep
			if !dir.FileExist(ii.efExistenceIdxFilePath(fromStep, toStep)) {
				l = append(l, item)
			}
		}
		return true
	})
	return l
}

func (ii *InvertedIndex) buildEfi(ctx context.Context, item *filesItem, ps *background.ProgressSet) (err error) {
	if item.decompressor == nil {
		return fmt.Errorf("buildEfi: passed item with nil decompressor %s %d-%d", ii.filenameBase, item.startTxNum/ii.aggregationStep, item.endTxNum/ii.aggregationStep)
	}
	fromStep, toStep := item.startTxNum/ii.aggregationStep, item.endTxNum/ii.aggregationStep
	idxPath := ii.efAccessorFilePath(fromStep, toStep)
	return buildIndex(ctx, item.decompressor, CompressNone, idxPath, ii.dirs.Tmp, false, ii.salt, ps, ii.logger, ii.noFsync)
}
func (ii *InvertedIndex) buildExistenceFilter(ctx context.Context, item *filesItem, ps *background.ProgressSet) (err error) {
	if item.decompressor == nil {
		return fmt.Errorf("buildExistenceFilter: passed item with nil decompressor %s %d-%d", ii.filenameBase, item.startTxNum/ii.aggregationStep, item.endTxNum/ii.aggregationStep)
	}
	if !ii.withExistenceIndex {
		return nil
	}
	fromStep, toStep := item.startTxNum/ii.aggregationStep, item.endTxNum/ii.aggregationStep
	idxPath := ii.efExistenceIdxFilePath(fromStep, toStep)
	return buildIdxFilter(ctx, item.decompressor, CompressNone, idxPath, ii.salt, ps, ii.logger, ii.noFsync)
}

func buildIdxFilter(ctx context.Context, d *compress.Decompressor, compressed FileCompression, idxPath string, salt *uint32, ps *background.ProgressSet, logger log.Logger, noFsync bool) error {
	g := NewArchiveGetter(d.MakeGetter(), compressed)
	_, fileName := filepath.Split(idxPath)
	count := d.Count() / 2

	p := ps.AddNew(fileName, uint64(count))
	defer ps.Delete(p)
	defer d.EnableReadAhead().DisableReadAhead()

	idxFilter, err := NewExistenceFilter(uint64(count), idxPath)
	if err != nil {
		return err
	}
	if noFsync {
		idxFilter.DisableFsync()
	}
	hasher := murmur3.New128WithSeed(*salt)

	key := make([]byte, 0, 256)
	g.Reset(0)
	for g.HasNext() {
		key, _ = g.Next(key[:0])
		hasher.Reset()
		hasher.Write(key) //nolint:errcheck
		hi, _ := hasher.Sum128()
		idxFilter.AddHash(hi)

		// Skip value
		g.Skip()

		p.Processed.Add(1)
	}
	if err := idxFilter.Build(); err != nil {
		return err
	}

	return nil
}

// BuildMissedIndices - produce .efi/.vi/.kvi from .ef/.v/.kv
func (ii *InvertedIndex) BuildMissedIndices(ctx context.Context, g *errgroup.Group, ps *background.ProgressSet) {
	for _, item := range ii.missedIdxFiles() {
		item := item
		g.Go(func() error {
			return ii.buildEfi(ctx, item, ps)
		})
	}

	for _, item := range ii.missedExistenceFilterFiles() {
		item := item
		g.Go(func() error {
			return ii.buildExistenceFilter(ctx, item, ps)
		})
	}

	if ii.withLocalityIndex && ii.warmLocalityIdx != nil {
		g.Go(func() error {
			ic := ii.MakeContext()
			defer ic.Close()
			from, to := ic.minWarmStep(), ic.maxWarmStep()
			if from == to || ic.ii.warmLocalityIdx.exists(from, to) {
				return nil
			}
			if err := ic.ii.warmLocalityIdx.BuildMissedIndices(ctx, from, to, false, ps, func() *LocalityIterator { return ic.iterateKeysLocality(ctx, from, to, nil) }); err != nil {
				return err
			}
			return nil
		})
	}
}

func (ii *InvertedIndex) openFiles() error {
	var err error
	var invalidFileItems []*filesItem
	ii.files.Walk(func(items []*filesItem) bool {
		for _, item := range items {
			fromStep, toStep := item.startTxNum/ii.aggregationStep, item.endTxNum/ii.aggregationStep
			if item.decompressor == nil {
				fPath := ii.efFilePath(fromStep, toStep)
				if !dir.FileExist(fPath) {
					_, fName := filepath.Split(fPath)
					ii.logger.Debug("[agg] InvertedIndex.openFiles: file does not exists", "f", fName)
					invalidFileItems = append(invalidFileItems, item)
					continue
				}

				if item.decompressor, err = compress.NewDecompressor(fPath); err != nil {
					_, fName := filepath.Split(fPath)
					ii.logger.Warn("[agg] InvertedIndex.openFiles", "err", err, "f", fName)
					invalidFileItems = append(invalidFileItems, item)
					// don't interrupt on error. other files may be good. but skip indices open.
					continue
				}
			}

			if item.index == nil {
				fPath := ii.efAccessorFilePath(fromStep, toStep)
				if dir.FileExist(fPath) {
					if item.index, err = recsplit.OpenIndex(fPath); err != nil {
						_, fName := filepath.Split(fPath)
						ii.logger.Warn("[agg] InvertedIndex.openFiles", "err", err, "f", fName)
						// don't interrupt on error. other files may be good
					}
				}
			}
			if item.existence == nil && ii.withExistenceIndex {
				fPath := ii.efExistenceIdxFilePath(fromStep, toStep)
				if dir.FileExist(fPath) {
					if item.existence, err = OpenExistenceFilter(fPath); err != nil {
						_, fName := filepath.Split(fPath)
						ii.logger.Warn("[agg] InvertedIndex.openFiles", "err", err, "f", fName)
						// don't interrupt on error. other files may be good
					}
				}
			}
		}
		return true
	})
	for _, item := range invalidFileItems {
		ii.files.Delete(item)
	}
	if err != nil {
		return err
	}

	ii.reCalcRoFiles()
	return nil
}

func (ii *InvertedIndex) closeWhatNotInList(fNames []string) {
	var toDelete []*filesItem
	ii.files.Walk(func(items []*filesItem) bool {
	Loop1:
		for _, item := range items {
			for _, protectName := range fNames {
				if item.decompressor != nil && item.decompressor.FileName() == protectName {
					continue Loop1
				}
			}
			toDelete = append(toDelete, item)
		}
		return true
	})
	for _, item := range toDelete {
		if item.decompressor != nil {
			item.decompressor.Close()
			item.decompressor = nil
		}
		if item.index != nil {
			item.index.Close()
			item.index = nil
		}
		if item.existence != nil {
			item.existence.Close()
			item.existence = nil
		}
		ii.files.Delete(item)
	}
}

func (ii *InvertedIndex) Close() {
	ii.warmLocalityIdx.Close()
	ii.coldLocalityIdx.Close()
	ii.closeWhatNotInList([]string{})
	ii.reCalcRoFiles()
}

// DisableFsync - just for tests
func (ii *InvertedIndex) DisableFsync() { ii.noFsync = true }

func (ic *InvertedIndexContext) Files() (res []string) {
	for _, item := range ic.files {
		if item.src.decompressor != nil {
			res = append(res, item.src.decompressor.FileName())
		}
	}
	return res
}

// Add - !NotThreadSafe. Must use WalRLock/BatchHistoryWriteEnd
func (w *invertedIndexBufferedWriter) Add(key []byte) error {
	return w.add(key, key)
}

func (ic *InvertedIndexContext) NewWriter() *invertedIndexBufferedWriter {
	return ic.newWriter(ic.ii.dirs.Tmp, false)
}

type invertedIndexBufferedWriter struct {
	index, indexKeys *etl.Collector
	tmpdir           string
	discard          bool
	filenameBase     string

	indexTable, indexKeysTable string

	txNum           uint64
	aggregationStep uint64
	txNumBytes      [8]byte
}

// loadFunc - is analog of etl.Identity, but it signaling to etl - use .Put instead of .AppendDup - to allow duplicates
// maybe in future we will improve etl, to sort dupSort values in the way that allow use .AppendDup
func loadFunc(k, v []byte, table etl.CurrentTableReader, next etl.LoadNextFunc) error {
	return next(k, k, v)
}
func loadFunc2(k, v []byte, table etl.CurrentTableReader, next etl.LoadNextFunc) error {
	if _blockNum, ok := rawdbv3.DebugTxNumsMin[binary.BigEndian.Uint64(k)]; ok {
		fmt.Printf("loadFunc2: %d, %d, %s\n", binary.BigEndian.Uint64(k), _blockNum, dbg.Stack())
	}
	return next(k, k, v)
}

func (w *invertedIndexBufferedWriter) SetTxNum(txNum uint64) {
	w.txNum = txNum
	binary.BigEndian.PutUint64(w.txNumBytes[:], w.txNum)
}

func (w *invertedIndexBufferedWriter) Flush(ctx context.Context, tx kv.RwTx) error {
	if w.discard {
		return nil
	}
	if err := w.index.Load(tx, w.indexTable, loadFunc, etl.TransformArgs{Quit: ctx.Done()}); err != nil {
		return err
	}
<<<<<<< HEAD
	if err := ii.indexKeys.Load(tx, ii.ic.ii.indexKeysTable, loadFunc2, etl.TransformArgs{Quit: ctx.Done()}); err != nil {
=======
	if err := w.indexKeys.Load(tx, w.indexKeysTable, loadFunc, etl.TransformArgs{Quit: ctx.Done()}); err != nil {
>>>>>>> 096d1e37
		return err
	}
	w.close()
	return nil
}

func (w *invertedIndexBufferedWriter) close() {
	if w == nil {
		return
	}
	if w.index != nil {
		w.index.Close()
	}
	if w.indexKeys != nil {
		w.indexKeys.Close()
	}
}

// 3_domains * 2 + 3_history * 1 + 4_indices * 2 = 17 etl collectors, 17*(256Mb/8) = 512Mb - for all collectros
var WALCollectorRAM = dbg.EnvDataSize("AGG_WAL_RAM", etl.BufferOptimalSize/8)

func (ic *InvertedIndexContext) newWriter(tmpdir string, discard bool) *invertedIndexBufferedWriter {
	w := &invertedIndexBufferedWriter{
		discard:         discard,
		tmpdir:          tmpdir,
		filenameBase:    ic.ii.filenameBase,
		aggregationStep: ic.ii.aggregationStep,

		indexKeysTable: ic.ii.indexKeysTable,
		indexTable:     ic.ii.indexTable,
		// etl collector doesn't fsync: means if have enough ram, all files produced by all collectors will be in ram
		indexKeys: etl.NewCollector(ic.ii.indexKeysTable, tmpdir, etl.NewSortableBuffer(WALCollectorRAM), ic.ii.logger),
		index:     etl.NewCollector(ic.ii.indexTable, tmpdir, etl.NewSortableBuffer(WALCollectorRAM), ic.ii.logger),
	}
	w.indexKeys.LogLvl(log.LvlTrace)
	w.index.LogLvl(log.LvlTrace)
	return w
}

func (w *invertedIndexBufferedWriter) add(key, indexKey []byte) error {
	if w.discard {
		return nil
	}
	if err := w.indexKeys.Collect(w.txNumBytes[:], key); err != nil {
		return err
	}
	if err := w.index.Collect(indexKey, w.txNumBytes[:]); err != nil {
		return err
	}
	return nil
}

func (ii *InvertedIndex) MakeContext() *InvertedIndexContext {
	files := *ii.roFiles.Load()
	for i := 0; i < len(files); i++ {
		if !files[i].src.frozen {
			files[i].src.refcount.Add(1)
		}
	}
	return &InvertedIndexContext{
		ii:           ii,
		files:        files,
		warmLocality: ii.warmLocalityIdx.MakeContext(),
		coldLocality: ii.coldLocalityIdx.MakeContext(),
	}
}
func (ic *InvertedIndexContext) Close() {
	if ic.files == nil { // invariant: it's safe to call Close multiple times
		return
	}
	files := ic.files
	ic.files = nil
	for i := 0; i < len(files); i++ {
		if files[i].src.frozen {
			continue
		}
		refCnt := files[i].src.refcount.Add(-1)
		//GC: last reader responsible to remove useles files: close it and delete
		if refCnt == 0 && files[i].src.canDelete.Load() {
			if ic.ii.filenameBase == traceFileLife {
				ic.ii.logger.Warn(fmt.Sprintf("[agg] real remove at ctx close: %s", files[i].src.decompressor.FileName()))
			}
			files[i].src.closeFilesAndRemove()
		}
	}

	for _, r := range ic.readers {
		r.Close()
	}

	ic.warmLocality.Close()
	ic.coldLocality.Close()
}

type InvertedIndexContext struct {
	ii      *InvertedIndex
	files   []ctxItem // have no garbage (overlaps, etc...)
	getters []ArchiveGetter
	readers []*recsplit.IndexReader

	warmLocality *ctxLocalityIdx
	coldLocality *ctxLocalityIdx

	_hasher murmur3.Hash128
}

func (ic *InvertedIndexContext) statelessHasher() murmur3.Hash128 {
	if ic._hasher == nil {
		ic._hasher = murmur3.New128WithSeed(*ic.ii.salt)
	}
	return ic._hasher
}
func (ic *InvertedIndexContext) hashKey(k []byte) (hi, lo uint64) {
	hasher := ic.statelessHasher()
	ic._hasher.Reset()
	_, _ = hasher.Write(k) //nolint:errcheck
	return hasher.Sum128()
}

func (ic *InvertedIndexContext) statelessGetter(i int) ArchiveGetter {
	if ic.getters == nil {
		ic.getters = make([]ArchiveGetter, len(ic.files))
	}
	r := ic.getters[i]
	if r == nil {
		g := ic.files[i].src.decompressor.MakeGetter()
		r = NewArchiveGetter(g, ic.ii.compression)
		ic.getters[i] = r
	}
	return r
}
func (ic *InvertedIndexContext) statelessIdxReader(i int) *recsplit.IndexReader {
	if ic.readers == nil {
		ic.readers = make([]*recsplit.IndexReader, len(ic.files))
	}
	r := ic.readers[i]
	if r == nil {
		r = ic.files[i].src.index.GetReaderFromPool()
		ic.readers[i] = r
	}
	return r
}

func (ic *InvertedIndexContext) getFile(from, to uint64) (it ctxItem, ok bool) {
	for _, item := range ic.files {
		if item.startTxNum == from && item.endTxNum == to {
			return item, true
		}
	}
	return it, false
}

func (ic *InvertedIndexContext) Seek(key []byte, txNum uint64) (found bool, equalOrHigherTxNum uint64) {
	hi, lo := ic.hashKey(key)

	for i := 0; i < len(ic.files); i++ {
		if ic.files[i].endTxNum <= txNum {
			continue
		}
		if ic.ii.withExistenceIndex && ic.files[i].src.existence != nil {
			if !ic.files[i].src.existence.ContainsHash(hi) {
				continue
			}
		}
		reader := ic.statelessIdxReader(i)
		if reader.Empty() {
			continue
		}
		offset := reader.LookupHash(hi, lo)

		g := ic.statelessGetter(i)
		g.Reset(offset)
		k, _ := g.Next(nil)
		if !bytes.Equal(k, key) {
			continue
		}
		eliasVal, _ := g.Next(nil)
		equalOrHigherTxNum, found = eliasfano32.Seek(eliasVal, txNum)

		if found {
			return true, equalOrHigherTxNum
		}
	}
	return false, 0
}

// IdxRange - return range of txNums for given `key`
// is to be used in public API, therefore it relies on read-only transaction
// so that iteration can be done even when the inverted index is being updated.
// [startTxNum; endNumTx)
func (ic *InvertedIndexContext) IdxRange(key []byte, startTxNum, endTxNum int, asc order.By, limit int, roTx kv.Tx) (iter.U64, error) {
	frozenIt, err := ic.iterateRangeFrozen(key, startTxNum, endTxNum, asc, limit)
	if err != nil {
		return nil, err
	}
	recentIt, err := ic.recentIterateRange(key, startTxNum, endTxNum, asc, limit, roTx)
	if err != nil {
		return nil, err
	}
	return iter.Union[uint64](frozenIt, recentIt, asc, limit), nil
}

func (ic *InvertedIndexContext) recentIterateRange(key []byte, startTxNum, endTxNum int, asc order.By, limit int, roTx kv.Tx) (iter.U64, error) {
	//optimization: return empty pre-allocated iterator if range is frozen
	if asc {
		isFrozenRange := len(ic.files) > 0 && endTxNum >= 0 && ic.files[len(ic.files)-1].endTxNum >= uint64(endTxNum)
		if isFrozenRange {
			return iter.EmptyU64, nil
		}
	} else {
		isFrozenRange := len(ic.files) > 0 && startTxNum >= 0 && ic.files[len(ic.files)-1].endTxNum >= uint64(startTxNum)
		if isFrozenRange {
			return iter.EmptyU64, nil
		}
	}

	var from []byte
	if startTxNum >= 0 {
		from = make([]byte, 8)
		binary.BigEndian.PutUint64(from, uint64(startTxNum))
	}

	var to []byte
	if endTxNum >= 0 {
		to = make([]byte, 8)
		binary.BigEndian.PutUint64(to, uint64(endTxNum))
	}
	it, err := roTx.RangeDupSort(ic.ii.indexTable, key, from, to, asc, limit)
	if err != nil {
		return nil, err
	}
	return iter.TransformKV2U64(it, func(_, v []byte) (uint64, error) {
		return binary.BigEndian.Uint64(v), nil
	}), nil
}

// IdxRange is to be used in public API, therefore it relies on read-only transaction
// so that iteration can be done even when the inverted index is being updated.
// [startTxNum; endNumTx)
func (ic *InvertedIndexContext) iterateRangeFrozen(key []byte, startTxNum, endTxNum int, asc order.By, limit int) (*FrozenInvertedIdxIter, error) {
	if asc && (startTxNum >= 0 && endTxNum >= 0) && startTxNum > endTxNum {
		return nil, fmt.Errorf("startTxNum=%d epected to be lower than endTxNum=%d", startTxNum, endTxNum)
	}
	if !asc && (startTxNum >= 0 && endTxNum >= 0) && startTxNum < endTxNum {
		return nil, fmt.Errorf("startTxNum=%d epected to be bigger than endTxNum=%d", startTxNum, endTxNum)
	}

	it := &FrozenInvertedIdxIter{
		key:         key,
		startTxNum:  startTxNum,
		endTxNum:    endTxNum,
		indexTable:  ic.ii.indexTable,
		orderAscend: asc,
		limit:       limit,
		ef:          eliasfano32.NewEliasFano(1, 1),
	}
	if asc {
		for i := len(ic.files) - 1; i >= 0; i-- {
			// [from,to) && from < to
			if endTxNum >= 0 && int(ic.files[i].startTxNum) >= endTxNum {
				continue
			}
			if startTxNum >= 0 && ic.files[i].endTxNum <= uint64(startTxNum) {
				break
			}
			if ic.files[i].src.index.KeyCount() == 0 {
				continue
			}
			it.stack = append(it.stack, ic.files[i])
			it.stack[len(it.stack)-1].getter = it.stack[len(it.stack)-1].src.decompressor.MakeGetter()
			it.stack[len(it.stack)-1].reader = it.stack[len(it.stack)-1].src.index.GetReaderFromPool()
			it.hasNext = true
		}
	} else {
		for i := 0; i < len(ic.files); i++ {
			// [from,to) && from > to
			if endTxNum >= 0 && int(ic.files[i].endTxNum) <= endTxNum {
				continue
			}
			if startTxNum >= 0 && ic.files[i].startTxNum > uint64(startTxNum) {
				break
			}
			if ic.files[i].src.index == nil { // assert
				err := fmt.Errorf("why file has not index: %s\n", ic.files[i].src.decompressor.FileName())
				panic(err)
			}
			if ic.files[i].src.index.KeyCount() == 0 {
				continue
			}
			it.stack = append(it.stack, ic.files[i])
			it.stack[len(it.stack)-1].getter = it.stack[len(it.stack)-1].src.decompressor.MakeGetter()
			it.stack[len(it.stack)-1].reader = it.stack[len(it.stack)-1].src.index.GetReaderFromPool()
			it.hasNext = true
		}
	}
	it.advance()
	return it, nil
}

func (ic *InvertedIndexContext) CanPruneFrom(tx kv.Tx) uint64 {
	fst, _ := kv.FirstKey(tx, ic.ii.indexKeysTable)
	if len(fst) > 0 {
		fstInDb := binary.BigEndian.Uint64(fst)
		return cmp.Min(fstInDb, math.MaxUint64)
	}
	return math.MaxUint64
}

func (ic *InvertedIndexContext) CanPrune(tx kv.Tx) bool {
	return ic.CanPruneFrom(tx) < ic.maxTxNumInFiles(false)
}

// [txFrom; txTo)
func (ic *InvertedIndexContext) Prune(ctx context.Context, rwTx kv.RwTx, txFrom, txTo, limit uint64, logEvery *time.Ticker, omitProgress bool) error {
	if !ic.CanPrune(rwTx) {
		return nil
	}
	mxPruneInProgress.Inc()
	defer mxPruneInProgress.Dec()

	ii := ic.ii
	defer func(t time.Time) { mxPruneTookIndex.ObserveDuration(t) }(time.Now())

	keysCursor, err := rwTx.RwCursorDupSort(ii.indexKeysTable)
	if err != nil {
		return fmt.Errorf("create %s keys cursor: %w", ii.filenameBase, err)
	}
	defer keysCursor.Close()

	if !omitProgress {
		pruneTxNum, _, err := GetExecV3PruneProgress(rwTx, ii.indexKeysTable)
		if err != nil {
			ic.ii.logger.Error("failed to get index prune progress", "err", err)
		}
		// pruning previously stopped at purunedTxNum; txFrom < pruneTxNum < txTo of previous range.
		// to preserve pruning range consistency need to store or reconstruct pruned range for given key
		// for InvertedIndices storing pruned key does not make sense because keys are just txnums,
		// any key will seek to first available txnum in db
		if pruneTxNum != 0 {
			prevPruneTxFrom := (pruneTxNum / ii.aggregationStep) * ii.aggregationStep
			prevPruneTxTo := prevPruneTxFrom + ii.aggregationStep
			txFrom, txTo = prevPruneTxFrom, prevPruneTxTo
		}
	}

	var txKey [8]byte
	binary.BigEndian.PutUint64(txKey[:], txFrom)
	k, v, err := keysCursor.Seek(txKey[:])
	if err != nil {
		return err
	}
	if k == nil {
		return nil
	}
	txFrom = binary.BigEndian.Uint64(k)
	if limit != math.MaxUint64 && limit != 0 {
		txTo = cmp.Min(txTo, txFrom+limit)
	}
	if txFrom >= txTo {
		return nil
	}

	collector := etl.NewCollector("snapshots", ii.dirs.Tmp, etl.NewOldestEntryBuffer(etl.BufferOptimalSize), ii.logger)
	defer collector.Close()
	collector.LogLvl(log.LvlDebug)

	idxCForDeletes, err := rwTx.RwCursorDupSort(ii.indexTable)
	if err != nil {
		return err
	}
	defer idxCForDeletes.Close()
	idxC, err := rwTx.RwCursorDupSort(ii.indexTable)
	if err != nil {
		return err
	}
	defer idxC.Close()

	// Invariant: if some `txNum=N` pruned - it's pruned Fully
	// Means: can use DeleteCurrentDuplicates all values of given `txNum`
	for ; k != nil; k, v, err = keysCursor.NextNoDup() {
		if err != nil {
			return err
		}

		txNum := binary.BigEndian.Uint64(k)
		if txNum >= txTo { // [txFrom; txTo)
			break
		}
		for ; v != nil; _, v, err = keysCursor.NextDup() {
			if err != nil {
				return err
			}
			if err := collector.Collect(v, nil); err != nil {
				return err
			}
		}
		if ctx.Err() != nil {
			return ctx.Err()
		}

		// This DeleteCurrent needs to the last in the loop iteration, because it invalidates k and v
		if err = rwTx.Delete(ii.indexKeysTable, k); err != nil {
			return err
		}
	}
	if err != nil {
		return fmt.Errorf("iterate over %s keys: %w", ii.filenameBase, err)
	}

	var pruneCount uint64
	if err := collector.Load(rwTx, "", func(key, _ []byte, table etl.CurrentTableReader, next etl.LoadNextFunc) error {
		for v, err := idxC.SeekBothRange(key, txKey[:]); v != nil; _, v, err = idxC.NextDup() {
			if err != nil {
				return err
			}
			txNum := binary.BigEndian.Uint64(v)
			if txNum >= txTo { // [txFrom; txTo)
				break
			}

			if _, _, err = idxCForDeletes.SeekBothExact(key, v); err != nil {
				return err
			}
			if err = idxCForDeletes.DeleteCurrent(); err != nil {
				return err
			}
			pruneCount++
			mxPruneSizeIndex.Inc()

			select {
			case <-logEvery.C:
				if !omitProgress {
					if err := SaveExecV3PruneProgress(rwTx, ii.indexKeysTable, txNum, nil); err != nil {
						ii.logger.Error("failed to save prune progress", "err", err)
					}
				}
				ii.logger.Info("[snapshots] prune history", "name", ii.filenameBase,
					"to_step", fmt.Sprintf("%.2f", float64(txTo)/float64(ii.aggregationStep)), "prefix", fmt.Sprintf("%x", key[:8]),
					"pruned count", pruneCount)
			case <-ctx.Done():
				if !omitProgress {
					if err := SaveExecV3PruneProgress(rwTx, ii.indexKeysTable, txNum, nil); err != nil {
						ii.logger.Error("failed to save prune progress", "err", err)
					}
				}
				return ctx.Err()
			default:
			}
		}
		return nil
	}, etl.TransformArgs{}); err != nil {
		return err
	}
	if !omitProgress {
		if err := SaveExecV3PruneProgress(rwTx, ii.indexKeysTable, 0, nil); err != nil {
			ii.logger.Error("failed to save prune progress", "err", err)
		}
	}
	return nil
}

// FrozenInvertedIdxIter allows iteration over range of tx numbers
// Iteration is not implmented via callback function, because there is often
// a requirement for interators to be composable (for example, to implement AND and OR for indices)
// FrozenInvertedIdxIter must be closed after use to prevent leaking of resources like cursor
type FrozenInvertedIdxIter struct {
	key                  []byte
	startTxNum, endTxNum int
	limit                int
	orderAscend          order.By

	efIt       iter.Unary[uint64]
	indexTable string
	stack      []ctxItem

	nextN   uint64
	hasNext bool
	err     error

	ef *eliasfano32.EliasFano
}

func (it *FrozenInvertedIdxIter) Close() {
	for _, item := range it.stack {
		item.reader.Close()
	}
}

func (it *FrozenInvertedIdxIter) advance() {
	if it.orderAscend {
		if it.hasNext {
			it.advanceInFiles()
		}
	} else {
		if it.hasNext {
			it.advanceInFiles()
		}
	}
}

func (it *FrozenInvertedIdxIter) HasNext() bool {
	if it.err != nil { // always true, then .Next() call will return this error
		return true
	}
	if it.limit == 0 { // limit reached
		return false
	}
	return it.hasNext
}

func (it *FrozenInvertedIdxIter) Next() (uint64, error) { return it.next(), nil }

func (it *FrozenInvertedIdxIter) next() uint64 {
	it.limit--
	n := it.nextN
	it.advance()
	return n
}

func (it *FrozenInvertedIdxIter) advanceInFiles() {
	for {
		for it.efIt == nil { //TODO: this loop may be optimized by LocalityIndex
			if len(it.stack) == 0 {
				it.hasNext = false
				return
			}
			item := it.stack[len(it.stack)-1]
			it.stack = it.stack[:len(it.stack)-1]
			offset := item.reader.Lookup(it.key)
			g := item.getter
			g.Reset(offset)
			k, _ := g.NextUncompressed()
			if bytes.Equal(k, it.key) {
				eliasVal, _ := g.NextUncompressed()
				it.ef.Reset(eliasVal)
				if it.orderAscend {
					efiter := it.ef.Iterator()
					if it.startTxNum > 0 {
						efiter.Seek(uint64(it.startTxNum))
					}
					it.efIt = efiter
				} else {
					it.efIt = it.ef.ReverseIterator()
				}
			}
		}

		//TODO: add seek method
		//Asc:  [from, to) AND from < to
		//Desc: [from, to) AND from > to
		if it.orderAscend {
			for it.efIt.HasNext() {
				n, _ := it.efIt.Next()
				isBeforeRange := int(n) < it.startTxNum
				if isBeforeRange { //skip
					continue
				}
				isAfterRange := it.endTxNum >= 0 && int(n) >= it.endTxNum
				if isAfterRange { // terminate
					it.hasNext = false
					return
				}
				it.hasNext = true
				it.nextN = n
				return
			}
		} else {
			for it.efIt.HasNext() {
				n, _ := it.efIt.Next()
				isAfterRange := it.startTxNum >= 0 && int(n) > it.startTxNum
				if isAfterRange { //skip
					continue
				}
				isBeforeRange := it.endTxNum >= 0 && int(n) <= it.endTxNum
				if isBeforeRange { // terminate
					it.hasNext = false
					return
				}
				it.hasNext = true
				it.nextN = n
				return
			}
		}
		it.efIt = nil // Exhausted this iterator
	}
}

// RecentInvertedIdxIter allows iteration over range of tx numbers
// Iteration is not implmented via callback function, because there is often
// a requirement for interators to be composable (for example, to implement AND and OR for indices)
type RecentInvertedIdxIter struct {
	key                  []byte
	startTxNum, endTxNum int
	limit                int
	orderAscend          order.By

	roTx       kv.Tx
	cursor     kv.CursorDupSort
	indexTable string

	nextN   uint64
	hasNext bool
	err     error

	bm *roaring64.Bitmap
}

func (it *RecentInvertedIdxIter) Close() {
	if it.cursor != nil {
		it.cursor.Close()
	}
	bitmapdb.ReturnToPool64(it.bm)
}

func (it *RecentInvertedIdxIter) advanceInDB() {
	var v []byte
	var err error
	if it.cursor == nil {
		if it.cursor, err = it.roTx.CursorDupSort(it.indexTable); err != nil {
			// TODO pass error properly around
			panic(err)
		}
		var k []byte
		if k, _, err = it.cursor.SeekExact(it.key); err != nil {
			panic(err)
		}
		if k == nil {
			it.hasNext = false
			return
		}
		//Asc:  [from, to) AND from < to
		//Desc: [from, to) AND from > to
		var keyBytes [8]byte
		if it.startTxNum > 0 {
			binary.BigEndian.PutUint64(keyBytes[:], uint64(it.startTxNum))
		}
		if v, err = it.cursor.SeekBothRange(it.key, keyBytes[:]); err != nil {
			panic(err)
		}
		if v == nil {
			if !it.orderAscend {
				_, v, _ = it.cursor.PrevDup()
				if err != nil {
					panic(err)
				}
			}
			if v == nil {
				it.hasNext = false
				return
			}
		}
	} else {
		if it.orderAscend {
			_, v, err = it.cursor.NextDup()
			if err != nil {
				// TODO pass error properly around
				panic(err)
			}
		} else {
			_, v, err = it.cursor.PrevDup()
			if err != nil {
				panic(err)
			}
		}
	}

	//Asc:  [from, to) AND from < to
	//Desc: [from, to) AND from > to
	if it.orderAscend {
		for ; v != nil; _, v, err = it.cursor.NextDup() {
			if err != nil {
				// TODO pass error properly around
				panic(err)
			}
			n := binary.BigEndian.Uint64(v)
			if it.endTxNum >= 0 && int(n) >= it.endTxNum {
				it.hasNext = false
				return
			}
			if int(n) >= it.startTxNum {
				it.hasNext = true
				it.nextN = n
				return
			}
		}
	} else {
		for ; v != nil; _, v, err = it.cursor.PrevDup() {
			if err != nil {
				// TODO pass error properly around
				panic(err)
			}
			n := binary.BigEndian.Uint64(v)
			if int(n) <= it.endTxNum {
				it.hasNext = false
				return
			}
			if it.startTxNum >= 0 && int(n) <= it.startTxNum {
				it.hasNext = true
				it.nextN = n
				return
			}
		}
	}

	it.hasNext = false
}

func (it *RecentInvertedIdxIter) advance() {
	if it.orderAscend {
		if it.hasNext {
			it.advanceInDB()
		}
	} else {
		if it.hasNext {
			it.advanceInDB()
		}
	}
}

func (it *RecentInvertedIdxIter) HasNext() bool {
	if it.err != nil { // always true, then .Next() call will return this error
		return true
	}
	if it.limit == 0 { // limit reached
		return false
	}
	return it.hasNext
}

func (it *RecentInvertedIdxIter) Next() (uint64, error) {
	if it.err != nil {
		return 0, it.err
	}
	it.limit--
	n := it.nextN
	it.advance()
	return n, nil
}

type InvertedIterator1 struct {
	roTx           kv.Tx
	cursor         kv.CursorDupSort
	indexTable     string
	key            []byte
	h              ReconHeap
	nextKey        []byte
	nextFileKey    []byte
	nextDbKey      []byte
	endTxNum       uint64
	startTxNum     uint64
	startTxKey     [8]byte
	hasNextInDb    bool
	hasNextInFiles bool
}

func (it *InvertedIterator1) Close() {
	if it.cursor != nil {
		it.cursor.Close()
	}
}

func (it *InvertedIterator1) advanceInFiles() {
	for it.h.Len() > 0 {
		top := heap.Pop(&it.h).(*ReconItem)
		key := top.key
		val, _ := top.g.Next(nil)
		if top.g.HasNext() {
			top.key, _ = top.g.Next(nil)
			heap.Push(&it.h, top)
		}
		if !bytes.Equal(key, it.key) {
			ef, _ := eliasfano32.ReadEliasFano(val)
			min := ef.Get(0)
			max := ef.Max()
			if min < it.endTxNum && max >= it.startTxNum { // Intersection of [min; max) and [it.startTxNum; it.endTxNum)
				it.key = key
				it.nextFileKey = key
				return
			}
		}
	}
	it.hasNextInFiles = false
}

func (it *InvertedIterator1) advanceInDb() {
	var k, v []byte
	var err error
	if it.cursor == nil {
		if it.cursor, err = it.roTx.CursorDupSort(it.indexTable); err != nil {
			// TODO pass error properly around
			panic(err)
		}
		if k, _, err = it.cursor.First(); err != nil {
			// TODO pass error properly around
			panic(err)
		}
	} else {
		if k, _, err = it.cursor.NextNoDup(); err != nil {
			panic(err)
		}
	}
	for k != nil {
		if v, err = it.cursor.SeekBothRange(k, it.startTxKey[:]); err != nil {
			panic(err)
		}
		if v != nil {
			txNum := binary.BigEndian.Uint64(v)
			if txNum < it.endTxNum {
				it.nextDbKey = append(it.nextDbKey[:0], k...)
				return
			}
		}
		if k, _, err = it.cursor.NextNoDup(); err != nil {
			panic(err)
		}
	}
	it.cursor.Close()
	it.cursor = nil
	it.hasNextInDb = false
}

func (it *InvertedIterator1) advance() {
	if it.hasNextInFiles {
		if it.hasNextInDb {
			c := bytes.Compare(it.nextFileKey, it.nextDbKey)
			if c < 0 {
				it.nextKey = append(it.nextKey[:0], it.nextFileKey...)
				it.advanceInFiles()
			} else if c > 0 {
				it.nextKey = append(it.nextKey[:0], it.nextDbKey...)
				it.advanceInDb()
			} else {
				it.nextKey = append(it.nextKey[:0], it.nextFileKey...)
				it.advanceInDb()
				it.advanceInFiles()
			}
		} else {
			it.nextKey = append(it.nextKey[:0], it.nextFileKey...)
			it.advanceInFiles()
		}
	} else if it.hasNextInDb {
		it.nextKey = append(it.nextKey[:0], it.nextDbKey...)
		it.advanceInDb()
	} else {
		it.nextKey = nil
	}
}

func (it *InvertedIterator1) HasNext() bool {
	return it.hasNextInFiles || it.hasNextInDb || it.nextKey != nil
}

func (it *InvertedIterator1) Next(keyBuf []byte) []byte {
	result := append(keyBuf, it.nextKey...)
	it.advance()
	return result
}

func (ic *InvertedIndexContext) IterateChangedKeys(startTxNum, endTxNum uint64, roTx kv.Tx) InvertedIterator1 {
	var ii1 InvertedIterator1
	ii1.hasNextInDb = true
	ii1.roTx = roTx
	ii1.indexTable = ic.ii.indexTable
	for _, item := range ic.files {
		if item.endTxNum <= startTxNum {
			continue
		}
		if item.startTxNum >= endTxNum {
			break
		}
		if item.endTxNum >= endTxNum {
			ii1.hasNextInDb = false
		}
		g := NewArchiveGetter(item.src.decompressor.MakeGetter(), ic.ii.compression)
		if g.HasNext() {
			key, _ := g.Next(nil)
			heap.Push(&ii1.h, &ReconItem{startTxNum: item.startTxNum, endTxNum: item.endTxNum, g: g, txNum: ^item.endTxNum, key: key})
			ii1.hasNextInFiles = true
		}
	}
	binary.BigEndian.PutUint64(ii1.startTxKey[:], startTxNum)
	ii1.startTxNum = startTxNum
	ii1.endTxNum = endTxNum
	ii1.advanceInDb()
	ii1.advanceInFiles()
	ii1.advance()
	return ii1
}

// collate [stepFrom, stepTo)
func (ii *InvertedIndex) collate(ctx context.Context, step uint64, roTx kv.Tx) (map[string]*roaring64.Bitmap, error) {
	stepTo := step + 1
	txFrom, txTo := step*ii.aggregationStep, stepTo*ii.aggregationStep
	start := time.Now()
	defer mxCollateTook.ObserveDuration(start)

	keysCursor, err := roTx.CursorDupSort(ii.indexKeysTable)
	if err != nil {
		return nil, fmt.Errorf("create %s keys cursor: %w", ii.filenameBase, err)
	}
	defer keysCursor.Close()
	indexBitmaps := map[string]*roaring64.Bitmap{}
	var txKey [8]byte
	binary.BigEndian.PutUint64(txKey[:], txFrom)
	for k, v, err := keysCursor.Seek(txKey[:]); k != nil; k, v, err = keysCursor.Next() {
		if err != nil {
			return nil, fmt.Errorf("iterate over %s keys cursor: %w", ii.filenameBase, err)
		}
		txNum := binary.BigEndian.Uint64(k)
		if txNum >= txTo { // [txFrom; txTo)
			break
		}
		bitmap, ok := indexBitmaps[string(v)]
		if !ok {
			bitmap = bitmapdb.NewBitmap64()
			indexBitmaps[string(v)] = bitmap
		}
		bitmap.Add(txNum)

		select {
		case <-ctx.Done():
			return nil, ctx.Err()
		default:
		}
	}
	return indexBitmaps, nil
}

type InvertedFiles struct {
	decomp       *compress.Decompressor
	index        *recsplit.Index
	existence    *ExistenceFilter
	warmLocality *LocalityIndexFiles
	coldLocality *LocalityIndexFiles
}

func (sf InvertedFiles) CleanupOnError() {
	if sf.decomp != nil {
		sf.decomp.Close()
	}
	if sf.index != nil {
		sf.index.Close()
	}
}

// buildFiles - `step=N` means build file `[N:N+1)` which is equal to [N:N+1)
func (ii *InvertedIndex) buildFiles(ctx context.Context, step uint64, bitmaps map[string]*roaring64.Bitmap, ps *background.ProgressSet) (InvertedFiles, error) {
	var (
		decomp       *compress.Decompressor
		index        *recsplit.Index
		existence    *ExistenceFilter
		comp         *compress.Compressor
		warmLocality *LocalityIndexFiles
		err          error
	)
	closeComp := true
	defer func() {
		if closeComp {
			if comp != nil {
				comp.Close()
			}
			if decomp != nil {
				decomp.Close()
			}
			if index != nil {
				index.Close()
			}
			if existence != nil {
				existence.Close()
			}
			if warmLocality != nil {
				warmLocality.Close()
			}
		}
	}()
	datPath := ii.efFilePath(step, step+1)
	keys := make([]string, 0, len(bitmaps))
	for key := range bitmaps {
		keys = append(keys, key)
	}

	slices.Sort(keys)
	{
		p := ps.AddNew(path.Base(datPath), 1)
		defer ps.Delete(p)
		comp, err = compress.NewCompressor(ctx, "snapshots", datPath, ii.dirs.Tmp, compress.MinPatternScore, ii.compressWorkers, log.LvlTrace, ii.logger)
		if err != nil {
			return InvertedFiles{}, fmt.Errorf("create %s compressor: %w", ii.filenameBase, err)
		}
		writer := NewArchiveWriter(comp, ii.compression)
		var buf []byte
		for _, key := range keys {
			if err = writer.AddWord([]byte(key)); err != nil {
				return InvertedFiles{}, fmt.Errorf("add %s key [%x]: %w", ii.filenameBase, key, err)
			}
			bitmap := bitmaps[key]
			ef := eliasfano32.NewEliasFano(bitmap.GetCardinality(), bitmap.Maximum())
			it := bitmap.Iterator()
			for it.HasNext() {
				ef.AddOffset(it.Next())
			}
			ef.Build()
			buf = ef.AppendBytes(buf[:0])
			if err = writer.AddWord(buf); err != nil {
				return InvertedFiles{}, fmt.Errorf("add %s val: %w", ii.filenameBase, err)
			}
		}
		if err = comp.Compress(); err != nil {
			return InvertedFiles{}, fmt.Errorf("compress %s: %w", ii.filenameBase, err)
		}
		comp.Close()
		comp = nil
		ps.Delete(p)
	}
	if decomp, err = compress.NewDecompressor(datPath); err != nil {
		return InvertedFiles{}, fmt.Errorf("open %s decompressor: %w", ii.filenameBase, err)
	}

	idxPath := ii.efAccessorFilePath(step, step+1)
	if index, err = buildIndexThenOpen(ctx, decomp, ii.compression, idxPath, ii.dirs.Tmp, false, ii.salt, ps, ii.logger, ii.noFsync); err != nil {
		return InvertedFiles{}, fmt.Errorf("build %s efi: %w", ii.filenameBase, err)
	}

	if ii.withExistenceIndex {
		idxPath2 := ii.efExistenceIdxFilePath(step, step+1)
		if existence, err = buildIndexFilterThenOpen(ctx, decomp, ii.compression, idxPath2, ii.dirs.Tmp, ii.salt, ps, ii.logger, ii.noFsync); err != nil {
			return InvertedFiles{}, fmt.Errorf("build %s efei: %w", ii.filenameBase, err)
		}
	}

	warmLocality, err = ii.buildWarmLocality(ctx, decomp, step+1, ps)
	if err != nil {
		return InvertedFiles{}, fmt.Errorf("buildWarmLocality: %w", err)
	}

	closeComp = false
	return InvertedFiles{decomp: decomp, index: index, existence: existence, warmLocality: warmLocality}, nil
}

func (ii *InvertedIndex) buildWarmLocality(ctx context.Context, decomp *compress.Decompressor, step uint64, ps *background.ProgressSet) (*LocalityIndexFiles, error) {
	if !ii.withLocalityIndex {
		return nil, nil
	}

	ic := ii.MakeContext() // TODO: use existing context
	defer ic.Close()
	// Here we can make a choise: to index "cold non-indexed file" by warm locality index, or not?
	// Let's don't index. Because: speed of new files build is very important - to speed-up pruning
	fromStep, toStep := ic.minWarmStep(), step+1
	defer func() {
		if ic.ii.filenameBase == traceFileLife {
			ii.logger.Warn(fmt.Sprintf("[agg] BuildWarmLocality done: %s.%d-%d", ii.filenameBase, fromStep, toStep))
		}
	}()
	return ii.warmLocalityIdx.buildFiles(ctx, fromStep, toStep, false, ps, func() *LocalityIterator {
		return ic.iterateKeysLocality(ctx, fromStep, toStep, decomp)
	})
}

func (ii *InvertedIndex) integrateFiles(sf InvertedFiles, txNumFrom, txNumTo uint64) {
	if asserts && ii.withExistenceIndex && sf.existence == nil {
		panic(fmt.Errorf("assert: no existence index: %s", sf.decomp.FileName()))
	}

	ii.warmLocalityIdx.integrateFiles(sf.warmLocality)

	fi := newFilesItem(txNumFrom, txNumTo, ii.aggregationStep)
	fi.decompressor = sf.decomp
	fi.index = sf.index
	fi.existence = sf.existence
	ii.files.Set(fi)

	ii.reCalcRoFiles()
}

func (ii *InvertedIndex) collectFilesStat() (filesCount, filesSize, idxSize uint64) {
	if ii.files == nil {
		return 0, 0, 0
	}
	ii.files.Walk(func(items []*filesItem) bool {
		for _, item := range items {
			if item.index == nil {
				return false
			}
			filesSize += uint64(item.decompressor.Size())
			idxSize += uint64(item.index.Size())
			idxSize += uint64(item.bindex.Size())
			filesCount += 3
		}
		return true
	})
	return filesCount, filesSize, idxSize
}

func (ii *InvertedIndex) stepsRangeInDBAsStr(tx kv.Tx) string {
	a1, a2 := ii.stepsRangeInDB(tx)
	return fmt.Sprintf("%s: %.1f", ii.filenameBase, a2-a1)
}
func (ii *InvertedIndex) stepsRangeInDB(tx kv.Tx) (from, to float64) {
	fst, _ := kv.FirstKey(tx, ii.indexKeysTable)
	if len(fst) > 0 {
		from = float64(binary.BigEndian.Uint64(fst)) / float64(ii.aggregationStep)
	}
	lst, _ := kv.LastKey(tx, ii.indexKeysTable)
	if len(lst) > 0 {
		to = float64(binary.BigEndian.Uint64(lst)) / float64(ii.aggregationStep)
	}
	if to == 0 {
		to = from
	}
	return from, to
}<|MERGE_RESOLUTION|>--- conflicted
+++ resolved
@@ -642,11 +642,7 @@
 	if err := w.index.Load(tx, w.indexTable, loadFunc, etl.TransformArgs{Quit: ctx.Done()}); err != nil {
 		return err
 	}
-<<<<<<< HEAD
-	if err := ii.indexKeys.Load(tx, ii.ic.ii.indexKeysTable, loadFunc2, etl.TransformArgs{Quit: ctx.Done()}); err != nil {
-=======
-	if err := w.indexKeys.Load(tx, w.indexKeysTable, loadFunc, etl.TransformArgs{Quit: ctx.Done()}); err != nil {
->>>>>>> 096d1e37
+	if err := w.indexKeys.Load(tx, w.indexKeysTable, loadFunc2, etl.TransformArgs{Quit: ctx.Done()}); err != nil {
 		return err
 	}
 	w.close()
