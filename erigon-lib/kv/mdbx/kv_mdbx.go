--- conflicted
+++ resolved
@@ -1871,12 +1871,8 @@
 func (s *cursor2iter) Close() {
 	if s.c != nil {
 		s.c.Close()
-<<<<<<< HEAD
-		//s.c = nil
-=======
 		delete(s.tx.streams, s.id)
 		s.c = nil
->>>>>>> 59287819
 	}
 }
 func (s *cursor2iter) HasNext() bool {
@@ -1982,12 +1978,8 @@
 func (s *cursorDup2iter) Close() {
 	if s.c != nil {
 		s.c.Close()
-<<<<<<< HEAD
-		//s.c = nil
-=======
 		delete(s.tx.streams, s.id)
 		s.c = nil
->>>>>>> 59287819
 	}
 }
 func (s *cursorDup2iter) HasNext() bool {
