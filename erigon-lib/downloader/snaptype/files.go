--- conflicted
+++ resolved
@@ -184,9 +184,6 @@
 	return true
 }
 
-<<<<<<< HEAD
-const Erigon3SeedableSteps = 64
-=======
 func SeedableV2Extensions() []string {
 	return []string{".seg"}
 }
@@ -204,8 +201,7 @@
 	return false
 }
 
-const Erigon3SeedableSteps = 32
->>>>>>> 3483551c
+const Erigon3SeedableSteps = 64
 
 // Use-cases:
 //   - produce and seed snapshots earlier on chain tip. reduce depnedency on "good peers with history" at p2p-network.
