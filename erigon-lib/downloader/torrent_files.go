--- conflicted
+++ resolved
@@ -50,11 +50,7 @@
 	return os.Remove(filepath.Join(tf.dir, name))
 }
 
-<<<<<<< HEAD
-func (tf *TorrentFiles) Create(name string, res []byte) (ts *torrent.TorrentSpec, created bool, err error) {
-=======
-func (tf *AtomicTorrentFS) Create(name string, res []byte) (ts *torrent.TorrentSpec, prohibited, created bool, err error) {
->>>>>>> 86dd0e55
+func (tf *AtomicTorrentFS) Create(name string, res []byte) (ts *torrent.TorrentSpec, created bool, err error) {
 	tf.lock.Lock()
 	defer tf.lock.Unlock()
 
