--- conflicted
+++ resolved
@@ -512,12 +512,8 @@
 			}
 		}
 	}
-<<<<<<< HEAD
-	d.logger.Debug("[snapshots.webseed] get from HTTP provider", "urls", len(response), "url", webSeedProviderUrl.String())
-=======
 
 	d.logger.Debug("[snapshots.webseed] get from HTTP provider", "manifest-len", len(response), "url", webSeedProviderUrl.String())
->>>>>>> 2140e2f5
 	return response, nil
 }
 
