package downloader

import (
	"bytes"
	"context"
	"errors"
	"fmt"
	"io"
	"net/http"
	"net/url"
	"os"
	"path/filepath"
	"sort"
	"strings"
	"sync"

	"github.com/anacrolix/torrent"
	"github.com/c2h5oh/datasize"
	"github.com/ledgerwatch/erigon-lib/chain/snapcfg"
	"golang.org/x/sync/errgroup"

	"github.com/anacrolix/torrent/bencode"
	"github.com/anacrolix/torrent/metainfo"
	"github.com/ledgerwatch/erigon-lib/downloader/snaptype"
	"github.com/ledgerwatch/log/v3"
	"github.com/pelletier/go-toml/v2"
)

// WebSeeds - allow use HTTP-based infrastrucutre to support Bittorrent network
// it allows download .torrent files and data files from trusted url's (for example: S3 signed url)
type WebSeeds struct {
	lock sync.Mutex

	byFileName          snaptype.WebSeedUrls // HTTP urls of data files
	torrentUrls         snaptype.TorrentUrls // HTTP urls of .torrent files
	downloadTorrentFile bool
	torrentsWhitelist   snapcfg.Preverified

	seeds []*url.URL

	logger    log.Logger
	verbosity log.Lvl

	torrentFiles *TorrentFiles
}

func NewWebSeeds(seeds []*url.URL, verbosity log.Lvl, logger log.Logger) *WebSeeds {
	return &WebSeeds{
		seeds:     seeds,
		logger:    logger,
		verbosity: verbosity,
	}
}

func (d *WebSeeds) getWebDownloadInfo(ctx context.Context, t *torrent.Torrent) (infos []webDownloadInfo, seedHashMismatches []*seedHash, err error) {
	torrentHash := t.InfoHash().Bytes()

	for _, webseed := range d.seeds {
		downloadUrl := webseed.JoinPath(t.Name())

		if headRequest, err := http.NewRequestWithContext(ctx, http.MethodHead, downloadUrl.String(), nil); err == nil {
			headResponse, err := http.DefaultClient.Do(headRequest)
			if err != nil {
				continue
			}
			headResponse.Body.Close()

			if headResponse.StatusCode != http.StatusOK {
				d.logger.Debug("[snapshots.webseed] getWebDownloadInfo: HEAD request failed",
					"webseed", webseed.String(), "name", t.Name(), "status", headResponse.Status)
				continue
			}
			if meta, err := getWebpeerTorrentInfo(ctx, downloadUrl); err == nil {
				if bytes.Equal(torrentHash, meta.HashInfoBytes().Bytes()) {
					md5tag := headResponse.Header.Get("Etag")
					if md5tag != "" {
						md5tag = strings.Trim(md5tag, "\"")
					}

					infos = append(infos, webDownloadInfo{
						url:     downloadUrl,
						length:  headResponse.ContentLength,
						md5:     md5tag,
						torrent: t,
					})
				} else {
					hash := meta.HashInfoBytes()
					seedHashMismatches = append(seedHashMismatches, &seedHash{url: webseed, hash: &hash})
				}
			}
		}
		seedHashMismatches = append(seedHashMismatches, &seedHash{url: webseed})
	}

	return infos, seedHashMismatches, nil
}

func (d *WebSeeds) SetTorrent(t *TorrentFiles, whiteList snapcfg.Preverified, downloadTorrentFile bool) {
	d.downloadTorrentFile = downloadTorrentFile
	d.torrentsWhitelist = whiteList
	d.torrentFiles = t
}

func (d *WebSeeds) checkHasTorrents(manifestResponse snaptype.WebSeedsFromProvider, report *WebSeedCheckReport) {
	// check that for each file in the manifest, there is a corresponding .torrent file
	torrentNames := make(map[string]struct{})
	for name := range manifestResponse {
		if strings.HasSuffix(name, ".torrent") {
			torrentNames[name] = struct{}{}
		}
	}
	hasTorrents := len(torrentNames) > 0
	report.missingTorrents = make([]string, 0)
	for name := range manifestResponse {
		// todo extract list of extensions which are
		//  seeded as torrents (kv, ef, v, seg)
		//  seeded as is (.txt, efi)
		//  temporarily not seedable (.idx)
		if !strings.HasSuffix(name, ".torrent") && !strings.HasSuffix(name, ".txt") {
			tname := name + ".torrent"
			if _, ok := torrentNames[tname]; !ok {
				report.missingTorrents = append(report.missingTorrents, name)
				continue
			}
			delete(torrentNames, tname)
		}
	}

	if len(torrentNames) > 0 {
		report.danglingTorrents = make([]string, 0, len(torrentNames))
		for file := range torrentNames {
			report.danglingTorrents = append(report.danglingTorrents, file)
		}
	}
	report.torrentsOK = len(report.missingTorrents) == 0 && len(report.danglingTorrents) == 0 && hasTorrents
}

func (d *WebSeeds) fetchFileEtags(ctx context.Context, manifestResponse snaptype.WebSeedsFromProvider) (tags map[string]string, invalidTags, etagFetchFailed []string, err error) {
	etagFetchFailed = make([]string, 0)
	tags = make(map[string]string)
	invalidTagsMap := make(map[string]string)

	for name, wurl := range manifestResponse {
		u, err := url.Parse(wurl)
		if err != nil {
			return nil, nil, nil, fmt.Errorf("webseed.fetchFileEtags: %w", err)
		}
		md5Tag, err := d.retrieveFileEtag(ctx, u)
		if err != nil {
			if errors.Is(err, ErrInvalidEtag) {
				invalidTagsMap[name] = md5Tag
				continue
			}
			if errors.Is(err, ErrEtagNotFound) {
				etagFetchFailed = append(etagFetchFailed, name)
				continue
			}
			d.logger.Debug("[snapshots.webseed] get file ETag", "err", err, "url", u.String())
			return nil, nil, nil, fmt.Errorf("webseed.fetchFileEtags: %w", err)
		}
		tags[name] = md5Tag
	}

	invalidTags = make([]string, 0)
	if len(invalidTagsMap) > 0 {
		for name, tag := range invalidTagsMap {
			invalidTags = append(invalidTags, fmt.Sprintf("%-50s %s", name, tag))
		}
	}
	return tags, invalidTags, etagFetchFailed, nil
}

func (d *WebSeeds) VerifyManifestedBuckets(ctx context.Context, failFast bool) error {
	supErr := make([]error, 0, len(d.seeds))
	reports := make([]*WebSeedCheckReport, 0, len(d.seeds))

	for _, webSeedProviderURL := range d.seeds {
		select {
		case <-ctx.Done():
			return ctx.Err()
		default:
		}
		d.logger.Debug("[snapshots.webseed] verify manifest", "url", webSeedProviderURL.String())

		rep, err := d.VerifyManifestedBucket(ctx, webSeedProviderURL)
		if err != nil {
			d.logger.Warn("[snapshots.webseed] verify manifest", "err", err)
			if failFast {
				return err
			} else {
				supErr = append(supErr, err)
			}
		}

		reports = append(reports, rep)
	}

	failed := len(supErr) > 0

	fmt.Println("-----------------------REPORTS OVERVIEW--------------------------")
	for _, rep := range reports {
		if !rep.OK() {
			failed = true
		}
		fmt.Printf("%s\n", rep.ToString(false))
	}
	if failed {
		merr := fmt.Sprintf("error list:\n")
		for _, err := range supErr {
			merr += fmt.Sprintf("%s\n", err)
		}
		return fmt.Errorf("webseed: some webseeds are not OK, details above| %s", merr)
	}
	return nil
}

type WebSeedCheckReport struct {
	seed             *url.URL
	manifestExist    bool
	torrentsOK       bool
	missingTorrents  []string
	danglingTorrents []string
	totalEtags       int
	invalidEtags     []string
	etagFetchFailed  []string
}

func (w *WebSeedCheckReport) sort() {
	sort.Strings(w.missingTorrents)
	sort.Strings(w.invalidEtags)
	sort.Strings(w.etagFetchFailed)
	sort.Strings(w.danglingTorrents)
}

func (w *WebSeedCheckReport) OK() bool {
	return w.torrentsOK && w.manifestExist && len(w.invalidEtags) == 0 && len(w.etagFetchFailed) == 0
}

func (w *WebSeedCheckReport) ToString(full bool) string {
	br := "BAD"
	if w.OK() {
		br = "OK"
	}

	if !w.manifestExist {
		return fmt.Sprintf("## REPORT [%s] on %s: manifest not found\n", br, w.seed)
	}
	w.sort()
	var b strings.Builder
	b.WriteString(fmt.Sprintf("## REPORT [%s] on %s\n", br, w.seed))
	b.WriteString(fmt.Sprintf(" - manifest exist: %t\n", w.manifestExist))
	b.WriteString(fmt.Sprintf(" - missing torrents (files without torrents): %d\n", len(w.missingTorrents)))
	b.WriteString(fmt.Sprintf(" - dangling (data file not found) torrents: %d\n", len(w.danglingTorrents)))
	b.WriteString(fmt.Sprintf(" - invalid ETags format: %d/%d\n", len(w.invalidEtags), w.totalEtags))
	b.WriteString(fmt.Sprintf(" - ETag fetch failed: %d/%d\n", len(w.etagFetchFailed), w.totalEtags))

	if !full {
		return b.String()
	}

	titles := []string{
		"Missing torrents",
		"Dangling torrents",
		"Invalid ETags format",
		"ETag fetch failed",
	}

	fnamess := [][]string{
		w.missingTorrents,
		w.danglingTorrents,
		w.invalidEtags,
		w.etagFetchFailed,
	}

	for ti, names := range fnamess {
		if len(names) == 0 {
			continue
		}
		if ti == 0 {
			b.WriteByte(10)
		}
		b.WriteString(fmt.Sprintf("# %s\n", titles[ti]))
		for _, name := range names {
			b.WriteString(fmt.Sprintf("%s\n", name))
		}
		if ti != len(fnamess)-1 {
			b.WriteByte(10)
		}
	}
	b.WriteString(fmt.Sprintf("SEED [%s] %s\n", br, w.seed.String()))
	return b.String()
}

func (d *WebSeeds) VerifyManifestedBucket(ctx context.Context, webSeedProviderURL *url.URL) (report *WebSeedCheckReport, err error) {
	report = &WebSeedCheckReport{seed: webSeedProviderURL}
	defer func() { fmt.Printf("%s\n", report.ToString(true)) }()

	manifestResponse, err := d.retrieveManifest(ctx, webSeedProviderURL)
	report.manifestExist = len(manifestResponse) != 0
	if err != nil {
		return report, err
	}

	d.checkHasTorrents(manifestResponse, report)
	remoteTags, invalidTags, noTags, err := d.fetchFileEtags(ctx, manifestResponse)
	if err != nil {
		return report, err
	}

	report.invalidEtags = invalidTags
	report.etagFetchFailed = noTags
	report.totalEtags = len(remoteTags) + len(noTags)
	return report, nil
}

func (d *WebSeeds) Discover(ctx context.Context, files []string, rootDir string) {
	listsOfFiles := d.constructListsOfFiles(ctx, d.seeds, files)
	torrentMap := d.makeTorrentUrls(listsOfFiles)
	webSeedMap := d.downloadTorrentFilesFromProviders(ctx, rootDir, torrentMap)
	d.makeWebSeedUrls(listsOfFiles, webSeedMap)
}

func (d *WebSeeds) constructListsOfFiles(ctx context.Context, httpProviders []*url.URL, diskProviders []string) []snaptype.WebSeedsFromProvider {
	log.Debug("[snapshots.webseed] providers", "http", len(httpProviders), "disk", len(diskProviders))
	listsOfFiles := make([]snaptype.WebSeedsFromProvider, 0, len(httpProviders)+len(diskProviders))

	for _, webSeedProviderURL := range httpProviders {
		select {
		case <-ctx.Done():
			return listsOfFiles
		default:
		}
		manifestResponse, err := d.retrieveManifest(ctx, webSeedProviderURL)
		if err != nil { // don't fail on error
			d.logger.Debug("[snapshots.webseed] get from HTTP provider", "err", err, "url", webSeedProviderURL.String())
			continue
		}
		// check if we need to prohibit new downloads for some files
		for name := range manifestResponse {
			prohibited, err := d.torrentFiles.NewDownloadsAreProhibited(name)
			if prohibited || err != nil {
				delete(manifestResponse, name)
			}
		}

		listsOfFiles = append(listsOfFiles, manifestResponse)
	}

	// add to list files from disk
	for _, webSeedFile := range diskProviders {
		response, err := d.readWebSeedsFile(webSeedFile)
		if err != nil { // don't fail on error
			d.logger.Debug("[snapshots.webseed] get from File provider", "err", err)
			continue
		}
		// check if we need to prohibit new downloads for some files
		for name := range response {
			prohibited, err := d.torrentFiles.NewDownloadsAreProhibited(name)
			if prohibited || err != nil {
				delete(response, name)
			}
		}
		listsOfFiles = append(listsOfFiles, response)
	}
	return listsOfFiles
}

func (d *WebSeeds) makeTorrentUrls(listsOfFiles []snaptype.WebSeedsFromProvider) map[url.URL]string {
	torrentMap := map[url.URL]string{}
	torrentUrls := snaptype.TorrentUrls{}
	for _, urls := range listsOfFiles {
		for name, wUrl := range urls {
			if !strings.HasSuffix(name, ".torrent") {
				continue
			}
			if !nameWhitelisted(name, d.torrentsWhitelist) {
				continue
			}
			uri, err := url.ParseRequestURI(wUrl)
			if err != nil {
				d.logger.Debug("[snapshots] url is invalid", "url", wUrl, "err", err)
				continue
			}
			torrentUrls[name] = append(torrentUrls[name], uri)
			torrentMap[*uri] = strings.TrimSuffix(name, ".torrent")
		}
	}

	d.lock.Lock()
	defer d.lock.Unlock()
	d.torrentUrls = torrentUrls
	return torrentMap
}

func (d *WebSeeds) makeWebSeedUrls(listsOfFiles []snaptype.WebSeedsFromProvider, webSeedMap map[string]struct{}) {
	webSeedUrls := snaptype.WebSeedUrls{}
	for _, urls := range listsOfFiles {
		for name, wUrl := range urls {
			if strings.HasSuffix(name, ".torrent") {
				continue
			}
			if _, ok := webSeedMap[name]; ok {
				webSeedUrls[name] = append(webSeedUrls[name], wUrl)
			}
		}
	}

	d.lock.Lock()
	defer d.lock.Unlock()
	d.byFileName = webSeedUrls
}

func (d *WebSeeds) TorrentUrls() snaptype.TorrentUrls {
	d.lock.Lock()
	defer d.lock.Unlock()
	return d.torrentUrls
}

func (d *WebSeeds) Len() int {
	d.lock.Lock()
	defer d.lock.Unlock()
	return len(d.byFileName)
}

func (d *WebSeeds) ByFileName(name string) (metainfo.UrlList, bool) {
	d.lock.Lock()
	defer d.lock.Unlock()
	v, ok := d.byFileName[name]
	return v, ok
}

var ErrInvalidEtag = fmt.Errorf("invalid etag")
var ErrEtagNotFound = fmt.Errorf("not found")

func (d *WebSeeds) retrieveFileEtag(ctx context.Context, file *url.URL) (string, error) {
	request, err := http.NewRequest(http.MethodHead, file.String(), nil)
	if err != nil {
		return "", err
	}

	request = request.WithContext(ctx)
	resp, err := http.DefaultClient.Do(request)
	if err != nil {
		return "", fmt.Errorf("webseed.http: %w, url=%s", err, file.String())
	}
	defer resp.Body.Close()
	if resp.StatusCode != http.StatusOK {
		if resp.StatusCode == http.StatusNotFound {
			return "", ErrEtagNotFound
		}
		return "", fmt.Errorf("webseed.http: status code %d, url=%s", resp.StatusCode, file.String())
	}

	etag := resp.Header.Get("Etag") // file md5
	if etag == "" {
		return "", fmt.Errorf("webseed.http: file has no etag, url=%s", file.String())
	}
	etag = strings.Trim(etag, "\"")
	if strings.Contains(etag, "-") {
		return etag, ErrInvalidEtag
	}
	return etag, nil
}

func (d *WebSeeds) retrieveManifest(ctx context.Context, webSeedProviderUrl *url.URL) (snaptype.WebSeedsFromProvider, error) {
	baseUrl := webSeedProviderUrl.String()
	ref, err := url.Parse("manifest.txt")
	if err != nil {
		return nil, err
	}
	u := webSeedProviderUrl.ResolveReference(ref)
	request, err := http.NewRequest(http.MethodGet, u.String(), nil)
	if err != nil {
		return nil, err
	}

	request = request.WithContext(ctx)
	resp, err := http.DefaultClient.Do(request)
	if err != nil {
		return nil, fmt.Errorf("webseed.http: make request: %w, url=%s", err, u.String())
	}
	defer resp.Body.Close()
	if resp.StatusCode != http.StatusOK {
		d.logger.Debug("[snapshots.webseed] /manifest.txt retrieval failed, no downloads from this webseed",
			"webseed", webSeedProviderUrl.String(), "status", resp.Status)
		return nil, fmt.Errorf("webseed.http: status=%d, url=%s", resp.StatusCode, u.String())
	}

	b, err := io.ReadAll(resp.Body)
	if err != nil {
		return nil, fmt.Errorf("webseed.http: read: %w, url=%s, ", err, u.String())
	}

	response := snaptype.WebSeedsFromProvider{}
	fileNames := strings.Split(string(b), "\n")
	for fi, f := range fileNames {
		if strings.TrimSpace(f) == "" {
			if fi != len(fileNames)-1 {
				d.logger.Debug("[snapshots.webseed] empty line in manifest.txt", "webseed", webSeedProviderUrl.String(), "lineNum", fi)
			}
			continue
		}

		response[f], err = url.JoinPath(baseUrl, f)
		if err != nil {
			return nil, err
		}
	}
	d.logger.Debug("[snapshots.webseed] get from HTTP provider", "urls", len(response), "url", webSeedProviderUrl.String())
	return response, nil
}

func (d *WebSeeds) readWebSeedsFile(webSeedProviderPath string) (snaptype.WebSeedsFromProvider, error) {
	_, fileName := filepath.Split(webSeedProviderPath)
	data, err := os.ReadFile(webSeedProviderPath)
	if err != nil {
		return nil, fmt.Errorf("webseed.readWebSeedsFile: file=%s, %w", fileName, err)
	}
	response := snaptype.WebSeedsFromProvider{}
	if err := toml.Unmarshal(data, &response); err != nil {
		return nil, fmt.Errorf("webseed.readWebSeedsFile: file=%s, %w", fileName, err)
	}
	d.logger.Debug("[snapshots.webseed] get from File provider", "urls", len(response), "file", fileName)
	return response, nil
}

// downloadTorrentFilesFromProviders - if they are not exist on file-system
func (d *WebSeeds) downloadTorrentFilesFromProviders(ctx context.Context, rootDir string, torrentMap map[url.URL]string) map[string]struct{} {
	// TODO: need more tests, need handle more forward-compatibility and backward-compatibility case
	//  - now, if add new type of .torrent files to S3 bucket - existing nodes will start downloading it. maybe need whitelist of file types
	//  - maybe need download new files if --snap.stop=true
	webSeedMap := map[string]struct{}{}
	var webSeeMapLock sync.RWMutex
	if !d.downloadTorrentFile {
		return webSeedMap
	}
	if len(d.TorrentUrls()) == 0 {
		return webSeedMap
	}
	var addedNew int
	e, ctx := errgroup.WithContext(ctx)
	e.SetLimit(1024)
	urlsByName := d.TorrentUrls()

	for fileName, tUrls := range urlsByName {
		name := fileName
		addedNew++
		whiteListed := strings.HasSuffix(name, ".seg.torrent") ||
			strings.HasSuffix(name, ".kv.torrent") ||
			strings.HasSuffix(name, ".v.torrent") ||
			strings.HasSuffix(name, ".ef.torrent")
		if !whiteListed {
			_, fName := filepath.Split(name)
			d.logger.Log(d.verbosity, "[snapshots] webseed has .torrent, but we skip it because this file-type not supported yet", "name", fName)
			continue
		}
		//Erigon3 doesn't provide history of commitment (.v, .ef files), but does provide .kv:
		// - prohibit v1-commitment...v, v2-commitment...ef, etc...
		// - allow v1-commitment...kv
		e3blackListed := strings.Contains(name, "commitment") && (strings.HasSuffix(name, ".v.torrent") || strings.HasSuffix(name, ".ef.torrent"))
		if e3blackListed {
			_, fName := filepath.Split(name)
			d.logger.Log(d.verbosity, "[snapshots] webseed has .torrent, but we skip it because this file-type not supported yet", "name", fName)
			continue
		}

		tUrls := tUrls
		e.Go(func() error {
			for _, url := range tUrls {
				//validation happens inside
				_, err := d.callTorrentHttpProvider(ctx, url, name)
				if err != nil {
					d.logger.Log(d.verbosity, "[snapshots] got from webseed", "name", name, "err", err, "url", url)
					continue
				}
				//don't save .torrent here - do it inside downloader.Add
				webSeeMapLock.Lock()
				webSeedMap[torrentMap[*url]] = struct{}{}
				webSeeMapLock.Unlock()
				return nil
			}
			return nil
		})
	}
	if err := e.Wait(); err != nil {
		d.logger.Debug("[snapshots] webseed discover", "err", err)
	}
	return webSeedMap
}

func (d *WebSeeds) DownloadAndSaveTorrentFile(ctx context.Context, name string) (ts *torrent.TorrentSpec, ok bool, err error) {
	urls, ok := d.ByFileName(name)
	if !ok {
		return nil, false, nil
	}
	for _, urlStr := range urls {
		urlStr += ".torrent"
		parsedUrl, err := url.Parse(urlStr)
		if err != nil {
			d.logger.Log(d.verbosity, "[snapshots] callTorrentHttpProvider parse url", "err", err)
			continue // it's ok if some HTTP provider failed - try next one
		}
		res, err := d.callTorrentHttpProvider(ctx, parsedUrl, name)
		if err != nil {
<<<<<<< HEAD
			d.logger.Log(d.verbosity, "[snapshots] callTorrentHttpProvider", "name", name, "err", err)
			continue
		}

		if d.torrentFiles.Exists(name) {
			continue
		}
		if err := d.torrentFiles.Create(name, res); err != nil {
			d.logger.Log(d.verbosity, "[snapshots] .torrent from webseed rejected", "name", name, "err", err, "url", urlStr)
			continue
		}
		return true, nil
=======
			d.logger.Log(d.verbosity, "[snapshots] .torrent from webseed rejected", "name", name, "err", err, "url", urlStr)
			continue // it's ok if some HTTP provider failed - try next one
		}
		ts, _, _, err = d.torrentFiles.CreateIfNotProhibited(name, res)
		return ts, ts != nil, err
>>>>>>> 5f515e12
	}

	return nil, false, nil
}

func (d *WebSeeds) callTorrentHttpProvider(ctx context.Context, url *url.URL, fileName string) ([]byte, error) {
	if !strings.HasSuffix(url.Path, ".torrent") {
		return nil, fmt.Errorf("seems not-torrent url passed: %s", url.String())
	}
	request, err := http.NewRequest(http.MethodGet, url.String(), nil)
	if err != nil {
		return nil, err
	}
	request = request.WithContext(ctx)
	resp, err := http.DefaultClient.Do(request)
	if err != nil {
		return nil, fmt.Errorf("webseed.downloadTorrentFile: url=%s, %w", url.String(), err)
	}
	defer resp.Body.Close()
	//protect against too small and too big data
	if resp.ContentLength == 0 || resp.ContentLength > int64(128*datasize.MB) {
		return nil, fmt.Errorf(".torrent downloading size attack prevention: resp.ContentLength=%d, url=%s", resp.ContentLength, url.EscapedPath())
	}
	res, err := io.ReadAll(resp.Body)
	if err != nil {
		return nil, fmt.Errorf("webseed.downloadTorrentFile: host=%s, url=%s, %w", url.Hostname(), url.EscapedPath(), err)
	}
	if err = validateTorrentBytes(fileName, res, d.torrentsWhitelist); err != nil {
		return nil, fmt.Errorf("webseed.downloadTorrentFile: host=%s, url=%s, %w", url.Hostname(), url.EscapedPath(), err)
	}
	return res, nil
}

func validateTorrentBytes(fileName string, b []byte, whitelist snapcfg.Preverified) error {
	var mi metainfo.MetaInfo
	if err := bencode.NewDecoder(bytes.NewBuffer(b)).Decode(&mi); err != nil {
		return err
	}
	torrentHash := mi.HashInfoBytes()
	// files with different names can have same hash. means need check AND name AND hash.
	if !nameAndHashWhitelisted(fileName, torrentHash.String(), whitelist) {
		return fmt.Errorf(".torrent file is not whitelisted %s", torrentHash.String())
	}
	return nil
}

func nameWhitelisted(fileName string, whitelist snapcfg.Preverified) bool {
	return whitelist.Contains(strings.TrimSuffix(fileName, ".torrent"))
}

func nameAndHashWhitelisted(fileName, fileHash string, whitelist snapcfg.Preverified) bool {
	fileName = strings.TrimSuffix(fileName, ".torrent")

	for i := 0; i < len(whitelist); i++ {
		if whitelist[i].Name == fileName && whitelist[i].Hash == fileHash {
			return true
		}
	}
	return false
}<|MERGE_RESOLUTION|>--- conflicted
+++ resolved
@@ -602,26 +602,11 @@
 		}
 		res, err := d.callTorrentHttpProvider(ctx, parsedUrl, name)
 		if err != nil {
-<<<<<<< HEAD
-			d.logger.Log(d.verbosity, "[snapshots] callTorrentHttpProvider", "name", name, "err", err)
-			continue
-		}
-
-		if d.torrentFiles.Exists(name) {
-			continue
-		}
-		if err := d.torrentFiles.Create(name, res); err != nil {
-			d.logger.Log(d.verbosity, "[snapshots] .torrent from webseed rejected", "name", name, "err", err, "url", urlStr)
-			continue
-		}
-		return true, nil
-=======
 			d.logger.Log(d.verbosity, "[snapshots] .torrent from webseed rejected", "name", name, "err", err, "url", urlStr)
 			continue // it's ok if some HTTP provider failed - try next one
 		}
 		ts, _, _, err = d.torrentFiles.CreateIfNotProhibited(name, res)
 		return ts, ts != nil, err
->>>>>>> 5f515e12
 	}
 
 	return nil, false, nil
