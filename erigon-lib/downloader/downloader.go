/*
   Copyright 2021 Erigon contributors

   Licensed under the Apache License, Version 2.0 (the "License");
   you may not use this file except in compliance with the License.
   You may obtain a copy of the License at

       http://www.apache.org/licenses/LICENSE-2.0

   Unless required by applicable law or agreed to in writing, software
   distributed under the License is distributed on an "AS IS" BASIS,
   WITHOUT WARRANTIES OR CONDITIONS OF ANY KIND, either express or implied.
   See the License for the specific language governing permissions and
   limitations under the License.
*/

package downloader

import (
	"bytes"
	"context"
	"encoding/hex"
	"encoding/json"
	"errors"
	"fmt"
	"math/rand"
	"net/http"
	"net/url"
	"os"
	"path"
	"path/filepath"
	"reflect"
	"runtime"
	"strings"
	"sync"
	"sync/atomic"
	"time"

	"github.com/anacrolix/torrent"
	"github.com/anacrolix/torrent/metainfo"
	"github.com/anacrolix/torrent/storage"
	"github.com/anacrolix/torrent/types/infohash"
	"github.com/c2h5oh/datasize"
	dir2 "github.com/ledgerwatch/erigon-lib/common/dir"
	"github.com/ledgerwatch/log/v3"
	"github.com/tidwall/btree"
	"golang.org/x/exp/slices"
	"golang.org/x/sync/errgroup"
	"golang.org/x/sync/semaphore"
	"golang.org/x/time/rate"

	"github.com/ledgerwatch/erigon-lib/chain/snapcfg"
	"github.com/ledgerwatch/erigon-lib/common"
	"github.com/ledgerwatch/erigon-lib/common/datadir"
	"github.com/ledgerwatch/erigon-lib/common/dbg"
	"github.com/ledgerwatch/erigon-lib/common/dir"
	"github.com/ledgerwatch/erigon-lib/diagnostics"
	"github.com/ledgerwatch/erigon-lib/downloader/downloadercfg"
	"github.com/ledgerwatch/erigon-lib/downloader/snaptype"
	"github.com/ledgerwatch/erigon-lib/kv"
	"github.com/ledgerwatch/erigon-lib/kv/mdbx"
)

// Downloader - component which downloading historical files. Can use BitTorrent, or other protocols
type Downloader struct {
	db                  kv.RwDB
	pieceCompletionDB   storage.PieceCompletion
	torrentClient       *torrent.Client
	webDownloadClient   *RCloneClient
	webDownloadSessions map[string]*RCloneSession

	cfg *downloadercfg.Cfg

	lock  *sync.RWMutex
	stats AggStats

	folder storage.ClientImplCloser

	ctx          context.Context
	stopMainLoop context.CancelFunc
	wg           sync.WaitGroup

	webseeds         *WebSeeds
	webseedsDiscover bool

	logger    log.Logger
	verbosity log.Lvl

	torrentFiles    *TorrentFiles
	snapshotLock    *snapshotLock
	webDownloadInfo map[string]webDownloadInfo
	downloading     map[string]struct{}
	downloadLimit   *rate.Limit
}

type webDownloadInfo struct {
	url     *url.URL
	length  int64
	torrent *torrent.Torrent
}

type AggStats struct {
	MetadataReady, FilesTotal int32
	LastMetadataUpdate        *time.Time
	PeersUnique               int32
	ConnectionsTotal          uint64
	Downloading               int32

	Completed bool
	Progress  float32

	BytesCompleted, BytesTotal     uint64
	DroppedCompleted, DroppedTotal uint64

	BytesDownload, BytesUpload uint64
	UploadRate, DownloadRate   uint64
	LocalFileHashes            int
	LocalFileHashTime          time.Duration
}

func New(ctx context.Context, cfg *downloadercfg.Cfg, dirs datadir.Dirs, logger log.Logger, verbosity log.Lvl, discover bool) (*Downloader, error) {
	db, c, m, torrentClient, err := openClient(ctx, cfg.Dirs.Downloader, cfg.Dirs.Snap, cfg.ClientConfig)
	if err != nil {
		return nil, fmt.Errorf("openClient: %w", err)
	}

	peerID, err := readPeerID(db)
	if err != nil {
		return nil, fmt.Errorf("get peer id: %w", err)
	}
	cfg.ClientConfig.PeerID = string(peerID)
	if len(peerID) == 0 {
		if err = savePeerID(db, torrentClient.PeerID()); err != nil {
			return nil, fmt.Errorf("save peer id: %w", err)
		}
	}

	mutex := &sync.RWMutex{}
	var stats AggStats

	lock, err := getSnapshotLock(ctx, cfg, db, &stats, mutex, logger)

	if err != nil {
		return nil, fmt.Errorf("can't initialize snapshot lock: %w", err)
	}

	d := &Downloader{
		cfg:                 cfg,
		db:                  db,
		pieceCompletionDB:   c,
		folder:              m,
		torrentClient:       torrentClient,
		lock:                mutex,
		stats:               stats,
		webseeds:            &WebSeeds{logger: logger, verbosity: verbosity, downloadTorrentFile: cfg.DownloadTorrentFilesFromWebseed, torrentsWhitelist: lock.Downloads},
		logger:              logger,
		verbosity:           verbosity,
		torrentFiles:        &TorrentFiles{dir: cfg.Dirs.Snap},
		snapshotLock:        lock,
		webDownloadInfo:     map[string]webDownloadInfo{},
		webDownloadSessions: map[string]*RCloneSession{},
		downloading:         map[string]struct{}{},
		webseedsDiscover:    discover,
	}

	if cfg.ClientConfig.DownloadRateLimiter != nil {
		downloadLimit := cfg.ClientConfig.DownloadRateLimiter.Limit()
		d.downloadLimit = &downloadLimit
	}

	d.webseeds.torrentFiles = d.torrentFiles
	d.ctx, d.stopMainLoop = context.WithCancel(ctx)

	if cfg.AddTorrentsFromDisk {
<<<<<<< HEAD
=======
		var downloadMismatches []string

		for _, download := range lock.Downloads {
			if info, err := d.torrentInfo(download.Name); err == nil {
				if info.Completed != nil {
					if hash := hex.EncodeToString(info.Hash); download.Hash != hash {
						fileInfo, _, _ := snaptype.ParseFileName(d.SnapDir(), download.Name)

						// this is lazy as it can be expensive for large files
						fileHashBytes, err := fileHashBytes(d.ctx, fileInfo, &d.stats, d.lock)

						if errors.Is(err, os.ErrNotExist) {
							hashBytes, _ := hex.DecodeString(download.Hash)
							if err := d.db.Update(d.ctx, torrentInfoReset(download.Name, hashBytes, 0)); err != nil {
								d.logger.Debug("[snapshots] Can't update torrent info", "file", download.Name, "hash", download.Hash, "err", err)
							}
							continue
						}

						fileHash := hex.EncodeToString(fileHashBytes)

						if fileHash != download.Hash && fileHash != hash {
							d.logger.Error("[snapshots] download db mismatch", "file", download.Name, "lock", download.Hash, "db", hash, "disk", fileHash, "downloaded", *info.Completed)
							downloadMismatches = append(downloadMismatches, download.Name)
						} else {
							d.logger.Warn("[snapshots] lock hash does not match completed download", "file", download.Name, "lock", hash, "download", download.Hash, "downloaded", *info.Completed)
						}
					}
				}
			}
		}

		if len(downloadMismatches) > 0 {
			return nil, fmt.Errorf("downloaded files have mismatched hashes: %s", strings.Join(downloadMismatches, ","))
		}

>>>>>>> 833e5a8e
		//TODO: why do we need it if we have `addTorrentFilesFromDisk`? what if they are conflict?
		//TODO: why it's before `BuildTorrentFilesIfNeed`? what if they are conflict?
		//TODO: even if hash is saved in "snapshots-lock.json" - it still must preserve `prohibit_new_downloads.lock` and don't download new files ("user restart" must be fast, "erigon3 has .kv files which never-ending merge and delete small files")
		//for _, it := range lock.Downloads {
		//	if err := d.AddMagnetLink(ctx, snaptype.Hex2InfoHash(it.Hash), it.Name); err != nil {
		//		return nil, err
		//	}
		//}

		if err := d.BuildTorrentFilesIfNeed(d.ctx, lock.Chain, lock.Downloads); err != nil {
			return nil, err
		}

		if err := d.addTorrentFilesFromDisk(false); err != nil {
			return nil, err
		}
	}

	return d, nil
}

const SnapshotsLockFileName = "snapshot-lock.json"

type snapshotLock struct {
	Chain     string              `json:"chain"`
	Downloads snapcfg.Preverified `json:"downloads"`
}

func getSnapshotLock(ctx context.Context, cfg *downloadercfg.Cfg, db kv.RoDB, stats *AggStats, statsLock *sync.RWMutex, logger log.Logger) (*snapshotLock, error) {
	//TODO: snapshots-lock.json must be created after 1-st download done
	//TODO: snapshots-lock.json is not compatible with E3 .kv files - because they are not immutable (merging to infinity)
	return initSnapshotLock(ctx, cfg, db, stats, statsLock, logger)
	/*
		if !cfg.SnapshotLock {
			return initSnapshotLock(ctx, cfg, db, logger)
		}

		snapDir := cfg.Dirs.Snap

		lockPath := filepath.Join(snapDir, SnapshotsLockFileName)

		file, err := os.Open(lockPath)
		if err != nil {
			if !errors.Is(err, os.ErrNotExist) {
				return nil, err
			}
		}

		var data []byte

		if file != nil {
			defer file.Close()

			data, err = io.ReadAll(file)

			if err != nil {
				return nil, err
			}
		}

		if file == nil || len(data) == 0 {
			f, err := os.Create(lockPath)
			if err != nil {
				return nil, err
			}
			defer f.Close()

			lock, err := initSnapshotLock(ctx, cfg, db, logger)

			if err != nil {
				return nil, err
			}

			data, err := json.Marshal(lock)

			if err != nil {
				return nil, err
			}

			_, err = f.Write(data)

			if err != nil {
				return nil, err
			}

			if err := f.Sync(); err != nil {
				return nil, err
			}

			return lock, nil
		}

		var lock snapshotLock

		if err = json.Unmarshal(data, &lock); err != nil {
			return nil, err
		}

		if lock.Chain != cfg.ChainName {
			return nil, fmt.Errorf("unexpected chain name:%q expecting: %q", lock.Chain, cfg.ChainName)
		}

		prevHashes := map[string]string{}
		prevNames := map[string]string{}

		for _, current := range lock.Downloads {
			if prev, ok := prevHashes[current.Hash]; ok {
				if prev != current.Name {
					return nil, fmt.Errorf("invalid snapshot_lock: %s duplicated at: %s and %s", current.Hash, current.Name, prev)
				}
			}

			if prev, ok := prevNames[current.Name]; ok {
				if prev != current.Hash {
					return nil, fmt.Errorf("invalid snapshot_lock: %s duplicated at: %s and %s", current.Name, current.Hash, prev)
				}
			}

			prevHashes[current.Name] = current.Hash
			prevNames[current.Hash] = current.Name
		}
		return &lock, nil
	*/
}

func initSnapshotLock(ctx context.Context, cfg *downloadercfg.Cfg, db kv.RoDB, stats *AggStats, statsLock *sync.RWMutex, logger log.Logger) (*snapshotLock, error) {
	lock := &snapshotLock{
		Chain: cfg.ChainName,
	}

	files, err := seedableFiles(cfg.Dirs, cfg.ChainName)
	if err != nil {
		return nil, err
	}

	snapCfg := cfg.SnapshotConfig

	if snapCfg == nil {
		snapCfg = snapcfg.KnownCfg(cfg.ChainName)
	}

	//if len(files) == 0 {
	lock.Downloads = snapCfg.Preverified
	//}

	// if files exist on disk we assume that the lock file has been removed
	// or was never present so compare them against the known config to
	// recreate the lock file
	//
	// if the file is above the ExpectBlocks in the snapCfg we ignore it
	// if the file is the same version of the known file we:
	//   check if its mid upload
	//     - in which case we compare the hash in the db to the known hash
	//       - if they are different we delete the local file and include the
	//         know file in the hash which will force a re-upload
	//   otherwise
	//      - if the file has a different hash to the known file we include
	//        the files hash in the upload to preserve the local copy
	// if the file is a different version - we see if the version for the
	// file is available in know config - and if so we follow the procedure
	// above, but we use the matching version from the known config.  If there
	// is no matching version just use the one discovered for the file

	versionedCfg := map[snaptype.Version]*snapcfg.Cfg{}
	versionedCfgLock := sync.Mutex{}

	snapDir := cfg.Dirs.Snap

	var downloadMap btree.Map[string, snapcfg.PreverifiedItem]
	var downloadsMutex sync.Mutex

	g, ctx := errgroup.WithContext(ctx)
	g.SetLimit(runtime.GOMAXPROCS(-1) * 4)
	var i atomic.Int32

	logEvery := time.NewTicker(20 * time.Second)
	defer logEvery.Stop()

	for _, file := range files {
		file := file

		g.Go(func() error {
			i.Add(1)

			fileInfo, isStateFile, ok := snaptype.ParseFileName(snapDir, file)

			if !ok {
				return nil
			}

			if isStateFile {
				if preverified, ok := snapCfg.Preverified.Get(file); ok {
					downloadsMutex.Lock()
					defer downloadsMutex.Unlock()
					downloadMap.Set(file, preverified)
				}
				return nil //TODO: we don't create
			}

			if fileInfo.From > snapCfg.ExpectBlocks {
				return nil
			}

			if preverified, ok := snapCfg.Preverified.Get(fileInfo.Name()); ok {
				hashBytes, err := localHashBytes(ctx, fileInfo, db, stats, statsLock)

				if err != nil {
					return fmt.Errorf("localHashBytes: %w", err)
				}

				downloadsMutex.Lock()
				defer downloadsMutex.Unlock()

				if hash := hex.EncodeToString(hashBytes); preverified.Hash == hash {
					downloadMap.Set(fileInfo.Name(), preverified)
				} else {
					logger.Warn("[downloader] local file hash does not match known", "file", fileInfo.Name(), "local", hash, "known", preverified.Hash)
					// TODO: check if it has an index - if not use the known hash and delete the file
					downloadMap.Set(fileInfo.Name(), snapcfg.PreverifiedItem{Name: fileInfo.Name(), Hash: hash})
				}
			} else {
				versioned := func() *snapcfg.Cfg {
					versionedCfgLock.Lock()
					defer versionedCfgLock.Unlock()

					versioned, ok := versionedCfg[fileInfo.Version]

					if !ok {
						versioned = snapcfg.VersionedCfg(cfg.ChainName, fileInfo.Version, fileInfo.Version)
						versionedCfg[fileInfo.Version] = versioned
					}

					return versioned
				}()

				hashBytes, err := localHashBytes(ctx, fileInfo, db, stats, statsLock)

				if err != nil {
					return fmt.Errorf("localHashBytes: %w", err)
				}

				downloadsMutex.Lock()
				defer downloadsMutex.Unlock()

				if preverified, ok := versioned.Preverified.Get(fileInfo.Name()); ok {
					if hash := hex.EncodeToString(hashBytes); preverified.Hash == hash {
						downloadMap.Set(preverified.Name, preverified)
					} else {
						logger.Warn("[downloader] local file hash does not match known", "file", fileInfo.Name(), "local", hash, "known", preverified.Hash)
						// TODO: check if it has an index - if not use the known hash and delete the file
						downloadMap.Set(fileInfo.Name(), snapcfg.PreverifiedItem{Name: fileInfo.Name(), Hash: hash})
					}
				} else {
					versioned := func() *snapcfg.Cfg {
						versionedCfgLock.Lock()
						defer versionedCfgLock.Unlock()

						versioned, ok := versionedCfg[fileInfo.Version]

						if !ok {
							versioned = snapcfg.VersionedCfg(cfg.ChainName, fileInfo.Version, fileInfo.Version)
							versionedCfg[fileInfo.Version] = versioned
						}

						return versioned
					}()

					hashBytes, err := localHashBytes(ctx, fileInfo, db, stats, statsLock)

					if err != nil {
						return err
					}

					if preverified, ok := versioned.Preverified.Get(fileInfo.Name()); ok {
						if hash := hex.EncodeToString(hashBytes); preverified.Hash == hash {
							downloadMap.Set(preverified.Name, preverified)
						} else {
							logger.Warn("[downloader] local file hash does not match known", "file", fileInfo.Name(), "local", hash, "known", preverified.Hash)
							// TODO: check if it has an index - if not use the known hash and delete the file
							downloadMap.Set(fileInfo.Name(), snapcfg.PreverifiedItem{Name: fileInfo.Name(), Hash: hash})
						}
					} else {
						downloadMap.Set(fileInfo.Name(), snapcfg.PreverifiedItem{Name: fileInfo.Name(), Hash: hex.EncodeToString(hashBytes)})
					}
				}
			}

			return nil
		})
	}

	func() {
		for int(i.Load()) < len(files) {
			select {
			case <-ctx.Done():
				return // g.Wait() will return right error
			case <-logEvery.C:
				if int(i.Load()) == len(files) {
					return
				}
				log.Info("[snapshots] Initiating snapshot-lock", "progress", fmt.Sprintf("%d/%d", i.Load(), len(files)))
			}
		}
	}()

	if err := g.Wait(); err != nil {
		return nil, err
	}

	var missingItems []snapcfg.PreverifiedItem
	var downloads snapcfg.Preverified

	downloadMap.Scan(func(key string, value snapcfg.PreverifiedItem) bool {
		downloads = append(downloads, value)
		return true
	})

	for _, item := range snapCfg.Preverified {
		_, _, ok := snaptype.ParseFileName(snapDir, item.Name)
		if !ok {
			continue
		}

		if !downloads.Contains(item.Name, true) {
			missingItems = append(missingItems, item)
		}
	}

	lock.Downloads = snapcfg.Merge(downloads, missingItems)
	return lock, nil
}

func localHashBytes(ctx context.Context, fileInfo snaptype.FileInfo, db kv.RoDB, stats *AggStats, statsLock *sync.RWMutex) ([]byte, error) {
	var hashBytes []byte

	if db != nil {
		err := db.View(ctx, func(tx kv.Tx) (err error) {
			infoBytes, err := tx.GetOne(kv.BittorrentInfo, []byte(fileInfo.Name()))

			if err != nil {
				return err
			}

			if len(infoBytes) == 20 {
				hashBytes = infoBytes
				return nil
			}

			var info torrentInfo

			if err = json.Unmarshal(infoBytes, &info); err == nil {
				hashBytes = info.Hash
			}

			return nil
		})

		if err != nil {
			return nil, err
		}
	}

	if len(hashBytes) != 0 {
		return hashBytes, nil
	}

	meta, err := metainfo.LoadFromFile(fileInfo.Path + ".torrent")

	if err == nil {
		if spec, err := torrent.TorrentSpecFromMetaInfoErr(meta); err == nil {
			return spec.InfoHash.Bytes(), nil
		}
	}

	return fileHashBytes(ctx, fileInfo, stats, statsLock)
}

<<<<<<< HEAD
func fileHashBytes(ctx context.Context, fileInfo snaptype.FileInfo) ([]byte, error) {
	panic(1)
=======
func fileHashBytes(ctx context.Context, fileInfo snaptype.FileInfo, stats *AggStats, statsLock *sync.RWMutex) ([]byte, error) {

	if !dir.FileExist(fileInfo.Path) {
		return nil, os.ErrNotExist
	}

	defer func(t time.Time) {
		statsLock.Lock()
		defer statsLock.Unlock()
		stats.LocalFileHashes++
		stats.LocalFileHashTime += time.Since(t)
	}(time.Now())

>>>>>>> 833e5a8e
	info := &metainfo.Info{PieceLength: downloadercfg.DefaultPieceSize, Name: fileInfo.Name()}

	if err := info.BuildFromFilePath(fileInfo.Path); err != nil {
		return nil, fmt.Errorf("can't get local hash for %s: %w", fileInfo.Name(), err)
	}

	meta, err := CreateMetaInfo(info, nil)

	if err != nil {
		return nil, fmt.Errorf("can't get local hash for %s: %w", fileInfo.Name(), err)
	}

	spec, err := torrent.TorrentSpecFromMetaInfoErr(meta)

	if err != nil {
		return nil, fmt.Errorf("can't get local hash for %s: %w", fileInfo.Name(), err)
	}

	return spec.InfoHash.Bytes(), nil
}

func (d *Downloader) MainLoopInBackground(silent bool) {
	d.wg.Add(1)
	go func() {
		defer d.wg.Done()
		if err := d.mainLoop(silent); err != nil {
			if !errors.Is(err, context.Canceled) {
				d.logger.Warn("[snapshots]", "err", err)
			}
		}
	}()
}

type downloadStatus struct {
	name     string
	length   int64
	infoHash infohash.T
	spec     *torrent.TorrentSpec
	err      error
}

type seedHash struct {
	url      *url.URL
	hash     *infohash.T
	reported bool
}

func (d *Downloader) mainLoop(silent bool) error {
	if d.webseedsDiscover {
		// CornerCase: no peers -> no anoncments to trackers -> no magnetlink resolution (but magnetlink has filename)
		// means we can start adding weebseeds without waiting for `<-t.GotInfo()`
		d.wg.Add(1)
		go func() {
			defer d.wg.Done()
			d.webseeds.Discover(d.ctx, d.cfg.WebSeedUrls, d.cfg.WebSeedFiles, d.cfg.Dirs.Snap)
			// webseeds.Discover may create new .torrent files on disk
			if err := d.addTorrentFilesFromDisk(true); err != nil && !errors.Is(err, context.Canceled) {
				d.logger.Warn("[snapshots] addTorrentFilesFromDisk", "err", err)
			}
		}()
	}

	var sem = semaphore.NewWeighted(int64(d.cfg.DownloadSlots))

	//TODO: feature is not ready yet
	//d.webDownloadClient, _ = NewRCloneClient(d.logger)
	d.webDownloadClient = nil

	d.wg.Add(1)
	go func() {
		defer d.wg.Done()

		complete := map[string]struct{}{}
		checking := map[string]struct{}{}
		failed := map[string]struct{}{}
		waiting := map[string]struct{}{}

		downloadComplete := make(chan downloadStatus, 100)
		seedHashMismatches := map[infohash.T][]*seedHash{}

		// set limit here to make load predictable, not to control Disk/CPU consumption
		// will impact start times depending on the amount of non complete files - should
		// be low unless the download db is deleted - in which case all files may be checked
		checkGroup, _ := errgroup.WithContext(d.ctx)
		checkGroup.SetLimit(runtime.GOMAXPROCS(-1) * 4)

		for {
			torrents := d.torrentClient.Torrents()

			var pending []*torrent.Torrent

			for _, t := range torrents {
				if _, ok := complete[t.Name()]; ok {
					continue
				}

				if isComplete, length, completionTime := d.checkComplete(t.Name()); isComplete && completionTime != nil {
					if _, ok := checking[t.Name()]; !ok {
						fileInfo, _, _ := snaptype.ParseFileName(d.SnapDir(), t.Name())

						stat, err := os.Stat(fileInfo.Path)

						if err != nil {
							downloadComplete <- downloadStatus{
								name: fileInfo.Name(),
								err:  err,
							}
						}

						if completionTime != nil {
							if !stat.ModTime().Equal(*completionTime) {
								checking[t.Name()] = struct{}{}

								go func(fileInfo snaptype.FileInfo, infoHash infohash.T, length int64, completionTime time.Time) {
									checkGroup.Go(func() error {
										fileHashBytes, _ := fileHashBytes(d.ctx, fileInfo, &d.stats, d.lock)

										if bytes.Equal(infoHash.Bytes(), fileHashBytes) {
											downloadComplete <- downloadStatus{
												name:     fileInfo.Name(),
												length:   length,
												infoHash: infoHash,
											}
										} else {
											downloadComplete <- downloadStatus{
												name: fileInfo.Name(),
												err:  fmt.Errorf("hash check failed"),
											}

											d.logger.Warn("[snapshots] Torrent hash does not match file", "file", fileInfo.Name(), "torrent-hash", infoHash, "file-hash", hex.EncodeToString(fileHashBytes))
										}

										return nil
									})
								}(fileInfo, t.InfoHash(), length, *completionTime)

							} else {
								complete[t.Name()] = struct{}{}
								continue
							}
						}
					}
				} else {
					delete(failed, t.Name())
				}

				if _, ok := failed[t.Name()]; ok {
					continue
				}

				d.lock.RLock()
				_, downloading := d.downloading[t.Name()]
				d.lock.RUnlock()

				if downloading && t.Complete.Bool() {
					select {
					case <-d.ctx.Done():
						return
					case <-t.GotInfo():
					}

					var completionTime *time.Time
					fileInfo, _, _ := snaptype.ParseFileName(d.SnapDir(), t.Name())

					info, err := d.torrentInfo(t.Name())

					if err == nil {
						completionTime = info.Completed
					}

					if completionTime == nil {
						now := time.Now()
						completionTime = &now
					}

					if statInfo, _ := os.Stat(fileInfo.Path); statInfo != nil {
						if !statInfo.ModTime().Equal(*completionTime) {
							os.Chtimes(fileInfo.Path, time.Time{}, *completionTime)
						}

						if statInfo, _ := os.Stat(fileInfo.Path); statInfo != nil {
							// round completion time to os granularity
							modTime := statInfo.ModTime()
							completionTime = &modTime
						}
					}

					d.lock.Lock()
					delete(d.downloading, t.Name())
					d.lock.Unlock()
					complete[t.Name()] = struct{}{}
					continue
				}

				if downloading {
					continue
				}

				pending = append(pending, t)
			}

			select {
			case <-d.ctx.Done():
				return
			case status := <-downloadComplete:
				d.lock.Lock()
				delete(d.downloading, status.name)
				d.lock.Unlock()

				delete(checking, status.name)

				if status.spec != nil {
					_, _, err := d.torrentClient.AddTorrentSpec(status.spec)

					if err != nil {
						d.logger.Warn("Can't re-add spec after download", "file", status.name, "err", err)
					}

				}

			default:
			}

			d.lock.RLock()
			webDownloadInfoLen := len(d.webDownloadInfo)
			d.lock.RUnlock()

			if len(pending)+webDownloadInfoLen == 0 {
				select {
				case <-d.ctx.Done():
					return
				case <-time.After(10 * time.Second):
					continue
				}
			}

			d.lock.RLock()
			downloadingLen := len(d.downloading)
			d.stats.Downloading = int32(downloadingLen)
			d.lock.RUnlock()

			available := availableTorrents(d.ctx, pending, d.cfg.DownloadSlots-downloadingLen)

			d.lock.RLock()
			for _, webDownload := range d.webDownloadInfo {
				_, downloading := d.downloading[webDownload.torrent.Name()]

				if downloading {
					continue
				}

				addDownload := true

				for _, t := range available {
					if t.Name() == webDownload.torrent.Name() {
						addDownload = false
						break
					}
				}

				if addDownload {
					if len(available) < d.cfg.DownloadSlots-downloadingLen {
						available = append(available, webDownload.torrent)
					}
				} else {
					wi, _, _ := snaptype.ParseFileName(d.SnapDir(), webDownload.torrent.Name())

					for i, t := range available {
						ai, _, _ := snaptype.ParseFileName(d.SnapDir(), t.Name())

						if ai.CompareTo(wi) > 0 {
							available[i] = webDownload.torrent
							break
						}
					}
				}
			}
			d.lock.RUnlock()

			for _, t := range available {

				torrentInfo, _ := d.torrentInfo(t.Name())
				fileInfo, _, _ := snaptype.ParseFileName(d.SnapDir(), t.Name())

				if torrentInfo != nil {
					if torrentInfo.Completed != nil {
						if bytes.Equal(t.InfoHash().Bytes(), torrentInfo.Hash) {
							if fi, err := os.Stat(filepath.Join(d.SnapDir(), t.Name())); err == nil && fi.ModTime().Equal(*torrentInfo.Completed) {
								localHash, complete := localHashCompletionCheck(d.ctx, t, fileInfo, downloadComplete, &d.stats, d.lock)

								if complete {
									d.logger.Debug("[snapshots] Download already complete", "file", t.Name(), "hash", t.InfoHash())
									continue
								}

								failed[t.Name()] = struct{}{}
								d.logger.Debug("[snapshots] NonCanonical hash", "file", t.Name(), "got", hex.EncodeToString(localHash), "expected", t.InfoHash(), "downloaded", *torrentInfo.Completed)
								continue
							} else {
								if err := d.db.Update(d.ctx, torrentInfoReset(t.Name(), t.InfoHash().Bytes(), 0)); err != nil {
									d.logger.Debug("[snapshots] Can't reset torrent info", "file", t.Name(), "hash", t.InfoHash(), "err", err)
								}
							}
<<<<<<< HEAD

							failed[t.Name()] = struct{}{}
							d.logger.Debug("[snapshots] NonCanonical hash", "file", t.Name(), "got", hex.EncodeToString(localHash), "expected", t.InfoHash(), "downloaded", *torrentInfo.Completed)
							continue

						}
					}
=======
						} else {
							if err := d.db.Update(d.ctx, torrentInfoReset(t.Name(), t.InfoHash().Bytes(), 0)); err != nil {
								d.logger.Debug("[snapshots] Can't update torrent info", "file", t.Name(), "hash", t.InfoHash(), "err", err)
							}

							if _, complete := localHashCompletionCheck(d.ctx, t, fileInfo, downloadComplete, &d.stats, d.lock); complete {
								d.logger.Debug("[snapshots] Download already complete", "file", t.Name(), "hash", t.InfoHash())
								continue
							}
						}
					}
				} else {
					if _, ok := waiting[t.Name()]; !ok {
						if _, complete := localHashCompletionCheck(d.ctx, t, fileInfo, downloadComplete, &d.stats, d.lock); complete {
							d.logger.Debug("[snapshots] Download already complete", "file", t.Name(), "hash", t.InfoHash())
							continue
						}

						waiting[t.Name()] = struct{}{}
					}
>>>>>>> 833e5a8e
				}

				switch {
				case len(t.PeerConns()) > 0:
					d.logger.Debug("[snapshots] Downloading from torrent", "file", t.Name(), "peers", len(t.PeerConns()))
					delete(waiting, t.Name())
					d.torrentDownload(t, downloadComplete, sem)
				case len(t.WebseedPeerConns()) > 0:
					if d.webDownloadClient != nil {
						var peerUrls []*url.URL

						for _, peer := range t.WebseedPeerConns() {
							if peerUrl, err := webPeerUrl(peer); err == nil {
								peerUrls = append(peerUrls, peerUrl)
							}
						}

						d.logger.Debug("[snapshots] Downloading from webseed", "file", t.Name(), "webpeers", len(t.WebseedPeerConns()))
						delete(waiting, t.Name())
						session, err := d.webDownload(peerUrls, t, nil, downloadComplete, sem)

						if err != nil {
							d.logger.Warn("Can't complete web download", "file", t.Info().Name, "err", err)

							if session == nil {
								delete(waiting, t.Name())
								d.torrentDownload(t, downloadComplete, sem)
							}

							continue
						}

					} else {
						d.logger.Debug("[snapshots] Downloading from torrent", "file", t.Name(), "peers", len(t.PeerConns()), "webpeers", len(t.WebseedPeerConns()))
						delete(waiting, t.Name())
						d.torrentDownload(t, downloadComplete, sem)
					}
				default:
					if d.webDownloadClient != nil {
						d.lock.RLock()
						webDownload, ok := d.webDownloadInfo[t.Name()]
						d.lock.RUnlock()

						if !ok {
							var mismatches []*seedHash
							var err error

							webDownload, mismatches, err = d.getWebDownloadInfo(t)

							if err != nil {
								if len(mismatches) > 0 {
									seedHashMismatches[t.InfoHash()] = append(seedHashMismatches[t.InfoHash()], mismatches...)
									logSeedHashMismatches(t.InfoHash(), t.Name(), seedHashMismatches, d.logger)
								}

								d.logger.Warn("Can't complete web download", "file", t.Info().Name, "err", err)
								continue
							}
						}

						root, _ := path.Split(webDownload.url.String())
						peerUrl, err := url.Parse(root)

						if err != nil {
							d.logger.Warn("Can't complete web download", "file", t.Info().Name, "err", err)
							continue
						}

						d.lock.Lock()
						delete(d.webDownloadInfo, t.Name())
						d.lock.Unlock()

						d.logger.Debug("[snapshots] Downloading from web", "file", t.Name(), "webpeers", len(t.WebseedPeerConns()))
						delete(waiting, t.Name())
						d.webDownload([]*url.URL{peerUrl}, t, &webDownload, downloadComplete, sem)
						continue
					}

				}
			}

			d.lock.Lock()
			lastMetadatUpdate := d.stats.LastMetadataUpdate
			d.lock.Unlock()

			if lastMetadatUpdate != nil &&
				((len(available) == 0 && time.Since(*lastMetadatUpdate) > 30*time.Second) ||
					time.Since(*lastMetadatUpdate) > 5*time.Minute) {

				for _, t := range d.torrentClient.Torrents() {
					if t.Info() == nil {
						if isComplete, _, _ := d.checkComplete(t.Name()); isComplete {
							continue
						}

						d.lock.RLock()
						_, ok := d.webDownloadInfo[t.Name()]
						d.lock.RUnlock()

						if !ok {
							if _, ok := seedHashMismatches[t.InfoHash()]; ok {
								continue
							}

							info, mismatches, err := d.getWebDownloadInfo(t)

							seedHashMismatches[t.InfoHash()] = append(seedHashMismatches[t.InfoHash()], mismatches...)

							if err != nil {
								if len(mismatches) > 0 {
									logSeedHashMismatches(t.InfoHash(), t.Name(), seedHashMismatches, d.logger)
								}
								continue
							}

							d.lock.Lock()
							d.webDownloadInfo[t.Name()] = info
							d.lock.Unlock()
						}
					} else {
						d.lock.Lock()
						delete(d.webDownloadInfo, t.Name())
						d.lock.Unlock()
					}
				}
			}
		}
	}()

	logEvery := time.NewTicker(20 * time.Second)
	defer logEvery.Stop()

	statInterval := 20 * time.Second
	statEvery := time.NewTicker(statInterval)
	defer statEvery.Stop()

	var m runtime.MemStats
	justCompleted := true
	for {
		select {
		case <-d.ctx.Done():
			return d.ctx.Err()
		case <-statEvery.C:
			d.ReCalcStats(statInterval)

		case <-logEvery.C:
			if silent {
				continue
			}

			stats := d.Stats()

			dbg.ReadMemStats(&m)
			if stats.Completed {
				if justCompleted {
					justCompleted = false
					// force fsync of db. to not loose results of downloading on power-off
					_ = d.db.Update(d.ctx, func(tx kv.RwTx) error { return tx.Put(kv.BittorrentInfo, []byte("done"), []byte{1}) })
				}

				d.logger.Info("[snapshots] Seeding",
					"up", common.ByteCount(stats.UploadRate)+"/s",
					"peers", stats.PeersUnique,
					"conns", stats.ConnectionsTotal,
					"files", stats.FilesTotal,
					"alloc", common.ByteCount(m.Alloc), "sys", common.ByteCount(m.Sys),
				)
				continue
			}

			d.logger.Info("[snapshots] Downloading",
				"progress", fmt.Sprintf("%.2f%% %s/%s", stats.Progress, common.ByteCount(stats.BytesCompleted), common.ByteCount(stats.BytesTotal)),
				"downloading", stats.Downloading,
				"download", common.ByteCount(stats.DownloadRate)+"/s",
				"upload", common.ByteCount(stats.UploadRate)+"/s",
				"peers", stats.PeersUnique,
				"conns", stats.ConnectionsTotal,
				"files", stats.FilesTotal,
				"alloc", common.ByteCount(m.Alloc), "sys", common.ByteCount(m.Sys),
			)

			if stats.PeersUnique == 0 {
				ips := d.TorrentClient().BadPeerIPs()
				if len(ips) > 0 {
					d.logger.Info("[snapshots] Stats", "banned", ips)
				}
			}
		}
	}
}

func localHashCompletionCheck(ctx context.Context, t *torrent.Torrent, fileInfo snaptype.FileInfo, statusChan chan downloadStatus, stats *AggStats, statsLock *sync.RWMutex) ([]byte, bool) {
	localHash, err := fileHashBytes(ctx, fileInfo, stats, statsLock)

	if err == nil {
		if bytes.Equal(t.InfoHash().Bytes(), localHash) {
			statusChan <- downloadStatus{
				name:     t.Name(),
				length:   t.Length(),
				infoHash: t.InfoHash(),
				spec:     nil,
				err:      nil,
			}

			return localHash, true
		}
	}

	return localHash, false
}

func logSeedHashMismatches(torrentHash infohash.T, name string, seedHashMismatches map[infohash.T][]*seedHash, logger log.Logger) {
	var nohash []*seedHash
	var mismatch []*seedHash

	for _, entry := range seedHashMismatches[torrentHash] {
		if !entry.reported {
			if entry.hash == nil {
				nohash = append(nohash, entry)
			} else {
				mismatch = append(mismatch, entry)
			}

			entry.reported = true
		}
	}

	if len(nohash) > 0 {
		var webseeds string
		for _, entry := range nohash {
			if len(webseeds) > 0 {
				webseeds += ", "
			}

			webseeds += strings.TrimSuffix(entry.url.String(), "/")
		}

		logger.Warn("No webseed entry for torrent", "name", name, "hash", torrentHash.HexString(), "webseeds", webseeds)
	}

	if len(mismatch) > 0 {
		var webseeds string
		for _, entry := range mismatch {
			if len(webseeds) > 0 {
				webseeds += ", "
			}

			webseeds += strings.TrimSuffix(entry.url.String(), "/") + "#" + entry.hash.HexString()
		}

		logger.Warn("Webseed hash mismatch for torrent", "name", name, "hash", torrentHash.HexString(), "webseeds", webseeds)
	}
}

func (d *Downloader) checkComplete(name string) (bool, int64, *time.Time) {
	if info, err := d.torrentInfo(name); err == nil {
		if info.Completed != nil && info.Completed.Before(time.Now()) {
			if info.Length != nil {
				if fi, err := os.Stat(filepath.Join(d.SnapDir(), name)); err == nil {
					return fi.Size() == *info.Length && fi.ModTime().Equal(*info.Completed), *info.Length, info.Completed
				}
			}
		}
	}

	return false, 0, nil
}

func (d *Downloader) getWebDownloadInfo(t *torrent.Torrent) (webDownloadInfo, []*seedHash, error) {
	torrentHash := t.InfoHash()

	d.lock.RLock()
	info, ok := d.webDownloadInfo[t.Name()]
	d.lock.RUnlock()

	if ok {
		return info, nil, nil
	}

	seedHashMismatches := make([]*seedHash, 0, len(d.cfg.WebSeedUrls))

	for _, webseed := range d.cfg.WebSeedUrls {
		downloadUrl := webseed.JoinPath(t.Name())

		if headRequest, err := http.NewRequestWithContext(d.ctx, "HEAD", downloadUrl.String(), nil); err == nil {
			headResponse, err := http.DefaultClient.Do(headRequest)

			if err != nil {
				continue
			}

			headResponse.Body.Close()

			if headResponse.StatusCode == http.StatusOK {
				if meta, err := getWebpeerTorrentInfo(d.ctx, downloadUrl); err == nil {
					if bytes.Equal(torrentHash.Bytes(), meta.HashInfoBytes().Bytes()) {
						// TODO check the torrent's hash matches this hash
						return webDownloadInfo{
							url:     downloadUrl,
							length:  headResponse.ContentLength,
							torrent: t,
						}, seedHashMismatches, nil
					} else {
						hash := meta.HashInfoBytes()
						seedHashMismatches = append(seedHashMismatches, &seedHash{url: webseed, hash: &hash})
						continue
					}
				}
			}
		}

		seedHashMismatches = append(seedHashMismatches, &seedHash{url: webseed})
	}

	return webDownloadInfo{}, seedHashMismatches, fmt.Errorf("can't find download info")
}

func getWebpeerTorrentInfo(ctx context.Context, downloadUrl *url.URL) (*metainfo.MetaInfo, error) {
	torrentRequest, err := http.NewRequestWithContext(ctx, "GET", downloadUrl.String()+".torrent", nil)

	if err != nil {
		return nil, err
	}

	torrentResponse, err := http.DefaultClient.Do(torrentRequest)

	if err != nil {
		return nil, err
	}

	defer torrentResponse.Body.Close()

	if torrentResponse.StatusCode != http.StatusOK {
		return nil, fmt.Errorf("can't get webpeer torrent unexpected http response: %s", torrentResponse.Status)
	}

	return metainfo.Load(torrentResponse.Body)
}

func (d *Downloader) torrentDownload(t *torrent.Torrent, statusChan chan downloadStatus, sem *semaphore.Weighted) {

	d.lock.Lock()
	d.downloading[t.Name()] = struct{}{}
	d.lock.Unlock()

	if err := sem.Acquire(d.ctx, 1); err != nil {
		d.logger.Warn("Failed to acquire download semaphore", "err", err)
		return
	}

	d.wg.Add(1)

	go func(t *torrent.Torrent) {
		defer d.wg.Done()
		defer sem.Release(1)

		t.AllowDataDownload()

		select {
		case <-d.ctx.Done():
			return
		case <-t.GotInfo():
		}

		t.DownloadAll()

		idleCount := 0
		var lastRead int64

		for {
			select {
			case <-d.ctx.Done():
				return
			case <-t.Complete.On():
				return
			case <-time.After(10 * time.Second):
				bytesRead := t.Stats().BytesReadData

				if lastRead-bytesRead.Int64() == 0 {
					idleCount++
				} else {
					lastRead = bytesRead.Int64()
					idleCount = 0
				}

				if idleCount > 6 {
					t.DisallowDataDownload()
					return
				}
			}
		}
	}(t)
}

func (d *Downloader) webDownload(peerUrls []*url.URL, t *torrent.Torrent, i *webDownloadInfo, statusChan chan downloadStatus, sem *semaphore.Weighted) (*RCloneSession, error) {
	peerUrl, err := selectDownloadPeer(d.ctx, peerUrls, t)

	if err != nil {
		return nil, err
	}

	peerUrl = strings.TrimSuffix(peerUrl, "/")

	session, ok := d.webDownloadSessions[peerUrl]

	if !ok {
		var err error
		session, err = d.webDownloadClient.NewSession(d.ctx, d.SnapDir(), peerUrl)

		if err != nil {
			return nil, err
		}

		d.webDownloadSessions[peerUrl] = session
	}

	name := t.Name()
	mi := t.Metainfo()
	infoHash := t.InfoHash()

	var length int64

	if i != nil {
		length = i.length
	} else {
		length = t.Length()
	}

	magnet := mi.Magnet(&infoHash, &metainfo.Info{Name: name})
	spec, err := torrent.TorrentSpecFromMagnetUri(magnet.String())

	if err != nil {
		return session, fmt.Errorf("can't get torrent spec for %s from info: %w", t.Info().Name, err)
	}

	spec.ChunkSize = downloadercfg.DefaultNetworkChunkSize
	spec.DisallowDataDownload = true

	info, _, _ := snaptype.ParseFileName(d.SnapDir(), name)

	d.lock.Lock()
	t.Drop()
	d.downloading[name] = struct{}{}
	d.lock.Unlock()

	d.wg.Add(1)

	if err := sem.Acquire(d.ctx, 1); err != nil {
		d.logger.Warn("Failed to acquire download semaphore", "err", err)
		return nil, err
	}

	go func() {
		defer d.wg.Done()
		defer sem.Release(1)

		if dir.FileExist(info.Path) {
			if err := os.Remove(info.Path); err != nil {
				d.logger.Warn("Couldn't remove previous file before download", "file", name, "path", info.Path, "err", err)
			}
		}

		if d.downloadLimit != nil {
			limit := float64(*d.downloadLimit) / float64(d.cfg.DownloadSlots)

			func() {
				d.lock.Lock()
				defer d.lock.Unlock()

				torrentLimit := d.cfg.ClientConfig.DownloadRateLimiter.Limit()
				rcloneLimit := d.webDownloadClient.GetBwLimit()

				d.cfg.ClientConfig.DownloadRateLimiter.SetLimit(torrentLimit - rate.Limit(limit))
				d.webDownloadClient.SetBwLimit(d.ctx, rcloneLimit+rate.Limit(limit))
			}()

			defer func() {
				d.lock.Lock()
				defer d.lock.Unlock()

				torrentLimit := d.cfg.ClientConfig.DownloadRateLimiter.Limit()
				rcloneLimit := d.webDownloadClient.GetBwLimit()

				d.cfg.ClientConfig.DownloadRateLimiter.SetLimit(torrentLimit + rate.Limit(limit))
				d.webDownloadClient.SetBwLimit(d.ctx, rcloneLimit-rate.Limit(limit))
			}()
		}

		err := session.Download(d.ctx, name)

		if err != nil {
			d.logger.Error("Web download failed", "file", name, "err", err)
		}

		localHash, err := fileHashBytes(d.ctx, info, &d.stats, d.lock)

		if err == nil {
			if !bytes.Equal(infoHash.Bytes(), localHash) {
				err = fmt.Errorf("hash mismatch: expected: 0x%x, got: 0x%x", infoHash.Bytes(), localHash)

				d.logger.Error("Web download failed", "file", name, "url", peerUrl, "err", err)

				if ferr := os.Remove(info.Path); ferr != nil {
					d.logger.Warn("Couldn't remove invalid file", "file", name, "path", info.Path, "err", ferr)
				}
			}
		} else {
			d.logger.Error("Web download failed", "file", name, "url", peerUrl, "err", err)
		}

		statusChan <- downloadStatus{
			name:     name,
			length:   length,
			infoHash: infoHash,
			spec:     spec,
			err:      err,
		}
	}()

	return session, nil
}

func selectDownloadPeer(ctx context.Context, peerUrls []*url.URL, t *torrent.Torrent) (string, error) {
	switch len(peerUrls) {
	case 0:
		return "", fmt.Errorf("no download peers")

	case 1:
		downloadUrl := peerUrls[0].JoinPath(t.Name())
		peerInfo, err := getWebpeerTorrentInfo(ctx, downloadUrl)

		if err == nil && bytes.Equal(peerInfo.HashInfoBytes().Bytes(), t.InfoHash().Bytes()) {
			return peerUrls[0].String(), nil
		}

	default:
		peerIndex := rand.Intn(len(peerUrls))
		peerUrl := peerUrls[peerIndex]
		downloadUrl := peerUrl.JoinPath(t.Name())
		peerInfo, err := getWebpeerTorrentInfo(ctx, downloadUrl)

		if err == nil && bytes.Equal(peerInfo.HashInfoBytes().Bytes(), t.InfoHash().Bytes()) {
			return peerUrl.String(), nil
		}

		for i := range peerUrls {
			if i == peerIndex {
				continue
			}
			peerInfo, err := getWebpeerTorrentInfo(ctx, downloadUrl)

			if err == nil && bytes.Equal(peerInfo.HashInfoBytes().Bytes(), t.InfoHash().Bytes()) {
				return peerUrl.String(), nil
			}
		}
	}

	return "", fmt.Errorf("can't find download peer")
}

func availableTorrents(ctx context.Context, pending []*torrent.Torrent, slots int) []*torrent.Torrent {
	if slots == 0 {
		select {
		case <-ctx.Done():
			return nil
		case <-time.After(10 * time.Second):
			return nil
		}
	}

	slices.SortFunc(pending, func(i, j *torrent.Torrent) int {
		in, _, _ := snaptype.ParseFileName("", i.Name())
		jn, _, _ := snaptype.ParseFileName("", j.Name())
		return in.CompareTo(jn)
	})

	var available []*torrent.Torrent

	for len(pending) > 0 && pending[0].Info() != nil {
		available = append(available, pending[0])

		if len(available) == slots {
			return available
		}

		pending = pending[1:]
	}

	if len(pending) == 0 {
		return available
	}

	cases := make([]reflect.SelectCase, 0, len(pending)+2)

	for _, t := range pending {
		cases = append(cases, reflect.SelectCase{
			Dir:  reflect.SelectRecv,
			Chan: reflect.ValueOf(t.GotInfo()),
		})
	}

	if len(cases) == 0 {
		return nil
	}

	cases = append(cases, reflect.SelectCase{
		Dir:  reflect.SelectRecv,
		Chan: reflect.ValueOf(ctx.Done()),
	},
		reflect.SelectCase{
			Dir:  reflect.SelectRecv,
			Chan: reflect.ValueOf(time.After(10 * time.Second)),
		})

	for {
		selected, _, _ := reflect.Select(cases)

		switch selected {
		case len(cases) - 2:
			return nil
		case len(cases) - 1:
			return available
		default:
			available = append(available, pending[selected])

			if len(available) == slots {
				return available
			}

			pending = append(pending[:selected], pending[selected+1:]...)
			cases = append(cases[:selected], cases[selected+1:]...)
		}
	}
}

func (d *Downloader) SnapDir() string { return d.cfg.Dirs.Snap }

func (d *Downloader) torrentInfo(name string) (*torrentInfo, error) {
	var info torrentInfo

	err := d.db.View(d.ctx, func(tx kv.Tx) (err error) {
		infoBytes, err := tx.GetOne(kv.BittorrentInfo, []byte(name))

		if err != nil {
			return err
		}

		if err = json.Unmarshal(infoBytes, &info); err != nil {
			return err
		}

		return nil
	})

	if err != nil {
		return nil, err
	}

	return &info, nil
}

func (d *Downloader) ReCalcStats(interval time.Duration) {
	d.lock.Lock()
	defer d.lock.Unlock()
	//Call this methods outside of `lock` critical section, because they have own locks with contention
	torrents := d.torrentClient.Torrents()
	connStats := d.torrentClient.ConnStats()
	peers := make(map[torrent.PeerID]struct{}, 16)

	prevStats, stats := d.stats, d.stats

	stats.Completed = true
	stats.BytesDownload = uint64(connStats.BytesReadUsefulIntendedData.Int64())
	stats.BytesUpload = uint64(connStats.BytesWrittenData.Int64())

	lastMetadataReady := stats.MetadataReady

	stats.BytesTotal, stats.BytesCompleted, stats.ConnectionsTotal, stats.MetadataReady =
		atomic.LoadUint64(&stats.DroppedTotal), atomic.LoadUint64(&stats.DroppedCompleted), 0, 0

	var zeroProgress []string
	var noMetadata []string

	isDiagEnabled := diagnostics.TypeOf(diagnostics.SnapshoFilesList{}).Enabled()
	if isDiagEnabled {
		filesList := make([]string, 0, len(torrents))
		for _, t := range torrents {
			filesList = append(filesList, t.Name())
		}
		diagnostics.Send(diagnostics.SnapshoFilesList{Files: filesList})
	}

	downloading := map[string]struct{}{}

	for file := range d.downloading {
		downloading[file] = struct{}{}
	}

	var dbInfo int
	var dbComplete int
	var tComplete int
	var torrentInfo int

	for _, t := range torrents {
		select {
		case <-t.GotInfo():
		default: // if some torrents have no metadata, we are for-sure uncomplete
			stats.Completed = false
			noMetadata = append(noMetadata, t.Name())
			continue
		}

		var torrentComplete bool
		torrentName := t.Name()

		if _, ok := downloading[torrentName]; ok {
			torrentComplete = t.Complete.Bool()
		}

		torrentInfo++
		stats.MetadataReady++

		// call methods once - to reduce internal mutex contention
		peersOfThisFile := t.PeerConns()
		weebseedPeersOfThisFile := t.WebseedPeerConns()

		tLen := t.Length()

		var bytesCompleted int64

		if torrentComplete {
			tComplete++
			bytesCompleted = t.Length()
			delete(downloading, torrentName)
		} else {
			bytesRead := t.Stats().BytesReadData
			bytesCompleted = bytesRead.Int64()
		}
		progress := float32(float64(100) * (float64(bytesCompleted) / float64(tLen)))
<<<<<<< HEAD
=======
		stats.BytesCompleted += uint64(bytesCompleted)
		stats.BytesTotal += uint64(tLen)
>>>>>>> 833e5a8e

		for _, peer := range peersOfThisFile {
			stats.ConnectionsTotal++
			peers[peer.PeerID] = struct{}{}
		}

		webseedRates, webseeds := getWebseedsRatesForlogs(weebseedPeersOfThisFile, torrentName, t.Complete.Bool())
		rates, peers := getPeersRatesForlogs(peersOfThisFile, torrentName)

		if !torrentComplete {
			if info, err := d.torrentInfo(torrentName); err == nil {
				updateStats := t.Info() == nil

				if updateStats {
					dbInfo++
				}

				if info.Completed != nil && info.Completed.Before(time.Now()) {
					if info.Length != nil {
						if updateStats {
							stats.MetadataReady++
							stats.BytesTotal += uint64(*info.Length)
						}

						if fi, err := os.Stat(filepath.Join(d.SnapDir(), t.Name())); err == nil {
							if torrentComplete = (fi.Size() == *info.Length); torrentComplete {
								infoRead := t.Stats().BytesReadData
								if updateStats || infoRead.Int64() == 0 {
									stats.BytesCompleted += uint64(*info.Length)
								}
								dbComplete++
								progress = float32(100)
							}
						}
					}
				}
			} else if _, ok := d.webDownloadInfo[torrentName]; ok {
				stats.MetadataReady++
			} else {
				noMetadata = append(noMetadata, torrentName)
			}

			if progress == 0 {
				zeroProgress = append(zeroProgress, torrentName)
			}
		}

		// more detailed statistic: download rate of each peer (for each file)
		if !torrentComplete && progress != 0 {
			d.logger.Log(d.verbosity, "[snapshots] progress", "file", torrentName, "progress", fmt.Sprintf("%.2f%%", progress), "peers", len(peersOfThisFile), "webseeds", len(weebseedPeersOfThisFile))
			d.logger.Log(d.verbosity, "[snapshots] webseed peers", webseedRates...)
			d.logger.Log(d.verbosity, "[snapshots] bittorrent peers", rates...)
		}

		diagnostics.Send(diagnostics.SegmentDownloadStatistics{
			Name:            torrentName,
			TotalBytes:      uint64(tLen),
			DownloadedBytes: uint64(bytesCompleted),
			Webseeds:        webseeds,
			Peers:           peers,
		})

		stats.Completed = stats.Completed && torrentComplete
	}

	var webTransfers int32

	if d.webDownloadClient != nil {
		webStats, _ := d.webDownloadClient.Stats(d.ctx)

		if webStats != nil {
			if len(webStats.Transferring) != 0 && stats.Completed {
				stats.Completed = false
			}

			for _, transfer := range webStats.Transferring {
				stats.MetadataReady++
				webTransfers++

				bytesCompleted := transfer.Bytes
				tLen := transfer.Size
				transferName := transfer.Name

				delete(downloading, transferName)

				if bytesCompleted > tLen {
					bytesCompleted = tLen
				}

				stats.BytesCompleted += bytesCompleted
				stats.BytesTotal += tLen

				stats.BytesDownload += bytesCompleted

				if transfer.Percentage == 0 {
					zeroProgress = append(zeroProgress, transferName)
				}

				var seeds []diagnostics.SegmentPeer
				var webseedRates []interface{}
				if peerUrl, err := url.Parse(transfer.Group); err == nil {
					rate := uint64(transfer.SpeedAvg)
					seeds = []diagnostics.SegmentPeer{
						{
							Url:          peerUrl.Host,
							DownloadRate: rate,
						}}

					if shortUrl, err := url.JoinPath(peerUrl.Host, peerUrl.Path); err == nil {
						webseedRates = []interface{}{strings.TrimSuffix(shortUrl, "/"), fmt.Sprintf("%s/s", common.ByteCount(rate))}
					}
				}

				// more detailed statistic: download rate of each peer (for each file)
				if transfer.Percentage != 0 {
					d.logger.Log(d.verbosity, "[snapshots] progress", "file", transferName, "progress", fmt.Sprintf("%.2f%%", float32(transfer.Percentage)), "webseeds", 1)
					d.logger.Log(d.verbosity, "[snapshots] web peers", webseedRates...)
				}

				diagnostics.Send(diagnostics.SegmentDownloadStatistics{
					Name:            transferName,
					TotalBytes:      tLen,
					DownloadedBytes: bytesCompleted,
					Webseeds:        seeds,
				})
			}
		}
	}

	if len(downloading) > 0 {
		webTransfers += int32(len(downloading))
		stats.Completed = false
	}

	if !stats.Completed {
		d.logger.Debug("[snapshots] info", "len", len(torrents), "webTransfers", webTransfers, "torrent", torrentInfo, "db", dbInfo, "t-complete", tComplete, "db-complete", dbComplete, "localHashes", stats.LocalFileHashes, "localHashTime", stats.LocalFileHashTime)
	}

	if lastMetadataReady != stats.MetadataReady {
		now := time.Now()
		stats.LastMetadataUpdate = &now
	}

	if len(noMetadata) > 0 {
		amount := len(noMetadata)
		if len(noMetadata) > 5 {
			noMetadata = append(noMetadata[:5], "...")
		}
		d.logger.Info("[snapshots] no metadata yet", "files", amount, "list", strings.Join(noMetadata, ","))
	}

	if len(zeroProgress) > 0 {
		amount := len(zeroProgress)
		if len(zeroProgress) > 5 {
			zeroProgress = append(zeroProgress[:5], "...")
		}
		d.logger.Info("[snapshots] no progress yet", "files", amount, "list", strings.Join(zeroProgress, ","))
	}

	if len(d.downloading) > 0 {
		amount := len(d.downloading)

		files := make([]string, 0, len(downloading))

		for file := range d.downloading {
			files = append(files, file)
		}

		d.logger.Log(d.verbosity, "[snapshots] downloading", "files", amount, "list", strings.Join(files, ","))
	}

	if stats.BytesDownload > prevStats.BytesDownload {
		stats.DownloadRate = (stats.BytesDownload - prevStats.BytesDownload) / uint64(interval.Seconds())
	} else {
		stats.DownloadRate = prevStats.DownloadRate / 2
	}

	if stats.BytesUpload > prevStats.BytesUpload {
		stats.UploadRate = (stats.BytesUpload - prevStats.BytesUpload) / uint64(interval.Seconds())
	} else {
		stats.UploadRate = prevStats.UploadRate / 2
	}

	if stats.BytesTotal == 0 {
		stats.Progress = 0
	} else {
		stats.Progress = float32(float64(100) * (float64(stats.BytesCompleted) / float64(stats.BytesTotal)))
		if int(stats.Progress) == 100 && !stats.Completed {
			stats.Progress = 99.9
		}
	}

	stats.PeersUnique = int32(len(peers))
	stats.FilesTotal = int32(len(torrents)) + webTransfers

	d.stats = stats
}

func getWebseedsRatesForlogs(weebseedPeersOfThisFile []*torrent.Peer, fName string, finished bool) ([]interface{}, []diagnostics.SegmentPeer) {
	seeds := make([]diagnostics.SegmentPeer, 0, len(weebseedPeersOfThisFile))
	webseedRates := make([]interface{}, 0, len(weebseedPeersOfThisFile)*2)
	webseedRates = append(webseedRates, "file", fName)
	for _, peer := range weebseedPeersOfThisFile {
		if peerUrl, err := webPeerUrl(peer); err == nil {
			if shortUrl, err := url.JoinPath(peerUrl.Host, peerUrl.Path); err == nil {
				rate := uint64(peer.DownloadRate())
				if !finished {
					seed := diagnostics.SegmentPeer{
						Url:          peerUrl.Host,
						DownloadRate: rate,
					}
					seeds = append(seeds, seed)
				}
				webseedRates = append(webseedRates, strings.TrimSuffix(shortUrl, "/"), fmt.Sprintf("%s/s", common.ByteCount(rate)))
			}
		}
	}

	return webseedRates, seeds
}

func webPeerUrl(peer *torrent.Peer) (*url.URL, error) {
	root, _ := path.Split(strings.Trim(strings.TrimPrefix(peer.String(), "webseed peer for "), "\""))
	return url.Parse(root)
}

func getPeersRatesForlogs(peersOfThisFile []*torrent.PeerConn, fName string) ([]interface{}, []diagnostics.SegmentPeer) {
	peers := make([]diagnostics.SegmentPeer, 0, len(peersOfThisFile))
	rates := make([]interface{}, 0, len(peersOfThisFile)*2)
	rates = append(rates, "file", fName)

	for _, peer := range peersOfThisFile {
		dr := uint64(peer.DownloadRate())
		url := fmt.Sprintf("%v", peer.PeerClientName.Load())

		segPeer := diagnostics.SegmentPeer{
			Url:          url,
			DownloadRate: dr,
		}
		peers = append(peers, segPeer)
		rates = append(rates, peer.PeerClientName.Load(), fmt.Sprintf("%s/s", common.ByteCount(dr)))
	}

	return rates, peers
}

func (d *Downloader) VerifyData(ctx context.Context, whiteList []string, failFast bool) error {
	total := 0
	allTorrents := d.torrentClient.Torrents()
	toVerify := make([]*torrent.Torrent, 0, len(allTorrents))
	for _, t := range allTorrents {
		select {
		case <-ctx.Done():
			return ctx.Err()
		case <-t.GotInfo(): //files to verify already have .torrent on disk. means must have `Info()` already
		default: // skip other files
			continue
		}

		if !dir2.FileExist(filepath.Join(d.SnapDir(), t.Name())) {
			continue
		}

		if len(whiteList) > 0 {
			name := t.Name()
			exactOrPartialMatch := slices.ContainsFunc(whiteList, func(s string) bool {
				return name == s || strings.HasSuffix(name, s) || strings.HasPrefix(name, s)
			})
			if !exactOrPartialMatch {
				continue
			}
		}
		toVerify = append(toVerify, t)
		total += t.NumPieces()
	}
	d.logger.Info("[snapshots] Verify start")
	defer d.logger.Info("[snapshots] Verify done", "files", len(toVerify), "whiteList", whiteList)

	completedPieces, completedFiles := &atomic.Uint64{}, &atomic.Uint64{}

	{
		logEvery := time.NewTicker(20 * time.Second)
		defer logEvery.Stop()
		d.wg.Add(1)
		go func() {
			defer d.wg.Done()
			for {
				select {
				case <-ctx.Done():
					return
				case <-logEvery.C:
					d.logger.Info("[snapshots] Verify",
						"progress", fmt.Sprintf("%.2f%%", 100*float64(completedPieces.Load())/float64(total)),
						"files", fmt.Sprintf("%d/%d", completedFiles.Load(), len(toVerify)),
						"sz_gb", downloadercfg.DefaultPieceSize*completedPieces.Load()/1024/1024/1024,
					)
				}
			}
		}()
	}

	g, ctx := errgroup.WithContext(ctx)
	// torrent lib internally limiting amount of hashers per file
	// set limit here just to make load predictable, not to control Disk/CPU consumption
	g.SetLimit(runtime.GOMAXPROCS(-1) * 4)
	for _, t := range toVerify {
		t := t
		g.Go(func() error {
			defer completedFiles.Add(1)
			if failFast {
				return VerifyFileFailFast(ctx, t, d.SnapDir(), completedPieces)
			}

			err := ScheduleVerifyFile(ctx, t, completedPieces)
			if err != nil {
				return err
			}

			return err
		})
	}

	if err := g.Wait(); err != nil {
		return err
	}

	// force fsync of db. to not loose results of validation on power-off
	return d.db.Update(context.Background(), func(tx kv.RwTx) error { return tx.Put(kv.BittorrentInfo, []byte("done"), []byte{2}) })
}

// AddNewSeedableFile decides what we do depending on wether we have the .seg file or the .torrent file
// have .torrent no .seg => get .seg file from .torrent
// have .seg no .torrent => get .torrent from .seg
func (d *Downloader) AddNewSeedableFile(ctx context.Context, name string) error {
	ff, isStateFile, ok := snaptype.ParseFileName("", name)
	if ok {
		if isStateFile {
			if !snaptype.E3Seedable(name) {
				return nil
			}
		} else {
			if !d.cfg.SnapshotConfig.Seedable(ff) {
				return nil
			}
		}
	}

	// if we don't have the torrent file we build it if we have the .seg file
	err := BuildTorrentIfNeed(ctx, name, d.SnapDir(), d.torrentFiles)
	if err != nil {
		return fmt.Errorf("AddNewSeedableFile: %w", err)
	}
	ts, err := d.torrentFiles.LoadByName(name)
	if err != nil {
		return fmt.Errorf("AddNewSeedableFile: %w", err)
	}
	_, _, err = addTorrentFile(ctx, ts, d.torrentClient, d.db, d.webseeds)
	if err != nil {
		return fmt.Errorf("addTorrentFile: %w", err)
	}
	return nil
}

func (d *Downloader) alreadyHaveThisName(name string) bool {
	for _, t := range d.torrentClient.Torrents() {
		if t.Info() != nil {
			if t.Name() == name {
				return true
			}
		}
	}
	return false
}

func (d *Downloader) AddMagnetLink(ctx context.Context, infoHash metainfo.Hash, name string) error {
	// Paranoic Mode on: if same file changed infoHash - skip it
	// Example:
	//  - Erigon generated file X with hash H1. User upgraded Erigon. New version has preverified file X with hash H2. Must ignore H2 (don't send to Downloader)
	if d.alreadyHaveThisName(name) || !IsSnapNameAllowed(name) {
		return nil
	}

	if d.torrentFiles.newDownloadsAreProhibited() && !d.torrentFiles.Exists(name) {
		return nil
	}

	mi := &metainfo.MetaInfo{AnnounceList: Trackers}
	magnet := mi.Magnet(&infoHash, &metainfo.Info{Name: name})
	spec, err := torrent.TorrentSpecFromMagnetUri(magnet.String())

	if err != nil {
		return err
	}

	t, ok, err := addTorrentFile(ctx, spec, d.torrentClient, d.db, d.webseeds)

	if err != nil {
		return err
	}
	if !ok {
		return nil
	}
	d.wg.Add(1)
	go func(t *torrent.Torrent) {
		defer d.wg.Done()
		select {
		case <-ctx.Done():
			return
		case <-t.GotInfo():
		}

		if !d.snapshotLock.Downloads.Contains(name) {
			mi := t.Metainfo()
			if err := CreateTorrentFileIfNotExists(d.SnapDir(), t.Info(), &mi, d.torrentFiles); err != nil {
				d.logger.Warn("[snapshots] create torrent file", "err", err)
				return
			}
		}

		urls, ok := d.webseeds.ByFileName(t.Name())
		if ok {
			t.AddWebSeeds(urls)
		}
	}(t)
	//log.Debug("[downloader] downloaded both seg and torrent files", "hash", infoHash)
	return nil
}

func seedableFiles(dirs datadir.Dirs, chainName string) ([]string, error) {
	files, err := seedableSegmentFiles(dirs.Snap, chainName)
	if err != nil {
		return nil, fmt.Errorf("seedableSegmentFiles: %w", err)
	}
	l1, err := seedableStateFilesBySubDir(dirs.Snap, "idx")
	if err != nil {
		return nil, err
	}
	l2, err := seedableStateFilesBySubDir(dirs.Snap, "history")
	if err != nil {
		return nil, err
	}
	l3, err := seedableStateFilesBySubDir(dirs.Snap, "domain")
	if err != nil {
		return nil, err
	}
	files = append(append(append(files, l1...), l2...), l3...)
	return files, nil
}

const ParallelVerifyFiles = 4 // keep it small, to allow big `PieceHashersPerTorrent`. More `PieceHashersPerTorrent` - faster handling of big files.

func (d *Downloader) addTorrentFilesFromDisk(quiet bool) error {
	logEvery := time.NewTicker(20 * time.Second)
	defer logEvery.Stop()

	eg, ctx := errgroup.WithContext(d.ctx)
	eg.SetLimit(ParallelVerifyFiles)

	files, err := AllTorrentSpecs(d.cfg.Dirs, d.torrentFiles)
	if err != nil {
		return err
	}

	// reduce mutex contention inside torrentClient - by enabling in/out peers connection after addig all files
	for _, ts := range files {
		ts.Trackers = nil
		ts.DisallowDataDownload = true
	}
	defer func() {
		tl := d.torrentClient.Torrents()
		for _, t := range tl {
			t.AllowDataUpload()
			t.AddTrackers(Trackers)
		}
	}()

	for i, ts := range files {
		if whitelisted, ok := d.webseeds.torrentsWhitelist.Get(ts.DisplayName); ok {
			if ts.InfoHash.HexString() != whitelisted.Hash {
				continue
			}
		}

		ts := ts
		i := i
		eg.Go(func() error {
			_, _, err := addTorrentFile(ctx, ts, d.torrentClient, d.db, d.webseeds)
			if err != nil {
				return err
			}
			select {
			case <-logEvery.C:
				if !quiet {
					log.Info("[snapshots] Adding .torrent files", "progress", fmt.Sprintf("%d/%d", i, len(files)))
				}
			default:
			}
			return nil
		})
	}
	return eg.Wait()
}
func (d *Downloader) BuildTorrentFilesIfNeed(ctx context.Context, chain string, ignore snapcfg.Preverified) error {
	return BuildTorrentFilesIfNeed(ctx, d.cfg.Dirs, d.torrentFiles, chain, ignore)
}
func (d *Downloader) Stats() AggStats {
	d.lock.RLock()
	defer d.lock.RUnlock()
	return d.stats
}

func (d *Downloader) Close() {
	d.logger.Debug("[snapshots] stopping downloader")
	d.stopMainLoop()
	d.wg.Wait()
	d.logger.Debug("[snapshots] closing torrents")
	d.torrentClient.Close()
	if err := d.folder.Close(); err != nil {
		d.logger.Warn("[snapshots] folder.close", "err", err)
	}
	if err := d.pieceCompletionDB.Close(); err != nil {
		d.logger.Warn("[snapshots] pieceCompletionDB.close", "err", err)
	}
	d.logger.Debug("[snapshots] closing db")
	d.db.Close()
	d.logger.Debug("[snapshots] downloader stopped")
}

func (d *Downloader) PeerID() []byte {
	peerID := d.torrentClient.PeerID()
	return peerID[:]
}

func (d *Downloader) StopSeeding(hash metainfo.Hash) error {
	t, ok := d.torrentClient.Torrent(hash)
	if !ok {
		return nil
	}
	ch := t.Closed()
	t.Drop()
	<-ch
	return nil
}

func (d *Downloader) TorrentClient() *torrent.Client { return d.torrentClient }

func openClient(ctx context.Context, dbDir, snapDir string, cfg *torrent.ClientConfig) (db kv.RwDB, c storage.PieceCompletion, m storage.ClientImplCloser, torrentClient *torrent.Client, err error) {
	db, err = mdbx.NewMDBX(log.New()).
		Label(kv.DownloaderDB).
		WithTableCfg(func(defaultBuckets kv.TableCfg) kv.TableCfg { return kv.DownloaderTablesCfg }).
		GrowthStep(16 * datasize.MB).
		MapSize(16 * datasize.GB).
		PageSize(uint64(4 * datasize.KB)).
		//WriteMap().
		//LifoReclaim().
		RoTxsLimiter(semaphore.NewWeighted(9_000)).
		Path(dbDir).
		Open(ctx)
	if err != nil {
		return nil, nil, nil, nil, fmt.Errorf("torrentcfg.openClient: %w", err)
	}
	c, err = NewMdbxPieceCompletion(db)
	if err != nil {
		return nil, nil, nil, nil, fmt.Errorf("torrentcfg.NewMdbxPieceCompletion: %w", err)
	}
	m = storage.NewMMapWithCompletion(snapDir, c)
	cfg.DefaultStorage = m

	torrentClient, err = torrent.NewClient(cfg)
	if err != nil {
		return nil, nil, nil, nil, fmt.Errorf("torrent.NewClient: %w", err)
	}

	return db, c, m, torrentClient, nil
}<|MERGE_RESOLUTION|>--- conflicted
+++ resolved
@@ -41,7 +41,6 @@
 	"github.com/anacrolix/torrent/storage"
 	"github.com/anacrolix/torrent/types/infohash"
 	"github.com/c2h5oh/datasize"
-	dir2 "github.com/ledgerwatch/erigon-lib/common/dir"
 	"github.com/ledgerwatch/log/v3"
 	"github.com/tidwall/btree"
 	"golang.org/x/exp/slices"
@@ -172,45 +171,6 @@
 	d.ctx, d.stopMainLoop = context.WithCancel(ctx)
 
 	if cfg.AddTorrentsFromDisk {
-<<<<<<< HEAD
-=======
-		var downloadMismatches []string
-
-		for _, download := range lock.Downloads {
-			if info, err := d.torrentInfo(download.Name); err == nil {
-				if info.Completed != nil {
-					if hash := hex.EncodeToString(info.Hash); download.Hash != hash {
-						fileInfo, _, _ := snaptype.ParseFileName(d.SnapDir(), download.Name)
-
-						// this is lazy as it can be expensive for large files
-						fileHashBytes, err := fileHashBytes(d.ctx, fileInfo, &d.stats, d.lock)
-
-						if errors.Is(err, os.ErrNotExist) {
-							hashBytes, _ := hex.DecodeString(download.Hash)
-							if err := d.db.Update(d.ctx, torrentInfoReset(download.Name, hashBytes, 0)); err != nil {
-								d.logger.Debug("[snapshots] Can't update torrent info", "file", download.Name, "hash", download.Hash, "err", err)
-							}
-							continue
-						}
-
-						fileHash := hex.EncodeToString(fileHashBytes)
-
-						if fileHash != download.Hash && fileHash != hash {
-							d.logger.Error("[snapshots] download db mismatch", "file", download.Name, "lock", download.Hash, "db", hash, "disk", fileHash, "downloaded", *info.Completed)
-							downloadMismatches = append(downloadMismatches, download.Name)
-						} else {
-							d.logger.Warn("[snapshots] lock hash does not match completed download", "file", download.Name, "lock", hash, "download", download.Hash, "downloaded", *info.Completed)
-						}
-					}
-				}
-			}
-		}
-
-		if len(downloadMismatches) > 0 {
-			return nil, fmt.Errorf("downloaded files have mismatched hashes: %s", strings.Join(downloadMismatches, ","))
-		}
-
->>>>>>> 833e5a8e
 		//TODO: why do we need it if we have `addTorrentFilesFromDisk`? what if they are conflict?
 		//TODO: why it's before `BuildTorrentFilesIfNeed`? what if they are conflict?
 		//TODO: even if hash is saved in "snapshots-lock.json" - it still must preserve `prohibit_new_downloads.lock` and don't download new files ("user restart" must be fast, "erigon3 has .kv files which never-ending merge and delete small files")
@@ -588,10 +548,6 @@
 	return fileHashBytes(ctx, fileInfo, stats, statsLock)
 }
 
-<<<<<<< HEAD
-func fileHashBytes(ctx context.Context, fileInfo snaptype.FileInfo) ([]byte, error) {
-	panic(1)
-=======
 func fileHashBytes(ctx context.Context, fileInfo snaptype.FileInfo, stats *AggStats, statsLock *sync.RWMutex) ([]byte, error) {
 
 	if !dir.FileExist(fileInfo.Path) {
@@ -604,8 +560,8 @@
 		stats.LocalFileHashes++
 		stats.LocalFileHashTime += time.Since(t)
 	}(time.Now())
-
->>>>>>> 833e5a8e
+	panic(1)
+
 	info := &metainfo.Info{PieceLength: downloadercfg.DefaultPieceSize, Name: fileInfo.Name()}
 
 	if err := info.BuildFromFilePath(fileInfo.Path); err != nil {
@@ -681,10 +637,8 @@
 		complete := map[string]struct{}{}
 		checking := map[string]struct{}{}
 		failed := map[string]struct{}{}
-		waiting := map[string]struct{}{}
 
 		downloadComplete := make(chan downloadStatus, 100)
-		seedHashMismatches := map[infohash.T][]*seedHash{}
 
 		// set limit here to make load predictable, not to control Disk/CPU consumption
 		// will impact start times depending on the amount of non complete files - should
@@ -886,184 +840,7 @@
 			d.lock.RUnlock()
 
 			for _, t := range available {
-
-				torrentInfo, _ := d.torrentInfo(t.Name())
-				fileInfo, _, _ := snaptype.ParseFileName(d.SnapDir(), t.Name())
-
-				if torrentInfo != nil {
-					if torrentInfo.Completed != nil {
-						if bytes.Equal(t.InfoHash().Bytes(), torrentInfo.Hash) {
-							if fi, err := os.Stat(filepath.Join(d.SnapDir(), t.Name())); err == nil && fi.ModTime().Equal(*torrentInfo.Completed) {
-								localHash, complete := localHashCompletionCheck(d.ctx, t, fileInfo, downloadComplete, &d.stats, d.lock)
-
-								if complete {
-									d.logger.Debug("[snapshots] Download already complete", "file", t.Name(), "hash", t.InfoHash())
-									continue
-								}
-
-								failed[t.Name()] = struct{}{}
-								d.logger.Debug("[snapshots] NonCanonical hash", "file", t.Name(), "got", hex.EncodeToString(localHash), "expected", t.InfoHash(), "downloaded", *torrentInfo.Completed)
-								continue
-							} else {
-								if err := d.db.Update(d.ctx, torrentInfoReset(t.Name(), t.InfoHash().Bytes(), 0)); err != nil {
-									d.logger.Debug("[snapshots] Can't reset torrent info", "file", t.Name(), "hash", t.InfoHash(), "err", err)
-								}
-							}
-<<<<<<< HEAD
-
-							failed[t.Name()] = struct{}{}
-							d.logger.Debug("[snapshots] NonCanonical hash", "file", t.Name(), "got", hex.EncodeToString(localHash), "expected", t.InfoHash(), "downloaded", *torrentInfo.Completed)
-							continue
-
-						}
-					}
-=======
-						} else {
-							if err := d.db.Update(d.ctx, torrentInfoReset(t.Name(), t.InfoHash().Bytes(), 0)); err != nil {
-								d.logger.Debug("[snapshots] Can't update torrent info", "file", t.Name(), "hash", t.InfoHash(), "err", err)
-							}
-
-							if _, complete := localHashCompletionCheck(d.ctx, t, fileInfo, downloadComplete, &d.stats, d.lock); complete {
-								d.logger.Debug("[snapshots] Download already complete", "file", t.Name(), "hash", t.InfoHash())
-								continue
-							}
-						}
-					}
-				} else {
-					if _, ok := waiting[t.Name()]; !ok {
-						if _, complete := localHashCompletionCheck(d.ctx, t, fileInfo, downloadComplete, &d.stats, d.lock); complete {
-							d.logger.Debug("[snapshots] Download already complete", "file", t.Name(), "hash", t.InfoHash())
-							continue
-						}
-
-						waiting[t.Name()] = struct{}{}
-					}
->>>>>>> 833e5a8e
-				}
-
-				switch {
-				case len(t.PeerConns()) > 0:
-					d.logger.Debug("[snapshots] Downloading from torrent", "file", t.Name(), "peers", len(t.PeerConns()))
-					delete(waiting, t.Name())
-					d.torrentDownload(t, downloadComplete, sem)
-				case len(t.WebseedPeerConns()) > 0:
-					if d.webDownloadClient != nil {
-						var peerUrls []*url.URL
-
-						for _, peer := range t.WebseedPeerConns() {
-							if peerUrl, err := webPeerUrl(peer); err == nil {
-								peerUrls = append(peerUrls, peerUrl)
-							}
-						}
-
-						d.logger.Debug("[snapshots] Downloading from webseed", "file", t.Name(), "webpeers", len(t.WebseedPeerConns()))
-						delete(waiting, t.Name())
-						session, err := d.webDownload(peerUrls, t, nil, downloadComplete, sem)
-
-						if err != nil {
-							d.logger.Warn("Can't complete web download", "file", t.Info().Name, "err", err)
-
-							if session == nil {
-								delete(waiting, t.Name())
-								d.torrentDownload(t, downloadComplete, sem)
-							}
-
-							continue
-						}
-
-					} else {
-						d.logger.Debug("[snapshots] Downloading from torrent", "file", t.Name(), "peers", len(t.PeerConns()), "webpeers", len(t.WebseedPeerConns()))
-						delete(waiting, t.Name())
-						d.torrentDownload(t, downloadComplete, sem)
-					}
-				default:
-					if d.webDownloadClient != nil {
-						d.lock.RLock()
-						webDownload, ok := d.webDownloadInfo[t.Name()]
-						d.lock.RUnlock()
-
-						if !ok {
-							var mismatches []*seedHash
-							var err error
-
-							webDownload, mismatches, err = d.getWebDownloadInfo(t)
-
-							if err != nil {
-								if len(mismatches) > 0 {
-									seedHashMismatches[t.InfoHash()] = append(seedHashMismatches[t.InfoHash()], mismatches...)
-									logSeedHashMismatches(t.InfoHash(), t.Name(), seedHashMismatches, d.logger)
-								}
-
-								d.logger.Warn("Can't complete web download", "file", t.Info().Name, "err", err)
-								continue
-							}
-						}
-
-						root, _ := path.Split(webDownload.url.String())
-						peerUrl, err := url.Parse(root)
-
-						if err != nil {
-							d.logger.Warn("Can't complete web download", "file", t.Info().Name, "err", err)
-							continue
-						}
-
-						d.lock.Lock()
-						delete(d.webDownloadInfo, t.Name())
-						d.lock.Unlock()
-
-						d.logger.Debug("[snapshots] Downloading from web", "file", t.Name(), "webpeers", len(t.WebseedPeerConns()))
-						delete(waiting, t.Name())
-						d.webDownload([]*url.URL{peerUrl}, t, &webDownload, downloadComplete, sem)
-						continue
-					}
-
-				}
-			}
-
-			d.lock.Lock()
-			lastMetadatUpdate := d.stats.LastMetadataUpdate
-			d.lock.Unlock()
-
-			if lastMetadatUpdate != nil &&
-				((len(available) == 0 && time.Since(*lastMetadatUpdate) > 30*time.Second) ||
-					time.Since(*lastMetadatUpdate) > 5*time.Minute) {
-
-				for _, t := range d.torrentClient.Torrents() {
-					if t.Info() == nil {
-						if isComplete, _, _ := d.checkComplete(t.Name()); isComplete {
-							continue
-						}
-
-						d.lock.RLock()
-						_, ok := d.webDownloadInfo[t.Name()]
-						d.lock.RUnlock()
-
-						if !ok {
-							if _, ok := seedHashMismatches[t.InfoHash()]; ok {
-								continue
-							}
-
-							info, mismatches, err := d.getWebDownloadInfo(t)
-
-							seedHashMismatches[t.InfoHash()] = append(seedHashMismatches[t.InfoHash()], mismatches...)
-
-							if err != nil {
-								if len(mismatches) > 0 {
-									logSeedHashMismatches(t.InfoHash(), t.Name(), seedHashMismatches, d.logger)
-								}
-								continue
-							}
-
-							d.lock.Lock()
-							d.webDownloadInfo[t.Name()] = info
-							d.lock.Unlock()
-						}
-					} else {
-						d.lock.Lock()
-						delete(d.webDownloadInfo, t.Name())
-						d.lock.Unlock()
-					}
-				}
+				d.torrentDownload(t, downloadComplete, sem)
 			}
 		}
 	}()
@@ -1678,11 +1455,8 @@
 			bytesCompleted = bytesRead.Int64()
 		}
 		progress := float32(float64(100) * (float64(bytesCompleted) / float64(tLen)))
-<<<<<<< HEAD
-=======
 		stats.BytesCompleted += uint64(bytesCompleted)
 		stats.BytesTotal += uint64(tLen)
->>>>>>> 833e5a8e
 
 		for _, peer := range peersOfThisFile {
 			stats.ConnectionsTotal++
