/*
   Copyright 2021 Erigon contributors

   Licensed under the Apache License, Version 2.0 (the "License");
   you may not use this file except in compliance with the License.
   You may obtain a copy of the License at

       http://www.apache.org/licenses/LICENSE-2.0

   Unless required by applicable law or agreed to in writing, software
   distributed under the License is distributed on an "AS IS" BASIS,
   WITHOUT WARRANTIES OR CONDITIONS OF ANY KIND, either express or implied.
   See the License for the specific language governing permissions and
   limitations under the License.
*/

package downloader

import (
	"bytes"
	"context"
	"encoding/hex"
	"encoding/json"
	"errors"
	"fmt"
	"math/rand"
	"net/http"
	"net/url"
	"os"
	"path"
	"path/filepath"
	"reflect"
	"runtime"
	"slices"
	"strings"
	"sync"
	"sync/atomic"
	"time"

	"github.com/anacrolix/torrent"
	"github.com/anacrolix/torrent/metainfo"
	"github.com/anacrolix/torrent/storage"
	"github.com/anacrolix/torrent/types/infohash"
	"github.com/c2h5oh/datasize"
	dir2 "github.com/ledgerwatch/erigon-lib/common/dir"
	"github.com/ledgerwatch/log/v3"
	"github.com/tidwall/btree"
	"golang.org/x/sync/errgroup"
	"golang.org/x/sync/semaphore"
	"golang.org/x/time/rate"

	"github.com/ledgerwatch/erigon-lib/chain/snapcfg"
	"github.com/ledgerwatch/erigon-lib/common"
	"github.com/ledgerwatch/erigon-lib/common/datadir"
	"github.com/ledgerwatch/erigon-lib/common/dbg"
	"github.com/ledgerwatch/erigon-lib/common/dir"
	"github.com/ledgerwatch/erigon-lib/diagnostics"
	"github.com/ledgerwatch/erigon-lib/downloader/downloadercfg"
	"github.com/ledgerwatch/erigon-lib/downloader/snaptype"
	"github.com/ledgerwatch/erigon-lib/kv"
	"github.com/ledgerwatch/erigon-lib/kv/mdbx"
)

// Downloader - component which downloading historical files. Can use BitTorrent, or other protocols
type Downloader struct {
	db                  kv.RwDB
	pieceCompletionDB   storage.PieceCompletion
	torrentClient       *torrent.Client
	webDownloadClient   *RCloneClient
	webDownloadSessions map[string]*RCloneSession

	cfg *downloadercfg.Cfg

	lock  *sync.RWMutex
	stats AggStats

	folder storage.ClientImplCloser

	ctx          context.Context
	stopMainLoop context.CancelFunc
	wg           sync.WaitGroup

	webseeds         *WebSeeds
	webseedsDiscover bool

	logger    log.Logger
	verbosity log.Lvl

	torrentFiles    *TorrentFiles
	snapshotLock    *snapshotLock
	webDownloadInfo map[string]webDownloadInfo
	downloading     map[string]struct{}
	downloadLimit   *rate.Limit
}

type webDownloadInfo struct {
	url     *url.URL
	length  int64
	torrent *torrent.Torrent
}

type AggStats struct {
	MetadataReady, FilesTotal int32
	LastMetadataUpdate        *time.Time
	PeersUnique               int32
	ConnectionsTotal          uint64
	Downloading               int32

	Completed bool
	Progress  float32

	BytesCompleted, BytesTotal     uint64
	DroppedCompleted, DroppedTotal uint64

	BytesDownload, BytesUpload uint64
	UploadRate, DownloadRate   uint64
}

func New(ctx context.Context, cfg *downloadercfg.Cfg, dirs datadir.Dirs, logger log.Logger, verbosity log.Lvl, discover bool) (*Downloader, error) {
	db, c, m, torrentClient, err := openClient(ctx, cfg.Dirs.Downloader, cfg.Dirs.Snap, cfg.ClientConfig)
	if err != nil {
		return nil, fmt.Errorf("openClient: %w", err)
	}

	peerID, err := readPeerID(db)
	if err != nil {
		return nil, fmt.Errorf("get peer id: %w", err)
	}
	cfg.ClientConfig.PeerID = string(peerID)
	if len(peerID) == 0 {
		if err = savePeerID(db, torrentClient.PeerID()); err != nil {
			return nil, fmt.Errorf("save peer id: %w", err)
		}
	}

	lock, err := getSnapshotLock(ctx, cfg, db, logger)

	if err != nil {
		return nil, fmt.Errorf("can't initialize snapshot lock: %w", err)
	}

	d := &Downloader{
		cfg:                 cfg,
		db:                  db,
		pieceCompletionDB:   c,
		folder:              m,
		torrentClient:       torrentClient,
		lock:                &sync.RWMutex{},
		webseeds:            &WebSeeds{logger: logger, verbosity: verbosity, downloadTorrentFile: cfg.DownloadTorrentFilesFromWebseed, torrentsWhitelist: lock.Downloads},
		logger:              logger,
		verbosity:           verbosity,
		torrentFiles:        &TorrentFiles{dir: cfg.Dirs.Snap},
		snapshotLock:        lock,
		webDownloadInfo:     map[string]webDownloadInfo{},
		webDownloadSessions: map[string]*RCloneSession{},
		downloading:         map[string]struct{}{},
		webseedsDiscover:    discover,
	}

	if cfg.ClientConfig.DownloadRateLimiter != nil {
		downloadLimit := cfg.ClientConfig.DownloadRateLimiter.Limit()
		d.downloadLimit = &downloadLimit
	}

	d.webseeds.torrentFiles = d.torrentFiles
	d.ctx, d.stopMainLoop = context.WithCancel(ctx)

	if cfg.AddTorrentsFromDisk {
		t := time.Now()
		var downloadMismatches []string

		for _, download := range lock.Downloads {
			if info, err := d.torrentInfo(download.Name); err == nil {
				if info.Completed != nil {
					if hash := hex.EncodeToString(info.Hash); download.Hash != hash {
						fileInfo, _, ok := snaptype.ParseFileName(d.SnapDir(), download.Name)
						if !ok {
							continue
						}

						// this is lazy as it can be expensive for large files
						fileHashBytes, err := fileHashBytes(d.ctx, fileInfo)
						if errors.Is(err, os.ErrNotExist) {
							hashBytes, _ := hex.DecodeString(download.Hash)
							if err := d.db.Update(d.ctx, torrentInfoReset(download.Name, hashBytes, 0)); err != nil {
								d.logger.Debug("[snapshots] Can't update torrent info", "file", download.Name, "hash", download.Hash, "err", err)
							}
							continue
						}

						fileHash := hex.EncodeToString(fileHashBytes)

						if fileHash != download.Hash && fileHash != hash {
							d.logger.Error("[snapshots] download db mismatch", "file", download.Name, "lock", download.Hash, "db", hash, "disk", fileHash, "downloaded", *info.Completed)
							downloadMismatches = append(downloadMismatches, download.Name)
						} else {
							d.logger.Warn("[snapshots] lock hash does not match completed download", "file", download.Name, "lock", hash, "download", download.Hash, "downloaded", *info.Completed)
						}
					}
				}
			}
		}

		log.Warn("[dbg] t1", "t", time.Since(t))
		if len(downloadMismatches) > 0 {
			return nil, fmt.Errorf("downloaded files have mismatched hashes: %s", strings.Join(downloadMismatches, ","))
		}

		//TODO: why do we need it if we have `addTorrentFilesFromDisk`? what if they are conflict?
		//TODO: why it's before `BuildTorrentFilesIfNeed`? what if they are conflict?
		//TODO: even if hash is saved in "snapshots-lock.json" - it still must preserve `prohibit_new_downloads.lock` and don't download new files ("user restart" must be fast, "erigon3 has .kv files which never-ending merge and delete small files")
		//for _, it := range lock.Downloads {
		//	if err := d.AddMagnetLink(ctx, snaptype.Hex2InfoHash(it.Hash), it.Name); err != nil {
		//		return nil, err
		//	}
		//}

		t = time.Now()
		if err := d.BuildTorrentFilesIfNeed(d.ctx, lock.Chain, lock.Downloads); err != nil {
			return nil, err
		}
		log.Warn("[dbg] t2", "t", time.Since(t))

		t = time.Now()
		if err := d.addTorrentFilesFromDisk(false); err != nil {
			return nil, err
		}
		log.Warn("[dbg] t3", "t", time.Since(t))
	}

	return d, nil
}

const SnapshotsLockFileName = "snapshot-lock.json"

type snapshotLock struct {
	Chain     string              `json:"chain"`
	Downloads snapcfg.Preverified `json:"downloads"`
}

func getSnapshotLock(ctx context.Context, cfg *downloadercfg.Cfg, db kv.RoDB, logger log.Logger) (*snapshotLock, error) {
	//TODO: snapshots-lock.json must be created after 1-st download done
	//TODO: snapshots-lock.json is not compatible with E3 .kv files - because they are not immutable (merging to infinity)
	return initSnapshotLock(ctx, cfg, db, logger)
	/*
		if !cfg.SnapshotLock {
			return initSnapshotLock(ctx, cfg, db, logger)
		}

			snapDir := cfg.Dirs.Snap

			lockPath := filepath.Join(snapDir, SnapshotsLockFileName)

			file, err := os.Open(lockPath)
			if err != nil {
				if !errors.Is(err, os.ErrNotExist) {
					return nil, err
				}
			}

			var data []byte

			if file != nil {
				defer file.Close()

				data, err = io.ReadAll(file)

				if err != nil {
					return nil, err
				}
			}

			if file == nil || len(data) == 0 {
				f, err := os.Create(lockPath)
				if err != nil {
					return nil, err
				}
				defer f.Close()

				lock, err := initSnapshotLock(ctx, cfg, db, logger)

				if err != nil {
					return nil, err
				}

				data, err := json.Marshal(lock)

				if err != nil {
					return nil, err
				}

				_, err = f.Write(data)

				if err != nil {
					return nil, err
				}

				if err := f.Sync(); err != nil {
					return nil, err
				}

				return lock, nil
			}

			var lock snapshotLock

			if err = json.Unmarshal(data, &lock); err != nil {
				return nil, err
			}

			if lock.Chain != cfg.ChainName {
				return nil, fmt.Errorf("unexpected chain name:%q expecting: %q", lock.Chain, cfg.ChainName)
			}

			prevHashes := map[string]string{}
		prevNames := map[string]string{}

		for _, current := range lock.Downloads {
			if prev, ok := prevHashes[current.Hash]; ok {
				if prev != current.Name {
					return nil, fmt.Errorf("invalid snapshot_lock: %s duplicated at: %s and %s", current.Hash, current.Name, prev)
				}
			}

			if prev, ok := prevNames[current.Name]; ok {
				if prev != current.Hash {
					return nil, fmt.Errorf("invalid snapshot_lock: %s duplicated at: %s and %s", current.Name, current.Hash, prev)
				}
			}

			prevHashes[current.Name] = current.Hash
			prevNames[current.Hash] = current.Name
		}return &lock, nil
	*/
}

func initSnapshotLock(ctx context.Context, cfg *downloadercfg.Cfg, db kv.RoDB, logger log.Logger) (*snapshotLock, error) {
	lock := &snapshotLock{
		Chain: cfg.ChainName,
	}

	files, err := seedableFiles(cfg.Dirs, cfg.ChainName)
	if err != nil {
		return nil, err
	}

	snapCfg := cfg.SnapshotConfig

	if snapCfg == nil {
		snapCfg = snapcfg.KnownCfg(cfg.ChainName)
	}
	//if len(files) == 0 {
	lock.Downloads = snapCfg.Preverified
	//}

	// if files exist on disk we assume that the lock file has been removed
	// or was never present so compare them against the known config to
	// recreate the lock file
	//
	// if the file is above the ExpectBlocks in the snapCfg we ignore it
	// if the file is the same version of the known file we:
	//   check if its mid upload
	//     - in which case we compare the hash in the db to the known hash
	//       - if they are different we delete the local file and include the
	//         know file in the hash which will force a re-upload
	//   otherwise
	//      - if the file has a different hash to the known file we include
	//        the files hash in the upload to preserve the local copy
	// if the file is a different version - we see if the version for the
	// file is available in know config - and if so we follow the procedure
	// above, but we use the matching version from the known config.  If there
	// is no matching version just use the one discovered for the file

	versionedCfg := map[snaptype.Version]*snapcfg.Cfg{}
	versionedCfgLock := sync.Mutex{}

	snapDir := cfg.Dirs.Snap

	var downloadMap btree.Map[string, snapcfg.PreverifiedItem]
	var downloadsMutex sync.Mutex

	g, ctx := errgroup.WithContext(ctx)
	g.SetLimit(ParallelVerifyFiles)
	var i atomic.Int32

	logEvery := time.NewTicker(20 * time.Second)
	defer logEvery.Stop()

	for _, file := range files {
		file := file

		g.Go(func() error {
			i.Add(1)

			fileInfo, isStateFile, ok := snaptype.ParseFileName(snapDir, file)

			if !ok {
				return nil
			}

			if isStateFile {
				if preverified, ok := snapCfg.Preverified.Get(file); ok {
					downloadsMutex.Lock()
					defer downloadsMutex.Unlock()
					downloadMap.Set(file, preverified)
				}
				return nil //TODO: we don't create
			}

			if fileInfo.From > snapCfg.ExpectBlocks {
				return nil
			}

			if preverified, ok := snapCfg.Preverified.Get(fileInfo.Name()); ok {
				hashBytes, err := localHashBytes(ctx, fileInfo, db)

				if err != nil {
					return fmt.Errorf("localHashBytes: %w", err)
				}

				downloadsMutex.Lock()
				defer downloadsMutex.Unlock()

				if hash := hex.EncodeToString(hashBytes); preverified.Hash == hash {
					downloadMap.Set(fileInfo.Name(), preverified)
				} else {
					logger.Warn("[downloader] local file hash does not match known", "file", fileInfo.Name(), "local", hash, "known", preverified.Hash)
					// TODO: check if it has an index - if not use the known hash and delete the file
					downloadMap.Set(fileInfo.Name(), snapcfg.PreverifiedItem{Name: fileInfo.Name(), Hash: hash})
				}
			} else {
				versioned := func() *snapcfg.Cfg {
					versionedCfgLock.Lock()
					defer versionedCfgLock.Unlock()

					versioned, ok := versionedCfg[fileInfo.Version]

					if !ok {
						versioned = snapcfg.VersionedCfg(cfg.ChainName, fileInfo.Version, fileInfo.Version)
						versionedCfg[fileInfo.Version] = versioned
					}

					return versioned
				}()

				hashBytes, err := localHashBytes(ctx, fileInfo, db)

				if err != nil {
					return fmt.Errorf("localHashBytes: %w", err)
				}

				downloadsMutex.Lock()
				defer downloadsMutex.Unlock()

				if preverified, ok := versioned.Preverified.Get(fileInfo.Name()); ok {
					if hash := hex.EncodeToString(hashBytes); preverified.Hash == hash {
						downloadMap.Set(preverified.Name, preverified)
					} else {
						logger.Warn("[downloader] local file hash does not match known", "file", fileInfo.Name(), "local", hash, "known", preverified.Hash)
						// TODO: check if it has an index - if not use the known hash and delete the file
						downloadMap.Set(fileInfo.Name(), snapcfg.PreverifiedItem{Name: fileInfo.Name(), Hash: hash})
					}
				} else {
					versioned := func() *snapcfg.Cfg {
						versionedCfgLock.Lock()
						defer versionedCfgLock.Unlock()

						versioned, ok := versionedCfg[fileInfo.Version]

						if !ok {
							versioned = snapcfg.VersionedCfg(cfg.ChainName, fileInfo.Version, fileInfo.Version)
							versionedCfg[fileInfo.Version] = versioned
						}

						return versioned
					}()

					hashBytes, err := localHashBytes(ctx, fileInfo, db)

					if err != nil {
						return err
					}

					if preverified, ok := versioned.Preverified.Get(fileInfo.Name()); ok {
						if hash := hex.EncodeToString(hashBytes); preverified.Hash == hash {
							downloadMap.Set(preverified.Name, preverified)
						} else {
							logger.Warn("[downloader] local file hash does not match known", "file", fileInfo.Name(), "local", hash, "known", preverified.Hash)
							// TODO: check if it has an index - if not use the known hash and delete the file
							downloadMap.Set(fileInfo.Name(), snapcfg.PreverifiedItem{Name: fileInfo.Name(), Hash: hash})
						}
					} else {
						downloadMap.Set(fileInfo.Name(), snapcfg.PreverifiedItem{Name: fileInfo.Name(), Hash: hex.EncodeToString(hashBytes)})
					}
				}
			}

			return nil
		})
	}

	func() {
		for int(i.Load()) < len(files) {
			select {
			case <-ctx.Done():
				return // g.Wait() will return right error
			case <-logEvery.C:
				if int(i.Load()) == len(files) {
					return
				}
				log.Info("[snapshots] Initiating snapshot-lock", "progress", fmt.Sprintf("%d/%d", i.Load(), len(files)))
			}
		}
	}()

	if err := g.Wait(); err != nil {
		return nil, err
	}

	var missingItems []snapcfg.PreverifiedItem
	var downloads snapcfg.Preverified

	downloadMap.Scan(func(key string, value snapcfg.PreverifiedItem) bool {
		downloads = append(downloads, value)
		return true
	})

	for _, item := range snapCfg.Preverified {
		_, _, ok := snaptype.ParseFileName(snapDir, item.Name)
		if !ok {
			continue
		}

		if !downloads.Contains(item.Name, true) {
			missingItems = append(missingItems, item)
		}
	}

	lock.Downloads = snapcfg.Merge(downloads, missingItems)
	return lock, nil
}

func localHashBytes(ctx context.Context, fileInfo snaptype.FileInfo, db kv.RoDB) ([]byte, error) {
	var hashBytes []byte

	if db != nil {
		err := db.View(ctx, func(tx kv.Tx) (err error) {
			infoBytes, err := tx.GetOne(kv.BittorrentInfo, []byte(fileInfo.Name()))

			if err != nil {
				return err
			}

			if len(infoBytes) == 20 {
				hashBytes = infoBytes
				return nil
			}

			var info torrentInfo

			if err = json.Unmarshal(infoBytes, &info); err == nil {
				hashBytes = info.Hash
			}

			return nil
		})

		if err != nil {
			return nil, err
		}
	}

	if len(hashBytes) != 0 {
		return hashBytes, nil
	}

	meta, err := metainfo.LoadFromFile(fileInfo.Path + ".torrent")

	if err == nil {
		if spec, err := torrent.TorrentSpecFromMetaInfoErr(meta); err == nil {
			return spec.InfoHash.Bytes(), nil
		}
	}

	return fileHashBytes(ctx, fileInfo)
}

func fileHashBytes(ctx context.Context, fileInfo snaptype.FileInfo) ([]byte, error) {
	info := &metainfo.Info{PieceLength: downloadercfg.DefaultPieceSize, Name: fileInfo.Name()}

	if err := info.BuildFromFilePath(fileInfo.Path); err != nil {
		return nil, fmt.Errorf("can't get local hash for %s: %w", fileInfo.Name(), err)
	}

	meta, err := CreateMetaInfo(info, nil)

	if err != nil {
		return nil, fmt.Errorf("can't get local hash for %s: %w", fileInfo.Name(), err)
	}

	spec, err := torrent.TorrentSpecFromMetaInfoErr(meta)

	if err != nil {
		return nil, fmt.Errorf("can't get local hash for %s: %w", fileInfo.Name(), err)
	}

	return spec.InfoHash.Bytes(), nil
}

func (d *Downloader) MainLoopInBackground(silent bool) {
	d.wg.Add(1)
	go func() {
		defer d.wg.Done()
		if err := d.mainLoop(silent); err != nil {
			if !errors.Is(err, context.Canceled) {
				d.logger.Warn("[snapshots]", "err", err)
			}
		}
	}()
}

type downloadStatus struct {
	name     string
	length   int64
	infoHash infohash.T
	spec     *torrent.TorrentSpec
	err      error
}

type seedHash struct {
	url      *url.URL
	hash     *infohash.T
	reported bool
}

func (d *Downloader) mainLoop(silent bool) error {
	if d.webseedsDiscover {
		// CornerCase: no peers -> no anoncments to trackers -> no magnetlink resolution (but magnetlink has filename)
		// means we can start adding weebseeds without waiting for `<-t.GotInfo()`
		d.wg.Add(1)
		go func() {
			defer d.wg.Done()
			d.webseeds.Discover(d.ctx, d.cfg.WebSeedUrls, d.cfg.WebSeedFiles, d.cfg.Dirs.Snap)
			// webseeds.Discover may create new .torrent files on disk
			if err := d.addTorrentFilesFromDisk(true); err != nil && !errors.Is(err, context.Canceled) {
				d.logger.Warn("[snapshots] addTorrentFilesFromDisk", "err", err)
			}
		}()
	}

	var sem = semaphore.NewWeighted(int64(d.cfg.DownloadSlots))

	//TODO: feature is not ready yet
	//d.webDownloadClient, _ = NewRCloneClient(d.logger)
	d.webDownloadClient = nil

	d.wg.Add(1)
	go func() {
		defer d.wg.Done()

		complete := map[string]struct{}{}
		checking := map[string]struct{}{}
		failed := map[string]struct{}{}
		downloadComplete := make(chan downloadStatus, 100)
		seedHashMismatches := map[infohash.T][]*seedHash{}

		// set limit here to make load predictable, not to control Disk/CPU consumption
		// will impact start times depending on the amount of non complete files - should
		// be low unless the download db is deleted - in which case all files may be checked
		checkGroup, _ := errgroup.WithContext(d.ctx)
		checkGroup.SetLimit(ParallelVerifyFiles)

		for {
			torrents := d.torrentClient.Torrents()

			var pending []*torrent.Torrent

			for _, t := range torrents {
				if _, ok := complete[t.Name()]; ok {
					continue
				}

				if isComplete, length, completionTime := d.checkComplete(t.Name()); isComplete && completionTime != nil {
					if _, ok := checking[t.Name()]; !ok {
						fileInfo, _, ok := snaptype.ParseFileName(d.SnapDir(), t.Name())
						if !ok {
							continue
						}

						stat, err := os.Stat(fileInfo.Path)

						if err != nil {
							downloadComplete <- downloadStatus{
								name: fileInfo.Name(),
								err:  err,
							}
						}

						if completionTime != nil {
							if !stat.ModTime().Equal(*completionTime) {
								checking[t.Name()] = struct{}{}

								go func(fileInfo snaptype.FileInfo, infoHash infohash.T, length int64, completionTime time.Time) {
									checkGroup.Go(func() error {
										defer func(t time.Time) {
											log.Warn("[dbg] downloader.go:699: fileHashBytes %s, %s\n", time.Since(t), fileInfo.Name())
										}(time.Now())
										fileHashBytes, _ := fileHashBytes(d.ctx, fileInfo)

										if bytes.Equal(infoHash.Bytes(), fileHashBytes) {
											downloadComplete <- downloadStatus{
												name:     fileInfo.Name(),
												length:   length,
												infoHash: infoHash,
											}
										} else {
											downloadComplete <- downloadStatus{
												name: fileInfo.Name(),
												err:  fmt.Errorf("hash check failed"),
											}

											d.logger.Warn("[snapshots] Torrent hash does not match file", "file", fileInfo.Name(), "torrent-hash", infoHash, "file-hash", hex.EncodeToString(fileHashBytes))
										}

										return nil
									})
								}(fileInfo, t.InfoHash(), length, *completionTime)

							} else {
								complete[t.Name()] = struct{}{}
								continue
							}
						}
					}
				} else {
					delete(failed, t.Name())
				}

				if _, ok := failed[t.Name()]; ok {
					continue
				}
				d.lock.RLock()
				_, downloading := d.downloading[t.Name()]
				d.lock.RUnlock()

				if downloading && t.Complete.Bool() {
					select {
					case <-d.ctx.Done():
						return
					case <-t.GotInfo():
					}

					var completionTime *time.Time
					fileInfo, _, ok := snaptype.ParseFileName(d.SnapDir(), t.Name())
					if !ok {
						continue
					}

					info, err := d.torrentInfo(t.Name())

					if err == nil {
						completionTime = info.Completed
					}

					if completionTime == nil {
						now := time.Now()
						completionTime = &now
					}

					if statInfo, _ := os.Stat(fileInfo.Path); statInfo != nil {
						if !statInfo.ModTime().Equal(*completionTime) {
							os.Chtimes(fileInfo.Path, time.Time{}, *completionTime)
						}

						if statInfo, _ := os.Stat(fileInfo.Path); statInfo != nil {
							// round completion time to os granularity
							modTime := statInfo.ModTime()
							completionTime = &modTime
						}
					}

					if err := d.db.Update(d.ctx,
						torrentInfoUpdater(t.Info().Name, nil, t.Info().Length, completionTime)); err != nil {
						d.logger.Warn("Failed to update file info", "file", t.Info().Name, "err", err)
					}

					d.lock.Lock()
					delete(d.downloading, t.Name())
					d.lock.Unlock()
					complete[t.Name()] = struct{}{}
					continue
				}

				if downloading {
					continue
				}

				pending = append(pending, t)
			}

			select {
			case <-d.ctx.Done():
				return
			case status := <-downloadComplete:
				d.lock.Lock()
				delete(d.downloading, status.name)
				d.lock.Unlock()

				delete(checking, status.name)

				if status.spec != nil {
					_, _, err := d.torrentClient.AddTorrentSpec(status.spec)

					if err != nil {
						d.logger.Warn("Can't re-add spec after download", "file", status.name, "err", err)
					}

				}

				if status.err == nil {
					var completionTime *time.Time
					fileInfo, _, ok := snaptype.ParseFileName(d.SnapDir(), status.name)
					if !ok {
						continue
					}

					if info, err := d.torrentInfo(status.name); err == nil {
						completionTime = info.Completed
					}

					if completionTime == nil {
						now := time.Now()
						completionTime = &now
					}

					if statInfo, _ := os.Stat(fileInfo.Path); statInfo != nil {
						if !statInfo.ModTime().Equal(*completionTime) {
							os.Chtimes(fileInfo.Path, time.Time{}, *completionTime)
						}

						if statInfo, _ := os.Stat(fileInfo.Path); statInfo != nil {
							// round completion time to os granularity
							modTime := statInfo.ModTime()
							completionTime = &modTime
						}
					}

					if err := d.db.Update(d.ctx,
						torrentInfoUpdater(status.name, status.infoHash.Bytes(), status.length, completionTime)); err != nil {
						d.logger.Warn("Failed to update file info", "file", status.name, "err", err)
					}

					complete[status.name] = struct{}{}
					continue
				} else {
					delete(complete, status.name)
				}

			default:
			}

			d.lock.RLock()
			webDownloadInfoLen := len(d.webDownloadInfo)
			d.lock.RUnlock()

			if len(pending)+webDownloadInfoLen == 0 {
				select {
				case <-d.ctx.Done():
					return
				case <-time.After(10 * time.Second):
					continue
				}
			}

			d.lock.RLock()
			downloadingLen := len(d.downloading)
			d.stats.Downloading = int32(downloadingLen)
			d.lock.RUnlock()

			available := availableTorrents(d.ctx, pending, d.cfg.DownloadSlots-downloadingLen)

			d.lock.RLock()
			for _, webDownload := range d.webDownloadInfo {
				_, downloading := d.downloading[webDownload.torrent.Name()]

				if downloading {
					continue
				}

				addDownload := true

				for _, t := range available {
					if t.Name() == webDownload.torrent.Name() {
						addDownload = false
						break
					}
				}

				if addDownload {
					if len(available) < d.cfg.DownloadSlots-downloadingLen {
						available = append(available, webDownload.torrent)
					}
				} else {
					wi, isStateFile, ok := snaptype.ParseFileName(d.SnapDir(), webDownload.torrent.Name())
					if !ok {
						continue
					}
					if isStateFile {
						continue
					}

					for i, t := range available {
						ai, isStateFile, ok := snaptype.ParseFileName(d.SnapDir(), t.Name())
						if !ok {
							continue
						}
						if isStateFile {
							available[i] = webDownload.torrent
							continue
						}

						if ai.CompareTo(wi) > 0 {
							available[i] = webDownload.torrent
							break
						}
					}
				}
			}
			d.lock.RUnlock()

			for _, t := range available {

				torrentInfo, _ := d.torrentInfo(t.Name())
				fileInfo, _, ok := snaptype.ParseFileName(d.SnapDir(), t.Name())
				if !ok {
					continue
				}

				if torrentInfo != nil && torrentInfo.Completed != nil {
					if bytes.Equal(t.InfoHash().Bytes(), torrentInfo.Hash) {
						if dir.FileExist(filepath.Join(d.SnapDir(), t.Name())) {
							/* TODO: this method is too heavy for Main loop: "re-read file again and again" will impact sync performance
							localHash, complete := localHashCompletionCheck(d.ctx, t, fileInfo, downloadComplete)

							if complete {
								d.logger.Debug("[snapshots] Download already complete", "file", t.Name(), "hash", t.InfoHash())
								continue
							}

							failed[t.Name()] = struct{}{}
							d.logger.Debug("[snapshots] NonCanonical hash", "file", t.Name(), "got", hex.EncodeToString(localHash), "expected", t.InfoHash(), "downloaded", *torrentInfo.Completed)
							*/
<<<<<<< HEAD

=======
>>>>>>> f31e9df7
							continue

						} else {
							if err := d.db.Update(d.ctx, torrentInfoReset(t.Name(), t.InfoHash().Bytes(), 0)); err != nil {
								d.logger.Debug("[snapshots] Can't reset torrent info", "file", t.Name(), "hash", t.InfoHash(), "err", err)
							}
						}
					} else {
						if err := d.db.Update(d.ctx, torrentInfoReset(t.Name(), t.InfoHash().Bytes(), 0)); err != nil {
							d.logger.Debug("[snapshots] Can't update torrent info", "file", t.Name(), "hash", t.InfoHash(), "err", err)
						}

						if _, complete := localHashCompletionCheck(d.ctx, t, fileInfo, downloadComplete); complete {
							d.logger.Debug("[snapshots] Download already complete", "file", t.Name(), "hash", t.InfoHash())
							continue
						}
					}
				} else {
					if _, complete := localHashCompletionCheck(d.ctx, t, fileInfo, downloadComplete); complete {
						d.logger.Debug("[snapshots] Download already complete", "file", t.Name(), "hash", t.InfoHash())
						continue
					}
				}

				switch {
				case len(t.PeerConns()) > 0:
					d.logger.Debug("[snapshots] Downloading from torrent", "file", t.Name(), "peers", len(t.PeerConns()))
					d.torrentDownload(t, downloadComplete, sem)
				case len(t.WebseedPeerConns()) > 0:
					if d.webDownloadClient != nil {
						var peerUrls []*url.URL

						for _, peer := range t.WebseedPeerConns() {
							if peerUrl, err := webPeerUrl(peer); err == nil {
								peerUrls = append(peerUrls, peerUrl)
							}
						}

						d.logger.Debug("[snapshots] Downloading from webseed", "file", t.Name(), "webpeers", len(t.WebseedPeerConns()))
						session, err := d.webDownload(peerUrls, t, nil, downloadComplete, sem)

						if err != nil {
							d.logger.Warn("Can't complete web download", "file", t.Info().Name, "err", err)

							if session == nil {
								d.torrentDownload(t, downloadComplete, sem)
							}
							continue
						}

					} else {
						d.logger.Debug("[snapshots] Downloading from torrent", "file", t.Name(), "peers", len(t.PeerConns()), "webpeers", len(t.WebseedPeerConns()))
						d.torrentDownload(t, downloadComplete, sem)
					}
				default:
					if d.webDownloadClient != nil {
						d.lock.RLock()
						webDownload, ok := d.webDownloadInfo[t.Name()]
						d.lock.RUnlock()

						if !ok {
							var mismatches []*seedHash
							var err error

							webDownload, mismatches, err = d.getWebDownloadInfo(t)

							if err != nil {
								if len(mismatches) > 0 {
									seedHashMismatches[t.InfoHash()] = append(seedHashMismatches[t.InfoHash()], mismatches...)
									logSeedHashMismatches(t.InfoHash(), t.Name(), seedHashMismatches, d.logger)
								}

								d.logger.Warn("Can't complete web download", "file", t.Info().Name, "err", err)
								continue
							}
						}

						root, _ := path.Split(webDownload.url.String())
						peerUrl, err := url.Parse(root)

						if err != nil {
							d.logger.Warn("Can't complete web download", "file", t.Info().Name, "err", err)
							continue
						}

						d.lock.Lock()
						delete(d.webDownloadInfo, t.Name())
						d.lock.Unlock()

						d.logger.Debug("[snapshots] Downloading from web", "file", t.Name(), "webpeers", len(t.WebseedPeerConns()))
						d.webDownload([]*url.URL{peerUrl}, t, &webDownload, downloadComplete, sem)
						continue
					}

				}
			}

			d.lock.Lock()
			lastMetadatUpdate := d.stats.LastMetadataUpdate
			d.lock.Unlock()

			if lastMetadatUpdate != nil &&
				((len(available) == 0 && time.Since(*lastMetadatUpdate) > 30*time.Second) ||
					time.Since(*lastMetadatUpdate) > 5*time.Minute) {

				for _, t := range d.torrentClient.Torrents() {
					if t.Info() == nil {
						if isComplete, _, _ := d.checkComplete(t.Name()); isComplete {
							continue
						}

						d.lock.RLock()
						_, ok := d.webDownloadInfo[t.Name()]
						d.lock.RUnlock()

						if !ok {
							if _, ok := seedHashMismatches[t.InfoHash()]; ok {
								continue
							}

							info, mismatches, err := d.getWebDownloadInfo(t)

							seedHashMismatches[t.InfoHash()] = append(seedHashMismatches[t.InfoHash()], mismatches...)

							if err != nil {
								if len(mismatches) > 0 {
									logSeedHashMismatches(t.InfoHash(), t.Name(), seedHashMismatches, d.logger)
								}
								continue
							}

							d.lock.Lock()
							d.webDownloadInfo[t.Name()] = info
							d.lock.Unlock()
						}
					} else {
						d.lock.Lock()
						delete(d.webDownloadInfo, t.Name())
						d.lock.Unlock()
					}
				}
			}
		}
	}()

	logEvery := time.NewTicker(20 * time.Second)
	defer logEvery.Stop()

	statInterval := 20 * time.Second
	statEvery := time.NewTicker(statInterval)
	defer statEvery.Stop()

	var m runtime.MemStats
	justCompleted := true
	for {
		select {
		case <-d.ctx.Done():
			return d.ctx.Err()
		case <-statEvery.C:
			d.ReCalcStats(statInterval)

		case <-logEvery.C:
			if silent {
				continue
			}

			stats := d.Stats()

			dbg.ReadMemStats(&m)
			if stats.Completed {
				if justCompleted {
					justCompleted = false
					// force fsync of db. to not loose results of downloading on power-off
					_ = d.db.Update(d.ctx, func(tx kv.RwTx) error { return nil })
				}

				d.logger.Info("[snapshots] Seeding",
					"up", common.ByteCount(stats.UploadRate)+"/s",
					"peers", stats.PeersUnique,
					"conns", stats.ConnectionsTotal,
					"files", stats.FilesTotal,
					"alloc", common.ByteCount(m.Alloc), "sys", common.ByteCount(m.Sys),
				)
				continue
			}

			d.logger.Info("[snapshots] Downloading",
				"progress", fmt.Sprintf("%.2f%% %s/%s", stats.Progress, common.ByteCount(stats.BytesCompleted), common.ByteCount(stats.BytesTotal)),
				"downloading", stats.Downloading,
				"download", common.ByteCount(stats.DownloadRate)+"/s",
				"upload", common.ByteCount(stats.UploadRate)+"/s",
				"peers", stats.PeersUnique,
				"conns", stats.ConnectionsTotal,
				"files", stats.FilesTotal,
				"alloc", common.ByteCount(m.Alloc), "sys", common.ByteCount(m.Sys),
			)

			if stats.PeersUnique == 0 {
				ips := d.TorrentClient().BadPeerIPs()
				if len(ips) > 0 {
					d.logger.Info("[snapshots] Stats", "banned", ips)
				}
			}
		}
	}
}

func localHashCompletionCheck(ctx context.Context, t *torrent.Torrent, fileInfo snaptype.FileInfo, statusChan chan downloadStatus) ([]byte, bool) {
	defer func(t time.Time) { fmt.Printf("downloader.go:1148: %s, %s\n", time.Since(t), fileInfo.Name()) }(time.Now())
	localHash, err := fileHashBytes(ctx, fileInfo)

	if err == nil {
		if bytes.Equal(t.InfoHash().Bytes(), localHash) {
			statusChan <- downloadStatus{
				name:     t.Name(),
				length:   t.Length(),
				infoHash: t.InfoHash(),
				spec:     nil,
				err:      nil,
			}

			return localHash, true
		}
	}

	return localHash, false
}

func logSeedHashMismatches(torrentHash infohash.T, name string, seedHashMismatches map[infohash.T][]*seedHash, logger log.Logger) {
	var nohash []*seedHash
	var mismatch []*seedHash

	for _, entry := range seedHashMismatches[torrentHash] {
		if !entry.reported {
			if entry.hash == nil {
				nohash = append(nohash, entry)
			} else {
				mismatch = append(mismatch, entry)
			}

			entry.reported = true
		}
	}

	if len(nohash) > 0 {
		var webseeds string
		for _, entry := range nohash {
			if len(webseeds) > 0 {
				webseeds += ", "
			}

			webseeds += strings.TrimSuffix(entry.url.String(), "/")
		}

		logger.Warn("No webseed entry for torrent", "name", name, "hash", torrentHash.HexString(), "webseeds", webseeds)
	}

	if len(mismatch) > 0 {
		var webseeds string
		for _, entry := range mismatch {
			if len(webseeds) > 0 {
				webseeds += ", "
			}

			webseeds += strings.TrimSuffix(entry.url.String(), "/") + "#" + entry.hash.HexString()
		}

		logger.Warn("Webseed hash mismatch for torrent", "name", name, "hash", torrentHash.HexString(), "webseeds", webseeds)
	}
}

func (d *Downloader) checkComplete(name string) (bool, int64, *time.Time) {
	if info, err := d.torrentInfo(name); err == nil {
		if info.Completed != nil && info.Completed.Before(time.Now()) {
			if info.Length != nil {
				if fi, err := os.Stat(filepath.Join(d.SnapDir(), name)); err == nil {
					return fi.Size() == *info.Length && fi.ModTime().Equal(*info.Completed), *info.Length, info.Completed
				}
			}
		}
	}

	return false, 0, nil
}

func (d *Downloader) getWebDownloadInfo(t *torrent.Torrent) (webDownloadInfo, []*seedHash, error) {
	torrentHash := t.InfoHash()

	d.lock.RLock()
	info, ok := d.webDownloadInfo[t.Name()]
	d.lock.RUnlock()

	if ok {
		return info, nil, nil
	}

	seedHashMismatches := make([]*seedHash, 0, len(d.cfg.WebSeedUrls))

	for _, webseed := range d.cfg.WebSeedUrls {
		downloadUrl := webseed.JoinPath(t.Name())

		if headRequest, err := http.NewRequestWithContext(d.ctx, "HEAD", downloadUrl.String(), nil); err == nil {
			headResponse, err := http.DefaultClient.Do(headRequest)

			if err != nil {
				continue
			}

			headResponse.Body.Close()

			if headResponse.StatusCode == http.StatusOK {
				if meta, err := getWebpeerTorrentInfo(d.ctx, downloadUrl); err == nil {
					if bytes.Equal(torrentHash.Bytes(), meta.HashInfoBytes().Bytes()) {
						// TODO check the torrent's hash matches this hash
						return webDownloadInfo{
							url:     downloadUrl,
							length:  headResponse.ContentLength,
							torrent: t,
						}, seedHashMismatches, nil
					} else {
						hash := meta.HashInfoBytes()
						seedHashMismatches = append(seedHashMismatches, &seedHash{url: webseed, hash: &hash})
						continue
					}
				}
			}
		}

		seedHashMismatches = append(seedHashMismatches, &seedHash{url: webseed})
	}

	return webDownloadInfo{}, seedHashMismatches, fmt.Errorf("can't find download info")
}

func getWebpeerTorrentInfo(ctx context.Context, downloadUrl *url.URL) (*metainfo.MetaInfo, error) {
	torrentRequest, err := http.NewRequestWithContext(ctx, "GET", downloadUrl.String()+".torrent", nil)

	if err != nil {
		return nil, err
	}

	torrentResponse, err := http.DefaultClient.Do(torrentRequest)

	if err != nil {
		return nil, err
	}

	defer torrentResponse.Body.Close()

	if torrentResponse.StatusCode != http.StatusOK {
		return nil, fmt.Errorf("can't get webpeer torrent unexpected http response: %s", torrentResponse.Status)
	}

	return metainfo.Load(torrentResponse.Body)
}

func (d *Downloader) torrentDownload(t *torrent.Torrent, statusChan chan downloadStatus, sem *semaphore.Weighted) {
	d.lock.Lock()
	d.downloading[t.Name()] = struct{}{}
	d.lock.Unlock()

	if err := sem.Acquire(d.ctx, 1); err != nil {
		d.logger.Warn("Failed to acquire download semaphore", "err", err)
		return
	}

	d.wg.Add(1)

	go func(t *torrent.Torrent) {
		defer d.wg.Done()
		defer sem.Release(1)

		t.AllowDataDownload()

		select {
		case <-d.ctx.Done():
			return
		case <-t.GotInfo():
		}

		t.DownloadAll()

		idleCount := 0
		var lastRead int64

		for {
			select {
			case <-d.ctx.Done():
				return
			case <-t.Complete.On():
				return
			case <-time.After(10 * time.Second):
				bytesRead := t.Stats().BytesReadData

				if lastRead-bytesRead.Int64() == 0 {
					idleCount++
				} else {
					lastRead = bytesRead.Int64()
					idleCount = 0
				}

				if idleCount > 6 {
					t.DisallowDataDownload()
					return
				}
			}
		}
	}(t)
}

func (d *Downloader) webDownload(peerUrls []*url.URL, t *torrent.Torrent, i *webDownloadInfo, statusChan chan downloadStatus, sem *semaphore.Weighted) (*RCloneSession, error) {
	peerUrl, err := selectDownloadPeer(d.ctx, peerUrls, t)

	if err != nil {
		return nil, err
	}

	peerUrl = strings.TrimSuffix(peerUrl, "/")

	session, ok := d.webDownloadSessions[peerUrl]

	if !ok {
		var err error
		session, err = d.webDownloadClient.NewSession(d.ctx, d.SnapDir(), peerUrl)

		if err != nil {
			return nil, err
		}

		d.webDownloadSessions[peerUrl] = session
	}

	name := t.Name()
	mi := t.Metainfo()
	infoHash := t.InfoHash()

	var length int64

	if i != nil {
		length = i.length
	} else {
		length = t.Length()
	}

	magnet := mi.Magnet(&infoHash, &metainfo.Info{Name: name})
	spec, err := torrent.TorrentSpecFromMagnetUri(magnet.String())

	if err != nil {
		return session, fmt.Errorf("can't get torrent spec for %s from info: %w", t.Info().Name, err)
	}

	spec.ChunkSize = downloadercfg.DefaultNetworkChunkSize
	spec.DisallowDataDownload = true

	info, _, _ := snaptype.ParseFileName(d.SnapDir(), name)

	d.lock.Lock()
	t.Drop()
	d.downloading[name] = struct{}{}
	d.lock.Unlock()

	d.wg.Add(1)

	if err := sem.Acquire(d.ctx, 1); err != nil {
		d.logger.Warn("Failed to acquire download semaphore", "err", err)
		return nil, err
	}

	go func() {
		defer d.wg.Done()
		defer sem.Release(1)

		if dir.FileExist(info.Path) {
			if err := os.Remove(info.Path); err != nil {
				d.logger.Warn("Couldn't remove previous file before download", "file", name, "path", info.Path, "err", err)
			}
		}

		if d.downloadLimit != nil {
			limit := float64(*d.downloadLimit) / float64(d.cfg.DownloadSlots)

			func() {
				d.lock.Lock()
				defer d.lock.Unlock()

				torrentLimit := d.cfg.ClientConfig.DownloadRateLimiter.Limit()
				rcloneLimit := d.webDownloadClient.GetBwLimit()

				d.cfg.ClientConfig.DownloadRateLimiter.SetLimit(torrentLimit - rate.Limit(limit))
				d.webDownloadClient.SetBwLimit(d.ctx, rcloneLimit+rate.Limit(limit))
			}()

			defer func() {
				d.lock.Lock()
				defer d.lock.Unlock()

				torrentLimit := d.cfg.ClientConfig.DownloadRateLimiter.Limit()
				rcloneLimit := d.webDownloadClient.GetBwLimit()

				d.cfg.ClientConfig.DownloadRateLimiter.SetLimit(torrentLimit + rate.Limit(limit))
				d.webDownloadClient.SetBwLimit(d.ctx, rcloneLimit-rate.Limit(limit))
			}()
		}

		err := session.Download(d.ctx, name)

		if err != nil {
			d.logger.Error("Web download failed", "file", name, "err", err)
		}

		localHash, err := fileHashBytes(d.ctx, info)

		if err == nil {
			if !bytes.Equal(infoHash.Bytes(), localHash) {
				err = fmt.Errorf("hash mismatch: expected: 0x%x, got: 0x%x", infoHash.Bytes(), localHash)

				d.logger.Error("Web download failed", "file", name, "url", peerUrl, "err", err)
				panic(info.Path)
				if ferr := os.Remove(info.Path); ferr != nil {
					d.logger.Warn("Couldn't remove invalid file", "file", name, "path", info.Path, "err", ferr)
				}
			}
		} else {
			d.logger.Error("Web download failed", "file", name, "url", peerUrl, "err", err)
		}

		statusChan <- downloadStatus{
			name:     name,
			length:   length,
			infoHash: infoHash,
			spec:     spec,
			err:      err,
		}
	}()

	return session, nil
}

func selectDownloadPeer(ctx context.Context, peerUrls []*url.URL, t *torrent.Torrent) (string, error) {
	switch len(peerUrls) {
	case 0:
		return "", fmt.Errorf("no download peers")

	case 1:
		downloadUrl := peerUrls[0].JoinPath(t.Name())
		peerInfo, err := getWebpeerTorrentInfo(ctx, downloadUrl)

		if err == nil && bytes.Equal(peerInfo.HashInfoBytes().Bytes(), t.InfoHash().Bytes()) {
			return peerUrls[0].String(), nil
		}

	default:
		peerIndex := rand.Intn(len(peerUrls))
		peerUrl := peerUrls[peerIndex]
		downloadUrl := peerUrl.JoinPath(t.Name())
		peerInfo, err := getWebpeerTorrentInfo(ctx, downloadUrl)

		if err == nil && bytes.Equal(peerInfo.HashInfoBytes().Bytes(), t.InfoHash().Bytes()) {
			return peerUrl.String(), nil
		}

		for i := range peerUrls {
			if i == peerIndex {
				continue
			}
			peerInfo, err := getWebpeerTorrentInfo(ctx, downloadUrl)

			if err == nil && bytes.Equal(peerInfo.HashInfoBytes().Bytes(), t.InfoHash().Bytes()) {
				return peerUrl.String(), nil
			}
		}
	}

	return "", fmt.Errorf("can't find download peer")
}

func availableTorrents(ctx context.Context, pending []*torrent.Torrent, slots int) []*torrent.Torrent {
	if slots == 0 {
		select {
		case <-ctx.Done():
			return nil
		case <-time.After(10 * time.Second):
			return nil
		}
	}

	var pendingStateFiles []*torrent.Torrent
	var pendingBlocksFiles []*torrent.Torrent

	for _, t := range pending {
		_, isStateFile, ok := snaptype.ParseFileName("", t.Name())
		if !ok {
			continue
		}
		if isStateFile {
			pendingStateFiles = append(pendingStateFiles, t)
		} else {
			pendingBlocksFiles = append(pendingBlocksFiles, t)
		}
	}
	pending = pendingBlocksFiles

	slices.SortFunc(pending, func(i, j *torrent.Torrent) int {
		in, _, ok1 := snaptype.ParseFileName("", i.Name())
		jn, _, ok2 := snaptype.ParseFileName("", j.Name())
		if ok1 && ok2 {
			return in.CompareTo(jn)
		}
		return strings.Compare(i.Name(), j.Name())
	})

	var available []*torrent.Torrent

	for len(pending) > 0 && pending[0].Info() != nil {
		available = append(available, pending[0])

		if len(available) == slots {
			return available
		}

		pending = pending[1:]
	}
	for len(pendingStateFiles) > 0 && pendingStateFiles[0].Info() != nil {
		available = append(available, pendingStateFiles[0])

		if len(available) == slots {
			return available
		}

		pendingStateFiles = pendingStateFiles[1:]
	}

	if len(pending) == 0 && len(pendingStateFiles) == 0 {
		return available
	}

	cases := make([]reflect.SelectCase, 0, len(pending)+2)

	for _, t := range pending {
		cases = append(cases, reflect.SelectCase{
			Dir:  reflect.SelectRecv,
			Chan: reflect.ValueOf(t.GotInfo()),
		})
	}

	if len(cases) == 0 {
		return nil
	}

	cases = append(cases, reflect.SelectCase{
		Dir:  reflect.SelectRecv,
		Chan: reflect.ValueOf(ctx.Done()),
	},
		reflect.SelectCase{
			Dir:  reflect.SelectRecv,
			Chan: reflect.ValueOf(time.After(10 * time.Second)),
		})

	for {
		selected, _, _ := reflect.Select(cases)

		switch selected {
		case len(cases) - 2:
			return nil
		case len(cases) - 1:
			return available
		default:
			available = append(available, pending[selected])

			if len(available) == slots {
				return available
			}

			pending = append(pending[:selected], pending[selected+1:]...)
			cases = append(cases[:selected], cases[selected+1:]...)
		}
	}
}

func (d *Downloader) SnapDir() string { return d.cfg.Dirs.Snap }

func (d *Downloader) torrentInfo(name string) (*torrentInfo, error) {
	var info torrentInfo

	err := d.db.View(d.ctx, func(tx kv.Tx) (err error) {
		infoBytes, err := tx.GetOne(kv.BittorrentInfo, []byte(name))

		if err != nil {
			return err
		}

		if err = json.Unmarshal(infoBytes, &info); err != nil {
			return err
		}

		return nil
	})

	if err != nil {
		return nil, err
	}

	return &info, nil
}

func (d *Downloader) ReCalcStats(interval time.Duration) {
	d.lock.Lock()
	defer d.lock.Unlock()
	//Call this methods outside of `lock` critical section, because they have own locks with contention
	torrents := d.torrentClient.Torrents()
	log.Warn("[dbg] ReCalcStats", "l", len(torrents))
	connStats := d.torrentClient.ConnStats()
	peers := make(map[torrent.PeerID]struct{}, 16)

	prevStats, stats := d.stats, d.stats

	stats.Completed = true
	stats.BytesDownload = uint64(connStats.BytesReadUsefulIntendedData.Int64())
	stats.BytesUpload = uint64(connStats.BytesWrittenData.Int64())

	lastMetadataReady := stats.MetadataReady

	stats.BytesTotal, stats.BytesCompleted, stats.ConnectionsTotal, stats.MetadataReady =
		atomic.LoadUint64(&stats.DroppedTotal), atomic.LoadUint64(&stats.DroppedCompleted), 0, 0

	var zeroProgress []string
	var noMetadata []string

	isDiagEnabled := diagnostics.TypeOf(diagnostics.SnapshoFilesList{}).Enabled()
	if isDiagEnabled {
		filesList := make([]string, 0, len(torrents))
		for _, t := range torrents {
			filesList = append(filesList, t.Name())
		}
		diagnostics.Send(diagnostics.SnapshoFilesList{Files: filesList})
	}

	downloading := map[string]struct{}{}

	for file := range d.downloading {
		downloading[file] = struct{}{}
	}

	var dbInfo int
	var dbComplete int
	var tComplete int
	var torrentInfo int

	for _, t := range torrents {
		select {
		case <-t.GotInfo():
		default: // if some torrents have no metadata, we are for-sure uncomplete
			stats.Completed = false
			noMetadata = append(noMetadata, t.Name())
			continue
		}

		var torrentComplete bool
		torrentName := t.Name()

		if _, ok := downloading[torrentName]; ok {
			torrentComplete = t.Complete.Bool()
		}

		var progress float32

		torrentInfo++
		stats.MetadataReady++

		// call methods once - to reduce internal mutex contention
		peersOfThisFile := t.PeerConns()
		weebseedPeersOfThisFile := t.WebseedPeerConns()

		tLen := t.Length()

		var bytesCompleted int64

		if torrentComplete {
			tComplete++
			bytesCompleted = t.Length()
			delete(downloading, torrentName)
		} else {
			bytesRead := t.Stats().BytesReadData
			bytesCompleted = bytesRead.Int64()
		}

		for _, peer := range peersOfThisFile {
			stats.ConnectionsTotal++
			peers[peer.PeerID] = struct{}{}
		}

		webseedRates, webseeds := getWebseedsRatesForlogs(weebseedPeersOfThisFile, torrentName, t.Complete.Bool())
		rates, peers := getPeersRatesForlogs(peersOfThisFile, torrentName)
<<<<<<< HEAD
		// more detailed statistic: download rate of each peer (for each file)
		if !torrentComplete && progress != 0 {
			d.logger.Log(d.verbosity, "[snapshots] progress", "file", torrentName, "progress", fmt.Sprintf("%.2f%%", progress), "peers", len(peersOfThisFile), "webseeds", len(weebseedPeersOfThisFile))
			d.logger.Log(d.verbosity, "[snapshots] webseed peers", webseedRates...)
			d.logger.Log(d.verbosity, "[snapshots] bittorrent peers", rates...)
		}

		if progress > 100 {
			d.logger.Warn("[dbg] still?", "t.complete", t.Complete.Bool(), "torrentComplete", torrentComplete, "f", torrentName)
		}
		diagnostics.Send(diagnostics.SegmentDownloadStatistics{
			Name:            torrentName,
			TotalBytes:      uint64(tLen),
			DownloadedBytes: uint64(bytesCompleted),
			Webseeds:        webseeds,
			Peers:           peers,
		})
=======
>>>>>>> f31e9df7

		if !torrentComplete {
			if info, err := d.torrentInfo(torrentName); err == nil {
				updateStats := t.Info() == nil

				if updateStats {
					dbInfo++
				}

				if info.Completed != nil && info.Completed.Before(time.Now()) {
					if info.Length != nil {
						if updateStats {
							stats.MetadataReady++
							stats.BytesTotal += uint64(*info.Length)
						}

						if fi, err := os.Stat(filepath.Join(d.SnapDir(), t.Name())); err == nil {
							if torrentComplete = (fi.Size() == *info.Length); torrentComplete {
								infoRead := t.Stats().BytesReadData
								if updateStats || infoRead.Int64() == 0 {
									stats.BytesCompleted += uint64(*info.Length)
								}
								dbComplete++
								progress = float32(100)
							}
						}
					}
				}
			} else if _, ok := d.webDownloadInfo[torrentName]; ok {
				stats.MetadataReady++
			} else {
				noMetadata = append(noMetadata, torrentName)
			}

			if progress == 0 {
				zeroProgress = append(zeroProgress, torrentName)
			}
		}

		// more detailed statistic: download rate of each peer (for each file)
		if !torrentComplete && progress != 0 {
			d.logger.Log(d.verbosity, "[snapshots] progress", "file", torrentName, "progress", fmt.Sprintf("%.2f%%", progress), "peers", len(peersOfThisFile), "webseeds", len(weebseedPeersOfThisFile))
			d.logger.Log(d.verbosity, "[snapshots] webseed peers", webseedRates...)
			d.logger.Log(d.verbosity, "[snapshots] bittorrent peers", rates...)
		}

		diagnostics.Send(diagnostics.SegmentDownloadStatistics{
			Name:            torrentName,
			TotalBytes:      uint64(tLen),
			DownloadedBytes: uint64(bytesCompleted),
			Webseeds:        webseeds,
			Peers:           peers,
		})

		stats.Completed = stats.Completed && torrentComplete
	}

	var webTransfers int32

	if d.webDownloadClient != nil {
		webStats, _ := d.webDownloadClient.Stats(d.ctx)

		if webStats != nil {
			if len(webStats.Transferring) != 0 && stats.Completed {
				stats.Completed = false
			}

			for _, transfer := range webStats.Transferring {
				stats.MetadataReady++
				webTransfers++

				bytesCompleted := transfer.Bytes
				tLen := transfer.Size
				transferName := transfer.Name

				delete(downloading, transferName)

				if bytesCompleted > tLen {
					bytesCompleted = tLen
				}

				stats.BytesCompleted += bytesCompleted
				stats.BytesTotal += tLen

				stats.BytesDownload += bytesCompleted

				if transfer.Percentage == 0 {
					zeroProgress = append(zeroProgress, transferName)
				}

				var seeds []diagnostics.SegmentPeer
				var webseedRates []interface{}
				if peerUrl, err := url.Parse(transfer.Group); err == nil {
					rate := uint64(transfer.SpeedAvg)
					seeds = []diagnostics.SegmentPeer{
						{
							Url:          peerUrl.Host,
							DownloadRate: rate,
						}}

					if shortUrl, err := url.JoinPath(peerUrl.Host, peerUrl.Path); err == nil {
						webseedRates = []interface{}{strings.TrimSuffix(shortUrl, "/"), fmt.Sprintf("%s/s", common.ByteCount(rate))}
					}
				}

				// more detailed statistic: download rate of each peer (for each file)
				if transfer.Percentage != 0 {
					d.logger.Log(d.verbosity, "[snapshots] progress", "file", transferName, "progress", fmt.Sprintf("%.2f%%", float32(transfer.Percentage)), "webseeds", 1)
					d.logger.Log(d.verbosity, "[snapshots] web peers", webseedRates...)
				}

				diagnostics.Send(diagnostics.SegmentDownloadStatistics{
					Name:            transferName,
					TotalBytes:      tLen,
					DownloadedBytes: bytesCompleted,
					Webseeds:        seeds,
				})
			}
		}
	}

	if len(downloading) > 0 {
		webTransfers += int32(len(downloading))
		stats.Completed = false
	}

	if !stats.Completed {
		d.logger.Debug("[snapshots] info", "len", len(torrents), "webTransfers", webTransfers, "torrent", torrentInfo, "db", dbInfo, "t-complete", tComplete, "db-complete", dbComplete)
	}

	if lastMetadataReady != stats.MetadataReady {
		now := time.Now()
		stats.LastMetadataUpdate = &now
	}

	if len(noMetadata) > 0 {
		amount := len(noMetadata)
		if len(noMetadata) > 5 {
			noMetadata = append(noMetadata[:5], "...")
		}
		d.logger.Info("[snapshots] no metadata yet", "files", amount, "list", strings.Join(noMetadata, ","))
	}

	if len(zeroProgress) > 0 {
		amount := len(zeroProgress)
		if len(zeroProgress) > 5 {
			zeroProgress = append(zeroProgress[:5], "...")
		}
		d.logger.Info("[snapshots] no progress yet", "files", amount, "list", strings.Join(zeroProgress, ","))
	}

	//if len(d.downloading) > 0 {
	//	amount := len(d.downloading)
	//
	//	files := make([]string, 0, len(downloading))
	//
	//	for file := range d.downloading {
	//		files = append(files, file)
	//	}
	//
	//	d.logger.Log(d.verbosity, "[snapshots] downloading", "files", amount, "list", strings.Join(files, ","))
	//}

	if stats.BytesDownload > prevStats.BytesDownload {
		stats.DownloadRate = (stats.BytesDownload - prevStats.BytesDownload) / uint64(interval.Seconds())
	} else {
		stats.DownloadRate = prevStats.DownloadRate / 2
	}

	if stats.BytesUpload > prevStats.BytesUpload {
		stats.UploadRate = (stats.BytesUpload - prevStats.BytesUpload) / uint64(interval.Seconds())
	} else {
		stats.UploadRate = prevStats.UploadRate / 2
	}

	if stats.BytesTotal == 0 {
		stats.Progress = 0
	} else {
		stats.Progress = float32(float64(100) * (float64(stats.BytesCompleted) / float64(stats.BytesTotal)))
		if int(stats.Progress) == 100 && !stats.Completed {
			stats.Progress = 99.9
		}
	}

	stats.PeersUnique = int32(len(peers))
	stats.FilesTotal = int32(len(torrents)) + webTransfers

	d.stats = stats
}

func getWebseedsRatesForlogs(weebseedPeersOfThisFile []*torrent.Peer, fName string, finished bool) ([]interface{}, []diagnostics.SegmentPeer) {
	seeds := make([]diagnostics.SegmentPeer, 0, len(weebseedPeersOfThisFile))
	webseedRates := make([]interface{}, 0, len(weebseedPeersOfThisFile)*2)
	webseedRates = append(webseedRates, "file", fName)
	for _, peer := range weebseedPeersOfThisFile {
		if peerUrl, err := webPeerUrl(peer); err == nil {
			if shortUrl, err := url.JoinPath(peerUrl.Host, peerUrl.Path); err == nil {
				rate := uint64(peer.DownloadRate())
				if !finished {
					seed := diagnostics.SegmentPeer{
						Url:          peerUrl.Host,
						DownloadRate: rate,
					}
					seeds = append(seeds, seed)
				}
				webseedRates = append(webseedRates, strings.TrimSuffix(shortUrl, "/"), fmt.Sprintf("%s/s", common.ByteCount(rate)))
			}
		}
	}

	return webseedRates, seeds
}

func webPeerUrl(peer *torrent.Peer) (*url.URL, error) {
	root, _ := path.Split(strings.Trim(strings.TrimPrefix(peer.String(), "webseed peer for "), "\""))
	return url.Parse(root)
}

func getPeersRatesForlogs(peersOfThisFile []*torrent.PeerConn, fName string) ([]interface{}, []diagnostics.SegmentPeer) {
	peers := make([]diagnostics.SegmentPeer, 0, len(peersOfThisFile))
	rates := make([]interface{}, 0, len(peersOfThisFile)*2)
	rates = append(rates, "file", fName)

	for _, peer := range peersOfThisFile {
		dr := uint64(peer.DownloadRate())
		url := fmt.Sprintf("%v", peer.PeerClientName.Load())

		segPeer := diagnostics.SegmentPeer{
			Url:          url,
			DownloadRate: dr,
		}
		peers = append(peers, segPeer)
		rates = append(rates, peer.PeerClientName.Load(), fmt.Sprintf("%s/s", common.ByteCount(dr)))
	}

	return rates, peers
}

func (d *Downloader) VerifyData(ctx context.Context, whiteList []string, failFast bool) error {
	total := 0
	allTorrents := d.torrentClient.Torrents()
	toVerify := make([]*torrent.Torrent, 0, len(allTorrents))
	for _, t := range allTorrents {
		select {
		case <-ctx.Done():
			return ctx.Err()
		case <-t.GotInfo(): //files to verify already have .torrent on disk. means must have `Info()` already
		default: // skip other files
			continue
		}

		if !dir2.FileExist(filepath.Join(d.SnapDir(), t.Name())) {
			continue
		}

		if len(whiteList) > 0 {
			name := t.Name()
			exactOrPartialMatch := slices.ContainsFunc(whiteList, func(s string) bool {
				return name == s || strings.HasSuffix(name, s) || strings.HasPrefix(name, s)
			})
			if !exactOrPartialMatch {
				continue
			}
		}
		toVerify = append(toVerify, t)
		total += t.NumPieces()
	}
	d.logger.Info("[snapshots] Verify start")
	defer d.logger.Info("[snapshots] Verify done", "all", len(allTorrents), "toVerify", len(toVerify), "whiteList", whiteList)

	completedPieces, completedFiles := &atomic.Uint64{}, &atomic.Uint64{}

	{
		logEvery := time.NewTicker(20 * time.Second)
		defer logEvery.Stop()
		d.wg.Add(1)
		go func() {
			defer d.wg.Done()
			for {
				select {
				case <-ctx.Done():
					return
				case <-logEvery.C:
					d.logger.Info("[snapshots] Verify",
						"progress", fmt.Sprintf("%.2f%%", 100*float64(completedPieces.Load())/float64(total)),
						"files", fmt.Sprintf("%d/%d", completedFiles.Load(), len(toVerify)),
						"sz_gb", downloadercfg.DefaultPieceSize*completedPieces.Load()/1024/1024/1024,
					)
				}
			}
		}()
	}

	g, ctx := errgroup.WithContext(ctx)
	// torrent lib internally limiting amount of hashers per file
	// set limit here just to make load predictable, not to control Disk/CPU consumption
	g.SetLimit(runtime.GOMAXPROCS(-1) * 4)
	for _, t := range toVerify {
		t := t
		g.Go(func() error {
			defer completedFiles.Add(1)
			if failFast {
				return VerifyFileFailFast(ctx, t, d.SnapDir(), completedPieces)
			}

			err := ScheduleVerifyFile(ctx, t, completedPieces)

			if err != nil || !t.Complete.Bool() {
				if err := d.db.Update(ctx, torrentInfoReset(t.Name(), t.InfoHash().Bytes(), 0)); err != nil {
					return fmt.Errorf("verify data: %s: reset failed: %w", t.Name(), err)
				}
			}

			return err
		})
	}

	if err := g.Wait(); err != nil {
		return err
	}
	// force fsync of db. to not loose results of validation on power-off
	return d.db.Update(context.Background(), func(tx kv.RwTx) error { return nil })
}

// AddNewSeedableFile decides what we do depending on wether we have the .seg file or the .torrent file
// have .torrent no .seg => get .seg file from .torrent
// have .seg no .torrent => get .torrent from .seg
func (d *Downloader) AddNewSeedableFile(ctx context.Context, name string) error {
	ff, isStateFile, ok := snaptype.ParseFileName("", name)
	if ok {
		if isStateFile {
			if !snaptype.E3Seedable(name) {
				return nil
			}
		} else {
			if !d.cfg.SnapshotConfig.Seedable(ff) {
				return nil
			}
		}
	}

	// if we don't have the torrent file we build it if we have the .seg file
	err := BuildTorrentIfNeed(ctx, name, d.SnapDir(), d.torrentFiles)
	if err != nil {
		return fmt.Errorf("AddNewSeedableFile: %w", err)
	}
	ts, err := d.torrentFiles.LoadByName(name)
	if err != nil {
		return fmt.Errorf("AddNewSeedableFile: %w", err)
	}
	_, _, err = addTorrentFile(ctx, ts, d.torrentClient, d.db, d.webseeds)
	if err != nil {
		return fmt.Errorf("addTorrentFile: %w", err)
	}
	return nil
}

func (d *Downloader) alreadyHaveThisName(name string) bool {
	for _, t := range d.torrentClient.Torrents() {
		if t.Info() != nil {
			if t.Name() == name {
				return true
			}
		}
	}
	return false
}

func (d *Downloader) AddMagnetLink(ctx context.Context, infoHash metainfo.Hash, name string) error {
	// Paranoic Mode on: if same file changed infoHash - skip it
	// Example:
	//  - Erigon generated file X with hash H1. User upgraded Erigon. New version has preverified file X with hash H2. Must ignore H2 (don't send to Downloader)
	if d.alreadyHaveThisName(name) || !IsSnapNameAllowed(name) {
		return nil
	}

	if d.torrentFiles.newDownloadsAreProhibited() && !d.torrentFiles.Exists(name) {
		log.Warn("[dbg] adding skip1", "n", name)
		return nil
	}

	mi := &metainfo.MetaInfo{AnnounceList: Trackers}
	magnet := mi.Magnet(&infoHash, &metainfo.Info{Name: name})
	spec, err := torrent.TorrentSpecFromMagnetUri(magnet.String())

	if err != nil {
		return err
	}

	t, ok, err := addTorrentFile(ctx, spec, d.torrentClient, d.db, d.webseeds)

	if err != nil {
		return err
	}
	if !ok {
		return nil
	}
	d.wg.Add(1)
	go func(t *torrent.Torrent) {
		defer d.wg.Done()
		select {
		case <-ctx.Done():
			return
		case <-t.GotInfo():
		}

		if !d.snapshotLock.Downloads.Contains(name) {
			mi := t.Metainfo()
			if err := CreateTorrentFileIfNotExists(d.SnapDir(), t.Info(), &mi, d.torrentFiles); err != nil {
				d.logger.Warn("[snapshots] create torrent file", "err", err)
				return
			}
		}

		urls, ok := d.webseeds.ByFileName(t.Name())
		if ok {
			t.AddWebSeeds(urls)
		}
	}(t)
	//log.Debug("[downloader] downloaded both seg and torrent files", "hash", infoHash)
	return nil
}

func seedableFiles(dirs datadir.Dirs, chainName string) ([]string, error) {
	files, err := seedableSegmentFiles(dirs.Snap, chainName)
	if err != nil {
		return nil, fmt.Errorf("seedableSegmentFiles: %w", err)
	}
	l1, err := seedableStateFilesBySubDir(dirs.Snap, "idx")
	if err != nil {
		return nil, err
	}
	l2, err := seedableStateFilesBySubDir(dirs.Snap, "history")
	if err != nil {
		return nil, err
	}
	l3, err := seedableStateFilesBySubDir(dirs.Snap, "domain")
	if err != nil {
		return nil, err
	}
	files = append(append(append(files, l1...), l2...), l3...)
	return files, nil
}

<<<<<<< HEAD
const ParallelVerifyFiles = 4 // keep it small, to allow big `PieceHashersPerTorrent`
=======
const ParallelVerifyFiles = 4 // keep it small, to allow big `PieceHashersPerTorrent`. More `PieceHashersPerTorrent` - faster handling of big files.
>>>>>>> f31e9df7

func (d *Downloader) addTorrentFilesFromDisk(quiet bool) error {
	logEvery := time.NewTicker(20 * time.Second)
	defer logEvery.Stop()

	eg, ctx := errgroup.WithContext(d.ctx)
	eg.SetLimit(ParallelVerifyFiles)

	files, err := AllTorrentSpecs(d.cfg.Dirs, d.torrentFiles)
	if err != nil {
		return err
	}

<<<<<<< HEAD
	// a bit reduce mutex contention inside torrentClient
=======
	// reduce mutex contention inside torrentClient - by enabling in/out peers connection after addig all files
>>>>>>> f31e9df7
	for _, ts := range files {
		ts.Trackers = nil
		ts.DisallowDataDownload = true
	}
	defer func() {
		tl := d.torrentClient.Torrents()
		for _, t := range tl {
			t.AllowDataUpload()
			t.AddTrackers(Trackers)
		}
	}()
<<<<<<< HEAD

	for i, ts := range files {
		//TODO: why we depend on Stat? Did you mean `dir.FileExist()` ? How it can be false here?
		//TODO: What this code doing? Why delete something from db?
		//if info, err := d.torrentInfo(ts.DisplayName); err == nil {
		//	if info.Completed != nil {
		//		_, serr := os.Stat(filepath.Join(d.SnapDir(), info.Name))
		//		if serr != nil {
		//			if err := d.db.Update(d.ctx, func(tx kv.RwTx) error {
		//				return tx.Delete(kv.BittorrentInfo, []byte(info.Name))
		//			}); err != nil {
		//				log.Error("[snapshots] Failed to delete db entry after stat error", "file", info.Name, "err", err, "stat-err", serr)
		//			}
		//		}
		//	}
		//}
=======

	for i, ts := range files {
		//TODO: why we depend on Stat? Did you mean `dir.FileExist()` ? How it can be false here?
		//TODO: What this code doing? Why delete something from db?
		//if info, err := d.torrentInfo(ts.DisplayName); err == nil {
		//	if info.Completed != nil {
		//		_, serr := os.Stat(filepath.Join(d.SnapDir(), info.Name))
		//		if serr != nil {
		//			if err := d.db.Update(d.ctx, func(tx kv.RwTx) error {
		//				return tx.Delete(kv.BittorrentInfo, []byte(info.Name))
		//			}); err != nil {
		//				log.Error("[snapshots] Failed to delete db entry after stat error", "file", info.Name, "err", err, "stat-err", serr)
		//			}
		//		}
		//	}
		//}

		// this check is performed here becuase t.MergeSpec in addTorrentFile will do a file
		// update in place when it opens its MemMap.  This is non destructive for the data
		// but casues an update to the file which changes its size to the torrent length which
		// invalidated the file length check
		if info, err := d.torrentInfo(ts.DisplayName); err == nil {
			if info.Completed != nil {
				fi, serr := os.Stat(filepath.Join(d.SnapDir(), info.Name))
				if serr != nil || fi.Size() != *info.Length || !fi.ModTime().Equal(*info.Completed) {
					if err := d.db.Update(d.ctx, torrentInfoReset(info.Name, info.Hash, *info.Length)); err != nil {
						if serr != nil {
							log.Error("[snapshots] Failed to reset db entry after stat error", "file", info.Name, "err", err, "stat-err", serr)
						} else {
							log.Error("[snapshots] Failed to reset db entry after stat mismatch", "file", info.Name, "err", err)
						}
					}
				}
			}
		}
>>>>>>> f31e9df7

		eg.Go(func() error {
			_, _, err := addTorrentFile(ctx, ts, d.torrentClient, d.db, d.webseeds)
			if err != nil {
				return err
			}
<<<<<<< HEAD
			select {
			case <-logEvery.C:
				if !quiet {
					log.Info("[snapshots] Adding .torrent files", "progress", fmt.Sprintf("%d/%d", i, len(files)))
				}
			default:
			}
=======
		}

		eg.Go(func() error {
			_, _, err := addTorrentFile(ctx, ts, d.torrentClient, d.db, d.webseeds)
			if err != nil {
				return err
			}
			select {
			case <-logEvery.C:
				if !quiet {
					log.Info("[snapshots] Adding .torrent files", "progress", fmt.Sprintf("%d/%d", i, len(files)))
				}
			default:
			}
>>>>>>> f31e9df7
			return nil
		})
	}
	return eg.Wait()
}
func (d *Downloader) BuildTorrentFilesIfNeed(ctx context.Context, chain string, ignore snapcfg.Preverified) error {
	return BuildTorrentFilesIfNeed(ctx, d.cfg.Dirs, d.torrentFiles, chain, ignore)
}
func (d *Downloader) Stats() AggStats {
	d.lock.RLock()
	defer d.lock.RUnlock()
	return d.stats
}

func (d *Downloader) Close() {
	d.logger.Debug("[snapshots] stopping downloader")
	d.stopMainLoop()
	d.wg.Wait()
	d.logger.Debug("[snapshots] closing torrents")
	d.torrentClient.Close()
	if err := d.folder.Close(); err != nil {
		d.logger.Warn("[snapshots] folder.close", "err", err)
	}
	if err := d.pieceCompletionDB.Close(); err != nil {
		d.logger.Warn("[snapshots] pieceCompletionDB.close", "err", err)
	}
	d.logger.Debug("[snapshots] closing db")
	d.db.Close()
	d.logger.Debug("[snapshots] downloader stopped")
}

func (d *Downloader) PeerID() []byte {
	peerID := d.torrentClient.PeerID()
	return peerID[:]
}

func (d *Downloader) StopSeeding(hash metainfo.Hash) error {
	t, ok := d.torrentClient.Torrent(hash)
	if !ok {
		return nil
	}
	ch := t.Closed()
	t.Drop()
	<-ch
	return nil
}

func (d *Downloader) TorrentClient() *torrent.Client { return d.torrentClient }

func openClient(ctx context.Context, dbDir, snapDir string, cfg *torrent.ClientConfig) (db kv.RwDB, c storage.PieceCompletion, m storage.ClientImplCloser, torrentClient *torrent.Client, err error) {
	db, err = mdbx.NewMDBX(log.New()).
		Label(kv.DownloaderDB).
		WithTableCfg(func(defaultBuckets kv.TableCfg) kv.TableCfg { return kv.DownloaderTablesCfg }).
		GrowthStep(16 * datasize.MB).
		MapSize(16 * datasize.GB).
		PageSize(uint64(4 * datasize.KB)).
		WriteMap().
		LifoReclaim().
		Path(dbDir).
		Open(ctx)
	if err != nil {
		return nil, nil, nil, nil, fmt.Errorf("torrentcfg.openClient: %w", err)
	}
	c, err = NewMdbxPieceCompletion(db, ctx)
	if err != nil {
		return nil, nil, nil, nil, fmt.Errorf("torrentcfg.NewMdbxPieceCompletion: %w", err)
	}
	m = storage.NewMMapWithCompletion(snapDir, c)
	cfg.DefaultStorage = m

	torrentClient, err = torrent.NewClient(cfg)
	if err != nil {
		return nil, nil, nil, nil, fmt.Errorf("torrent.NewClient: %w", err)
	}

	return db, c, m, torrentClient, nil
}<|MERGE_RESOLUTION|>--- conflicted
+++ resolved
@@ -950,10 +950,6 @@
 							failed[t.Name()] = struct{}{}
 							d.logger.Debug("[snapshots] NonCanonical hash", "file", t.Name(), "got", hex.EncodeToString(localHash), "expected", t.InfoHash(), "downloaded", *torrentInfo.Completed)
 							*/
-<<<<<<< HEAD
-
-=======
->>>>>>> f31e9df7
 							continue
 
 						} else {
@@ -1747,26 +1743,6 @@
 
 		webseedRates, webseeds := getWebseedsRatesForlogs(weebseedPeersOfThisFile, torrentName, t.Complete.Bool())
 		rates, peers := getPeersRatesForlogs(peersOfThisFile, torrentName)
-<<<<<<< HEAD
-		// more detailed statistic: download rate of each peer (for each file)
-		if !torrentComplete && progress != 0 {
-			d.logger.Log(d.verbosity, "[snapshots] progress", "file", torrentName, "progress", fmt.Sprintf("%.2f%%", progress), "peers", len(peersOfThisFile), "webseeds", len(weebseedPeersOfThisFile))
-			d.logger.Log(d.verbosity, "[snapshots] webseed peers", webseedRates...)
-			d.logger.Log(d.verbosity, "[snapshots] bittorrent peers", rates...)
-		}
-
-		if progress > 100 {
-			d.logger.Warn("[dbg] still?", "t.complete", t.Complete.Bool(), "torrentComplete", torrentComplete, "f", torrentName)
-		}
-		diagnostics.Send(diagnostics.SegmentDownloadStatistics{
-			Name:            torrentName,
-			TotalBytes:      uint64(tLen),
-			DownloadedBytes: uint64(bytesCompleted),
-			Webseeds:        webseeds,
-			Peers:           peers,
-		})
-=======
->>>>>>> f31e9df7
 
 		if !torrentComplete {
 			if info, err := d.torrentInfo(torrentName); err == nil {
@@ -2211,11 +2187,7 @@
 	return files, nil
 }
 
-<<<<<<< HEAD
-const ParallelVerifyFiles = 4 // keep it small, to allow big `PieceHashersPerTorrent`
-=======
 const ParallelVerifyFiles = 4 // keep it small, to allow big `PieceHashersPerTorrent`. More `PieceHashersPerTorrent` - faster handling of big files.
->>>>>>> f31e9df7
 
 func (d *Downloader) addTorrentFilesFromDisk(quiet bool) error {
 	logEvery := time.NewTicker(20 * time.Second)
@@ -2229,11 +2201,7 @@
 		return err
 	}
 
-<<<<<<< HEAD
-	// a bit reduce mutex contention inside torrentClient
-=======
 	// reduce mutex contention inside torrentClient - by enabling in/out peers connection after addig all files
->>>>>>> f31e9df7
 	for _, ts := range files {
 		ts.Trackers = nil
 		ts.DisallowDataDownload = true
@@ -2245,7 +2213,6 @@
 			t.AddTrackers(Trackers)
 		}
 	}()
-<<<<<<< HEAD
 
 	for i, ts := range files {
 		//TODO: why we depend on Stat? Did you mean `dir.FileExist()` ? How it can be false here?
@@ -2262,23 +2229,6 @@
 		//		}
 		//	}
 		//}
-=======
-
-	for i, ts := range files {
-		//TODO: why we depend on Stat? Did you mean `dir.FileExist()` ? How it can be false here?
-		//TODO: What this code doing? Why delete something from db?
-		//if info, err := d.torrentInfo(ts.DisplayName); err == nil {
-		//	if info.Completed != nil {
-		//		_, serr := os.Stat(filepath.Join(d.SnapDir(), info.Name))
-		//		if serr != nil {
-		//			if err := d.db.Update(d.ctx, func(tx kv.RwTx) error {
-		//				return tx.Delete(kv.BittorrentInfo, []byte(info.Name))
-		//			}); err != nil {
-		//				log.Error("[snapshots] Failed to delete db entry after stat error", "file", info.Name, "err", err, "stat-err", serr)
-		//			}
-		//		}
-		//	}
-		//}
 
 		// this check is performed here becuase t.MergeSpec in addTorrentFile will do a file
 		// update in place when it opens its MemMap.  This is non destructive for the data
@@ -2298,14 +2248,18 @@
 				}
 			}
 		}
->>>>>>> f31e9df7
+
+		if whitelisted, ok := d.webseeds.torrentsWhitelist.Get(ts.DisplayName); ok {
+			if ts.InfoHash.HexString() != whitelisted.Hash {
+				continue
+			}
+		}
 
 		eg.Go(func() error {
 			_, _, err := addTorrentFile(ctx, ts, d.torrentClient, d.db, d.webseeds)
 			if err != nil {
 				return err
 			}
-<<<<<<< HEAD
 			select {
 			case <-logEvery.C:
 				if !quiet {
@@ -2313,22 +2267,6 @@
 				}
 			default:
 			}
-=======
-		}
-
-		eg.Go(func() error {
-			_, _, err := addTorrentFile(ctx, ts, d.torrentClient, d.db, d.webseeds)
-			if err != nil {
-				return err
-			}
-			select {
-			case <-logEvery.C:
-				if !quiet {
-					log.Info("[snapshots] Adding .torrent files", "progress", fmt.Sprintf("%d/%d", i, len(files)))
-				}
-			default:
-			}
->>>>>>> f31e9df7
 			return nil
 		})
 	}
