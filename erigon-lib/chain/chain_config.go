--- conflicted
+++ resolved
@@ -510,13 +510,6 @@
 // Rules is a one time interface meaning that it shouldn't be used in between transition
 // phases.
 type Rules struct {
-<<<<<<< HEAD
-	ChainID                                                     *big.Int
-	IsHomestead, IsTangerineWhistle, IsSpuriousDragon, IsEIP158 bool
-	IsByzantium, IsConstantinople, IsPetersburg, IsIstanbul     bool
-	IsBerlin, IsLondon, IsShanghai, IsCancun, IsPrague          bool
-	IsAura                                                      bool
-=======
 	ChainID                                           *big.Int
 	IsHomestead, IsTangerineWhistle, IsSpuriousDragon bool
 	IsByzantium, IsConstantinople, IsPetersburg       bool
@@ -524,7 +517,6 @@
 	IsCancun, IsNapoli                                bool
 	IsPrague, isOsaka                                 bool
 	IsAura                                            bool
->>>>>>> 8d8f88ab
 }
 
 // Rules ensures c's ChainID is not nil and returns a new Rules instance
