package freezeblocks

import (
	"bytes"
	"context"
	"encoding/binary"
	"errors"
	"fmt"
	"os"
	"path/filepath"
	"reflect"
	"runtime"
	"time"

	"github.com/ledgerwatch/erigon-lib/chain"
	common2 "github.com/ledgerwatch/erigon-lib/common"
	"github.com/ledgerwatch/erigon-lib/common/background"
	"github.com/ledgerwatch/erigon-lib/common/dbg"
	"github.com/ledgerwatch/erigon-lib/common/hexutility"
	"github.com/ledgerwatch/erigon-lib/common/length"
	"github.com/ledgerwatch/erigon-lib/downloader/snaptype"
	"github.com/ledgerwatch/erigon-lib/kv"
	"github.com/ledgerwatch/erigon-lib/recsplit"
	"github.com/ledgerwatch/erigon-lib/seg"
	"github.com/ledgerwatch/erigon/cmd/hack/tool/fromdb"
	"github.com/ledgerwatch/erigon/core/rawdb"
	"github.com/ledgerwatch/erigon/core/types"
	"github.com/ledgerwatch/erigon/eth/ethconfig"
	"github.com/ledgerwatch/erigon/polygon/heimdall"
	"github.com/ledgerwatch/erigon/turbo/services"
	"github.com/ledgerwatch/log/v3"
)

func (br *BlockRetire) dbHasEnoughDataForBorRetire(ctx context.Context) (bool, error) {
	/*
		// pre-check if db has enough data
		var haveGap bool
		if err := br.db.View(ctx, func(tx kv.Tx) error {
			firstInDB, ok, err := rawdb.ReadFirstNonGenesisBorEventBlockNum(tx)
			if err != nil {
				return err
			}
			if !ok {
				return nil
			}
			lastInFiles := br.borSnapshots().SegmentsMax() + 1
			haveGap = lastInFiles < firstInDB
			if haveGap {
				log.Debug("[snapshots] not enough data in db to gen files", "lastInFiles", lastInFiles, "firstInDB", firstInDB)
			}
			return nil
		}); err != nil {
			return false, err
		}
		if haveGap {
			return false, nil
		}
			return true, nil
	*/
	return true, nil
}

func (br *BlockRetire) retireBorBlocks(ctx context.Context, minBlockNum uint64, maxBlockNum uint64, lvl log.Lvl, seedNewSnapshots func(downloadRequest []services.DownloadRequest) error, onDelete func(l []string) error) (bool, error) {
	select {
	case <-ctx.Done():
		return false, ctx.Err()
	default:
	}
<<<<<<< HEAD
=======
	snapshots := br.borSnapshots()

>>>>>>> b32a6f0a
	chainConfig := fromdb.ChainConfig(br.db)
	notifier, logger, blockReader, tmpDir, db, workers := br.notifier, br.logger, br.blockReader, br.tmpDir, br.db, br.workers

	blockFrom, blockTo, ok := CanRetire(maxBlockNum, minBlockNum, br.chainConfig)
	if ok {
		if has, err := br.dbHasEnoughDataForBorRetire(ctx); err != nil {
			return false, err
		} else if !has {
			return false, nil
		}

		logger.Log(lvl, "[bor snapshots] Retire Bor Blocks", "range", fmt.Sprintf("%dk-%dk", blockFrom/1000, blockTo/1000))
		if err := DumpBorBlocks(ctx, blockFrom, blockTo, chainConfig, tmpDir, snapshots.Dir(), db, workers, lvl, logger, blockReader); err != nil {
			return ok, fmt.Errorf("DumpBorBlocks: %w", err)
		}
		if err := snapshots.ReopenFolder(); err != nil {
			return ok, fmt.Errorf("reopen: %w", err)
		}
		snapshots.LogStat("bor:retire")
		if notifier != nil && !reflect.ValueOf(notifier).IsNil() { // notify about new snapshots of any size
			notifier.OnNewSnapshot()
		}
	}

	merger := NewMerger(tmpDir, workers, lvl, db, chainConfig, logger)
	rangesToMerge := merger.FindMergeRanges(snapshots.Ranges(), snapshots.BlocksAvailable())
	if len(rangesToMerge) > 0 {
		logger.Log(lvl, "[bor snapshots] Retire Bor Blocks", "rangesToMerge", Ranges(rangesToMerge))
	}
	if len(rangesToMerge) == 0 {
		return ok, nil
	}
	ok = true // have something to merge
	onMerge := func(r Range) error {
		if notifier != nil && !reflect.ValueOf(notifier).IsNil() { // notify about new snapshots of any size
			notifier.OnNewSnapshot()
		}

		if seedNewSnapshots != nil {
			downloadRequest := []services.DownloadRequest{
				services.NewDownloadRequest("", ""),
			}
			if err := seedNewSnapshots(downloadRequest); err != nil {
				return err
			}
		}
		return nil
	}

	err := merger.Merge(ctx, &snapshots.RoSnapshots, snaptype.BorSnapshotTypes, rangesToMerge, snapshots.Dir(), true /* doIndex */, onMerge, onDelete)

	if err != nil {
		return ok, err
	}
	return ok, nil
}

func DumpBorBlocks(ctx context.Context, blockFrom, blockTo uint64, chainConfig *chain.Config, tmpDir, snapDir string, chainDB kv.RoDB, workers int, lvl log.Lvl, logger log.Logger, blockReader services.FullBlockReader) error {
	for i := blockFrom; i < blockTo; i = chooseSegmentEnd(i, blockTo, chainConfig) {
		if err := dumpBorBlocksRange(ctx, i, chooseSegmentEnd(i, blockTo, chainConfig), tmpDir, snapDir, chainDB, chainConfig, workers, lvl, logger, blockReader); err != nil {
			return err
		}
	}

	return nil
}

func dumpBorBlocksRange(ctx context.Context, blockFrom, blockTo uint64, tmpDir, snapDir string, chainDB kv.RoDB, chainConfig *chain.Config, workers int, lvl log.Lvl, logger log.Logger, blockReader services.FullBlockReader) error {

	if _, err := dumpRange(ctx, snaptype.BorEvents.FileInfo(snapDir, blockFrom, blockTo),
		DumpBorEvents, nil, chainDB, chainConfig, tmpDir, workers, lvl, logger); err != nil {
		return err
	}

	if _, err := dumpRange(ctx, snaptype.BorSpans.FileInfo(snapDir, blockFrom, blockTo),
		DumpBorSpans, nil, chainDB, chainConfig, tmpDir, workers, lvl, logger); err != nil {
		return err
	}

	return nil
}

func dumpBorEventRange(startEventId, endEventId uint64, tx kv.Tx, blockNum uint64, blockHash common2.Hash, collect func([]byte) error) error {
	var blockNumBuf [8]byte
	var eventIdBuf [8]byte
	txnHash := types.ComputeBorTxHash(blockNum, blockHash)
	binary.BigEndian.PutUint64(blockNumBuf[:], blockNum)
	for eventId := startEventId; eventId < endEventId; eventId++ {
		binary.BigEndian.PutUint64(eventIdBuf[:], eventId)
		event, err := tx.GetOne(kv.BorEvents, eventIdBuf[:])
		if err != nil {
			return err
		}
		snapshotRecord := make([]byte, len(event)+length.Hash+length.BlockNum+8)
		copy(snapshotRecord, txnHash[:])
		copy(snapshotRecord[length.Hash:], blockNumBuf[:])
		binary.BigEndian.PutUint64(snapshotRecord[length.Hash+length.BlockNum:], eventId)
		copy(snapshotRecord[length.Hash+length.BlockNum+8:], event)
		if err := collect(snapshotRecord); err != nil {
			return err
		}
	}
	return nil
}

// DumpBorEvents - [from, to)
func DumpBorEvents(ctx context.Context, db kv.RoDB, chainConfig *chain.Config, blockFrom, blockTo uint64, _ firstKeyGetter, collect func([]byte) error, workers int, lvl log.Lvl, logger log.Logger) (uint64, error) {
	logEvery := time.NewTicker(20 * time.Second)
	defer logEvery.Stop()

	from := hexutility.EncodeTs(blockFrom)
	var first bool = true
	var prevBlockNum uint64
	var startEventId uint64
	var lastEventId uint64
	if err := kv.BigChunks(db, kv.BorEventNums, from, func(tx kv.Tx, blockNumBytes, eventIdBytes []byte) (bool, error) {
		blockNum := binary.BigEndian.Uint64(blockNumBytes)
		if first {
			startEventId = binary.BigEndian.Uint64(eventIdBytes)
			first = false
			prevBlockNum = blockNum
		} else if blockNum != prevBlockNum {
			endEventId := binary.BigEndian.Uint64(eventIdBytes)
			blockHash, e := rawdb.ReadCanonicalHash(tx, prevBlockNum)
			if e != nil {
				return false, e
			}
			if e := dumpBorEventRange(startEventId, endEventId, tx, prevBlockNum, blockHash, collect); e != nil {
				return false, e
			}
			startEventId = endEventId
			prevBlockNum = blockNum
		}
		if blockNum >= blockTo {
			return false, nil
		}
		lastEventId = binary.BigEndian.Uint64(eventIdBytes)
		select {
		case <-ctx.Done():
			return false, ctx.Err()
		case <-logEvery.C:
			var m runtime.MemStats
			if lvl >= log.LvlInfo {
				dbg.ReadMemStats(&m)
			}
			logger.Log(lvl, "[bor snapshots] Dumping bor events", "block num", blockNum,
				"alloc", common2.ByteCount(m.Alloc), "sys", common2.ByteCount(m.Sys),
			)
		default:
		}
		return true, nil
	}); err != nil {
		return 0, err
	}
	if lastEventId > startEventId {
		if err := db.View(ctx, func(tx kv.Tx) error {
			blockHash, e := rawdb.ReadCanonicalHash(tx, prevBlockNum)
			if e != nil {
				return e
			}
			return dumpBorEventRange(startEventId, lastEventId+1, tx, prevBlockNum, blockHash, collect)
		}); err != nil {
			return 0, err
		}
	}

	return lastEventId, nil
}

// DumpBorSpans - [from, to)
func DumpBorSpans(ctx context.Context, db kv.RoDB, chainConfig *chain.Config, blockFrom, blockTo uint64, _ firstKeyGetter, collect func([]byte) error, workers int, lvl log.Lvl, logger log.Logger) (uint64, error) {
	logEvery := time.NewTicker(20 * time.Second)
	defer logEvery.Stop()

	spanFrom := uint64(heimdall.SpanIdAt(blockFrom))
	spanTo := uint64(heimdall.SpanIdAt(blockTo))

	if err := kv.BigChunks(db, kv.BorSpans, hexutility.EncodeTs(spanFrom), func(tx kv.Tx, spanIdBytes, spanBytes []byte) (bool, error) {
		spanId := binary.BigEndian.Uint64(spanIdBytes)
		if spanId >= spanTo {
			return false, nil
		}
		if e := collect(spanBytes); e != nil {
			return false, e
		}
		select {
		case <-ctx.Done():
			return false, ctx.Err()
		case <-logEvery.C:
			var m runtime.MemStats
			if lvl >= log.LvlInfo {
				dbg.ReadMemStats(&m)
			}
			logger.Log(lvl, "[bor snapshots] Dumping bor spans", "spanId", spanId,
				"alloc", common2.ByteCount(m.Alloc), "sys", common2.ByteCount(m.Sys),
			)
		default:
		}
		return true, nil
	}); err != nil {
		return spanTo, err
	}
	return spanTo, nil
}

func BorEventsIdx(ctx context.Context, sn snaptype.FileInfo, tmpDir string, p *background.Progress, lvl log.Lvl, logger log.Logger) (err error) {
	defer func() {
		if rec := recover(); rec != nil {
			err = fmt.Errorf("BorEventsIdx: at=%d-%d, %v, %s", sn.From, sn.To, rec, dbg.Stack())
		}
	}()
	// Calculate how many records there will be in the index
	d, err := seg.NewDecompressor(sn.Path)
	if err != nil {
		return err
	}
	defer d.Close()
	g := d.MakeGetter()
	var blockNumBuf [length.BlockNum]byte
	var first bool = true
	word := make([]byte, 0, 4096)
	var blockCount int
	var baseEventId uint64
	for g.HasNext() {
		word, _ = g.Next(word[:0])
		if first || !bytes.Equal(blockNumBuf[:], word[length.Hash:length.Hash+length.BlockNum]) {
			blockCount++
			copy(blockNumBuf[:], word[length.Hash:length.Hash+length.BlockNum])
		}
		if first {
			baseEventId = binary.BigEndian.Uint64(word[length.Hash+length.BlockNum : length.Hash+length.BlockNum+8])
			first = false
		}
		select {
		case <-ctx.Done():
			return ctx.Err()
		default:
		}
	}

	rs, err := recsplit.NewRecSplit(recsplit.RecSplitArgs{
		KeyCount:   blockCount,
		Enums:      blockCount > 0,
		BucketSize: 2000,
		LeafSize:   8,
		TmpDir:     tmpDir,
		IndexFile:  filepath.Join(sn.Dir(), snaptype.IdxFileName(sn.Version, sn.From, sn.To, snaptype.BorEvents.String())),
		BaseDataID: baseEventId,
	}, logger)
	if err != nil {
		return err
	}
	rs.LogLvl(log.LvlDebug)

RETRY:
	g.Reset(0)
	first = true
	var i, offset, nextPos uint64
	for g.HasNext() {
		word, nextPos = g.Next(word[:0])
		i++
		if first || !bytes.Equal(blockNumBuf[:], word[length.Hash:length.Hash+length.BlockNum]) {
			if err = rs.AddKey(word[:length.Hash], offset); err != nil {
				return err
			}
			copy(blockNumBuf[:], word[length.Hash:length.Hash+length.BlockNum])
		}
		if first {
			first = false
		}
		select {
		case <-ctx.Done():
			return ctx.Err()
		default:
		}
		offset = nextPos
	}
	if err = rs.Build(ctx); err != nil {
		if errors.Is(err, recsplit.ErrCollision) {
			logger.Info("Building recsplit. Collision happened. It's ok. Restarting with another salt...", "err", err)
			rs.ResetNextSalt()
			goto RETRY
		}
		return err
	}

	return nil
}

func BorSpansIdx(ctx context.Context, sn snaptype.FileInfo, tmpDir string, p *background.Progress, lvl log.Lvl, logger log.Logger) (err error) {
	defer func() {
		if rec := recover(); rec != nil {
			err = fmt.Errorf("BorSpansIdx: at=%d-%d, %v, %s", sn.From, sn.To, rec, dbg.Stack())
		}
	}()
	// Calculate how many records there will be in the index
	d, err := seg.NewDecompressor(sn.Path)
	if err != nil {
		return err
	}
	defer d.Close()

	baseSpanId := heimdall.SpanIdAt(sn.From)

	rs, err := recsplit.NewRecSplit(recsplit.RecSplitArgs{
		KeyCount:   d.Count(),
		Enums:      d.Count() > 0,
		BucketSize: 2000,
		LeafSize:   8,
		TmpDir:     tmpDir,
		IndexFile:  filepath.Join(sn.Dir(), sn.Type.IdxFileName(sn.Version, sn.From, sn.To)),
		BaseDataID: uint64(baseSpanId),
	}, logger)
	if err != nil {
		return err
	}
	rs.LogLvl(log.LvlDebug)

RETRY:
	g := d.MakeGetter()
	var i, offset, nextPos uint64
	var key [8]byte
	for g.HasNext() {
		nextPos, _ = g.Skip()
		binary.BigEndian.PutUint64(key[:], i)
		i++
		if err = rs.AddKey(key[:], offset); err != nil {
			return err
		}
		select {
		case <-ctx.Done():
			return ctx.Err()
		default:
		}
		offset = nextPos
	}
	if err = rs.Build(ctx); err != nil {
		if errors.Is(err, recsplit.ErrCollision) {
			logger.Info("Building recsplit. Collision happened. It's ok. Restarting with another salt...", "err", err)
			rs.ResetNextSalt()
			goto RETRY
		}
		return err
	}

	return nil
}

// Bor Events
// value: event_rlp
// bor_transaction_hash  -> bor_event_segment_offset

// Bor Spans
// value: span_json
// span_id -> offset

type BorRoSnapshots struct {
	RoSnapshots
}

// NewBorRoSnapshots - opens all bor snapshots. But to simplify everything:
//   - it opens snapshots only on App start and immutable after
//   - all snapshots of given blocks range must exist - to make this blocks range available
//   - gaps are not allowed
//   - segment have [from:to) semantic
func NewBorRoSnapshots(cfg ethconfig.BlocksFreezing, snapDir string, segmentsMin uint64, logger log.Logger) *BorRoSnapshots {
	return &BorRoSnapshots{*newRoSnapshots(cfg, snapDir, snaptype.BorSnapshotTypes, segmentsMin, logger)}
}

func (s *BorRoSnapshots) Ranges() []Range {
	view := s.View()
	defer view.Close()
	return view.base.Ranges()
}

// this is one off code to fix an issue in 2.49.x->2.52.x which missed
// removal of intermediate segments after a merge operation
func removeBorOverlaps(dir string, active []snaptype.FileInfo, max uint64) {
	list, err := snaptype.Segments(dir)

	if err != nil {
		return
	}

	var toDel []string
	l := make([]snaptype.FileInfo, 0, len(list))

	for _, f := range list {
		if !(f.Type.Enum() == snaptype.Enums.BorSpans || f.Type.Enum() == snaptype.Enums.BorEvents) {
			continue
		}
		l = append(l, f)
	}

	// added overhead to make sure we don't delete in the
	// current 500k block segment
	if max > 500_001 {
		max -= 500_001
	}

	for _, f := range l {
		if max < f.From {
			continue
		}

		for _, a := range active {
			if a.Type.Enum() != snaptype.Enums.BorSpans {
				continue
			}

			if f.From < a.From {
				continue
			}

			if f.From == a.From {
				if f.To < a.To {
					toDel = append(toDel, f.Path)
				}

				break
			}

			if f.From < a.To {
				toDel = append(toDel, f.Path)
				break
			}
		}
	}

	for _, f := range toDel {
		_ = os.Remove(f)
		ext := filepath.Ext(f)
		withoutExt := f[:len(f)-len(ext)]
		_ = os.Remove(withoutExt + ".idx")
	}
}

func (s *BorRoSnapshots) ReopenFolder() error {
	files, _, err := typedSegments(s.dir, s.segmentsMin.Load(), snaptype.BorSnapshotTypes)
	if err != nil {
		return err
	}

	// this is one off code to fix an issue in 2.49.x->2.52.x which missed
	// removal of intermediate segments after a merge operation
	removeBorOverlaps(s.dir, files, s.BlocksAvailable())

	list := make([]string, 0, len(files))
	for _, f := range files {
		_, fName := filepath.Split(f.Path)
		list = append(list, fName)
	}
	if err := s.ReopenList(list, false); err != nil {
		return err
	}
	return nil
}

type BorView struct {
	base *View
}

func (s *BorRoSnapshots) View() *BorView {
	v := &BorView{base: s.RoSnapshots.View()}
	v.base.baseSegType = snaptype.BorSpans
	return v
}

func (v *BorView) Close() {
	v.base.Close()
}

func (v *BorView) Events() []*Segment { return v.base.Segments(snaptype.BorEvents) }
func (v *BorView) Spans() []*Segment  { return v.base.Segments(snaptype.BorSpans) }

func (v *BorView) EventsSegment(blockNum uint64) (*Segment, bool) {
	return v.base.Segment(snaptype.BorEvents, blockNum)
}

func (v *BorView) SpansSegment(blockNum uint64) (*Segment, bool) {
	return v.base.Segment(snaptype.BorSpans, blockNum)
}<|MERGE_RESOLUTION|>--- conflicted
+++ resolved
@@ -66,11 +66,8 @@
 		return false, ctx.Err()
 	default:
 	}
-<<<<<<< HEAD
-=======
 	snapshots := br.borSnapshots()
 
->>>>>>> b32a6f0a
 	chainConfig := fromdb.ChainConfig(br.db)
 	notifier, logger, blockReader, tmpDir, db, workers := br.notifier, br.logger, br.blockReader, br.tmpDir, br.db, br.workers
 
