package freezeblocks

import (
	"bytes"
	"context"
	"encoding/binary"
	"fmt"
	"math"
	"sort"

	"github.com/ledgerwatch/erigon-lib/common"
	"github.com/ledgerwatch/erigon-lib/common/dbg"
	"github.com/ledgerwatch/erigon-lib/common/length"
	"github.com/ledgerwatch/erigon-lib/gointerfaces"
	"github.com/ledgerwatch/erigon-lib/gointerfaces/remote"
	"github.com/ledgerwatch/erigon-lib/kv"
	"github.com/ledgerwatch/erigon-lib/recsplit"
	"github.com/ledgerwatch/erigon/eth/ethconfig"
	"github.com/ledgerwatch/log/v3"

	"github.com/ledgerwatch/erigon/core/rawdb"
	"github.com/ledgerwatch/erigon/core/types"
	"github.com/ledgerwatch/erigon/rlp"
	"github.com/ledgerwatch/erigon/turbo/services"
)

type RemoteBlockReader struct {
	client remote.ETHBACKENDClient
}

func (r *RemoteBlockReader) CanPruneTo(uint64) uint64 {
	panic("not implemented")
}
func (r *RemoteBlockReader) CurrentBlock(db kv.Tx) (*types.Block, error) {
	headHash := rawdb.ReadHeadBlockHash(db)
	headNumber := rawdb.ReadHeaderNumber(db, headHash)
	if headNumber == nil {
		return nil, nil
	}
	block, _, err := r.BlockWithSenders(context.Background(), db, headHash, *headNumber)
	return block, err
}
func (r *RemoteBlockReader) RawTransactions(ctx context.Context, tx kv.Getter, fromBlock, toBlock uint64) (txs [][]byte, err error) {
	panic("not implemented")
}
func (r *RemoteBlockReader) ReadAncestor(db kv.Getter, hash common.Hash, number, ancestor uint64, maxNonCanonical *uint64) (common.Hash, uint64) {
	panic("not implemented")
}
func (r *RemoteBlockReader) HeadersRange(ctx context.Context, walker func(header *types.Header) error) error {
	panic("not implemented")
}

func (r *RemoteBlockReader) BadHeaderNumber(ctx context.Context, tx kv.Getter, hash common.Hash) (blockHeight *uint64, err error) {
	return rawdb.ReadBadHeaderNumber(tx, hash)
}

func (r *RemoteBlockReader) BlockByNumber(ctx context.Context, db kv.Tx, number uint64) (*types.Block, error) {
	hash, err := r.CanonicalHash(ctx, db, number)
	if err != nil {
		return nil, fmt.Errorf("failed ReadCanonicalHash: %w", err)
	}
	if hash == (common.Hash{}) {
		return nil, nil
	}
	block, _, err := r.BlockWithSenders(ctx, db, hash, number)
	return block, err
}
func (r *RemoteBlockReader) BlockByHash(ctx context.Context, db kv.Tx, hash common.Hash) (*types.Block, error) {
	number := rawdb.ReadHeaderNumber(db, hash)
	if number == nil {
		return nil, nil
	}
	block, _, err := r.BlockWithSenders(ctx, db, hash, *number)
	return block, err
}
func (r *RemoteBlockReader) HeaderByNumber(ctx context.Context, tx kv.Getter, blockHeight uint64) (*types.Header, error) {
	canonicalHash, err := rawdb.ReadCanonicalHash(tx, blockHeight)
	if err != nil {
		return nil, err
	}
	block, _, err := r.BlockWithSenders(ctx, tx, canonicalHash, blockHeight)
	if err != nil {
		return nil, err
	}
	return block.Header(), nil
}

func (r *RemoteBlockReader) Snapshots() services.BlockSnapshots    { panic("not implemented") }
func (r *RemoteBlockReader) BorSnapshots() services.BlockSnapshots { panic("not implemented") }
func (r *RemoteBlockReader) FrozenBlocks() uint64                  { panic("not supported") }
func (r *RemoteBlockReader) FrozenBorBlocks() uint64               { panic("not supported") }
func (r *RemoteBlockReader) FrozenFiles() (list []string)          { panic("not supported") }
func (r *RemoteBlockReader) FreezingCfg() ethconfig.BlocksFreezing { panic("not supported") }

func (r *RemoteBlockReader) HeaderByHash(ctx context.Context, tx kv.Getter, hash common.Hash) (*types.Header, error) {
	blockNum := rawdb.ReadHeaderNumber(tx, hash)
	if blockNum == nil {
		return nil, nil
	}
	block, _, err := r.BlockWithSenders(ctx, tx, hash, *blockNum)
	if err != nil {
		return nil, err
	}
	return block.Header(), nil
}

func (r *RemoteBlockReader) CanonicalHash(ctx context.Context, tx kv.Getter, blockHeight uint64) (common.Hash, error) {
	return rawdb.ReadCanonicalHash(tx, blockHeight)
}

func NewRemoteBlockReader(client remote.ETHBACKENDClient) *RemoteBlockReader {
	return &RemoteBlockReader{client}
}

func (r *RemoteBlockReader) TxnLookup(ctx context.Context, tx kv.Getter, txnHash common.Hash) (uint64, bool, error) {
	reply, err := r.client.TxnLookup(ctx, &remote.TxnLookupRequest{TxnHash: gointerfaces.ConvertHashToH256(txnHash)})
	if err != nil {
		return 0, false, err
	}
	if reply == nil {
		return 0, false, nil
	}
	return reply.BlockNumber, true, nil
}

func (r *RemoteBlockReader) TxnByIdxInBlock(ctx context.Context, tx kv.Getter, blockNum uint64, i int) (txn types.Transaction, err error) {
	canonicalHash, err := r.CanonicalHash(ctx, tx, blockNum)
	if err != nil {
		return nil, err
	}
	b, err := r.BodyWithTransactions(ctx, tx, canonicalHash, blockNum)
	if err != nil {
		return nil, err
	}
	if b == nil {
		return nil, nil
	}
	if i < 0 {
		return nil, nil
	}
	if len(b.Transactions) <= i {
		return nil, nil
	}
	return b.Transactions[i], nil
}

func (r *RemoteBlockReader) HasSenders(ctx context.Context, _ kv.Getter, hash common.Hash, blockHeight uint64) (bool, error) {
	panic("HasSenders is low-level method, don't use it in RPCDaemon")
}

func (r *RemoteBlockReader) BlockWithSenders(ctx context.Context, _ kv.Getter, hash common.Hash, blockHeight uint64) (block *types.Block, senders []common.Address, err error) {
	reply, err := r.client.Block(ctx, &remote.BlockRequest{BlockHash: gointerfaces.ConvertHashToH256(hash), BlockHeight: blockHeight})
	if err != nil {
		return nil, nil, err
	}

	block = &types.Block{}
	err = rlp.Decode(bytes.NewReader(reply.BlockRlp), block)
	if err != nil {
		return nil, nil, err
	}
	senders = make([]common.Address, len(reply.Senders)/20)
	for i := range senders {
		senders[i].SetBytes(reply.Senders[i*20 : (i+1)*20])
	}
	if len(senders) == block.Transactions().Len() { //it's fine if no senders provided - they can be lazy recovered
		block.SendersToTxs(senders)
	}
	return block, senders, nil
}

func (r *RemoteBlockReader) Header(ctx context.Context, tx kv.Getter, hash common.Hash, blockHeight uint64) (*types.Header, error) {
	block, _, err := r.BlockWithSenders(ctx, tx, hash, blockHeight)
	if err != nil {
		return nil, err
	}
	if block == nil {
		return nil, nil
	}
	return block.Header(), nil
}
func (r *RemoteBlockReader) Body(ctx context.Context, tx kv.Getter, hash common.Hash, blockHeight uint64) (body *types.Body, txAmount uint32, err error) {
	block, _, err := r.BlockWithSenders(ctx, tx, hash, blockHeight)
	if err != nil {
		return nil, 0, err
	}
	if block == nil {
		return nil, 0, nil
	}
	return block.Body(), uint32(len(block.Body().Transactions)), nil
}
func (r *RemoteBlockReader) BodyWithTransactions(ctx context.Context, tx kv.Getter, hash common.Hash, blockHeight uint64) (body *types.Body, err error) {
	block, _, err := r.BlockWithSenders(ctx, tx, hash, blockHeight)
	if err != nil {
		return nil, err
	}
	if block == nil {
		return nil, nil
	}
	return block.Body(), nil
}

func (r *RemoteBlockReader) BodyRlp(ctx context.Context, tx kv.Getter, hash common.Hash, blockHeight uint64) (bodyRlp rlp.RawValue, err error) {
	body, err := r.BodyWithTransactions(ctx, tx, hash, blockHeight)
	if err != nil {
		return nil, err
	}
	bodyRlp, err = rlp.EncodeToBytes(body)
	if err != nil {
		return nil, err
	}
	return bodyRlp, nil
}

func (r *RemoteBlockReader) EventLookup(ctx context.Context, tx kv.Getter, txnHash common.Hash) (uint64, bool, error) {
	reply, err := r.client.BorEvent(ctx, &remote.BorEventRequest{BorTxHash: gointerfaces.ConvertHashToH256(txnHash)})
	if err != nil {
		return 0, false, err
	}
	if reply == nil || len(reply.EventRlps) == 0 {
		return 0, false, nil
	}
	return reply.BlockNumber, true, nil
}

func (r *RemoteBlockReader) EventsByBlock(ctx context.Context, tx kv.Tx, hash common.Hash, blockHeight uint64) ([]rlp.RawValue, error) {
	borTxnHash := types.ComputeBorTxHash(blockHeight, hash)
	reply, err := r.client.BorEvent(ctx, &remote.BorEventRequest{BorTxHash: gointerfaces.ConvertHashToH256(borTxnHash)})
	if err != nil {
		return nil, err
	}
	result := make([]rlp.RawValue, len(reply.EventRlps))
	for i, r := range reply.EventRlps {
		result[i] = rlp.RawValue(r)
	}
	return result, nil
}

func (r *RemoteBlockReader) Span(ctx context.Context, tx kv.Getter, spanId uint64) ([]byte, error) {
	return nil, nil
}

// BlockReader can read blocks from db and snapshots
type BlockReader struct {
	sn    *RoSnapshots
	borSn *BorRoSnapshots
}

func NewBlockReader(snapshots services.BlockSnapshots, borSnapshots services.BlockSnapshots) *BlockReader {
	return &BlockReader{sn: snapshots.(*RoSnapshots), borSn: borSnapshots.(*BorRoSnapshots)}
}

func (r *BlockReader) CanPruneTo(currentBlockInDB uint64) uint64 {
	return CanDeleteTo(currentBlockInDB, r.sn.blocksAvailable())
}
func (r *BlockReader) Snapshots() services.BlockSnapshots { return r.sn }
func (r *BlockReader) BorSnapshots() services.BlockSnapshots {
	if r.borSn != nil {
		return r.borSn
	}

	return nil
}

func (r *BlockReader) FrozenBlocks() uint64    { return r.sn.blocksAvailable() }
func (r *BlockReader) FrozenBorBlocks() uint64 { return r.borSn.BlocksAvailable() }
func (r *BlockReader) FrozenFiles() []string {
	files := r.sn.Files()
	if r.borSn != nil {
		files = append(files, r.borSn.Files()...)
	}
	sort.Strings(files)
	return files
}
func (r *BlockReader) FreezingCfg() ethconfig.BlocksFreezing { return r.sn.Cfg() }

func (r *BlockReader) HeadersRange(ctx context.Context, walker func(header *types.Header) error) error {
	return ForEachHeader(ctx, r.sn, walker)
}

func (r *BlockReader) HeaderByNumber(ctx context.Context, tx kv.Getter, blockHeight uint64) (h *types.Header, err error) {
<<<<<<< HEAD
	log.Warn("[dbg] HeaderByNumber", "blockHeight", blockHeight, "r.FrozenBlocks()", r.FrozenBlocks())
	if blockHeight >= r.FrozenBlocks() {
=======
	if blockHeight > r.FrozenBlocks() {
>>>>>>> 0bcb44c0
		blockHash, err := rawdb.ReadCanonicalHash(tx, blockHeight)
		if err != nil {
			return nil, err
		}
		if blockHash == (common.Hash{}) {
			log.Warn("[dbg] HeaderByNumber2", "blockHeight", blockHeight)
			return nil, nil
		}
		h = rawdb.ReadHeader(tx, blockHash, blockHeight)
		if h != nil {
			return h, nil
		}
		log.Warn("[dbg] HeaderByNumber3", "blockHeight", blockHeight)
		return nil, nil
	}

	view := r.sn.View()
	defer view.Close()
	seg, ok := view.HeadersSegment(blockHeight)
	if !ok {
		log.Warn("[dbg] HeaderByNumber4", "blockHeight", blockHeight)
		return
	}

	h, _, err = r.headerFromSnapshot(blockHeight, seg, nil)
	if err != nil {
		return nil, err
	}
	return h, nil
}

// HeaderByHash - will search header in all snapshots starting from recent
func (r *BlockReader) HeaderByHash(ctx context.Context, tx kv.Getter, hash common.Hash) (h *types.Header, err error) {
	h, err = rawdb.ReadHeaderByHash(tx, hash)
	if err != nil {
		return nil, err
	}
	if h != nil {
		return h, nil
	}

	view := r.sn.View()
	defer view.Close()
	segments := view.Headers()

	buf := make([]byte, 128)
	for i := len(segments) - 1; i >= 0; i-- {
		if segments[i].idxHeaderHash == nil {
			continue
		}

		h, err = r.headerFromSnapshotByHash(hash, segments[i], buf)
		if err != nil {
			return nil, err
		}
		if h != nil {
			break
		}
	}
	return h, nil
}

var emptyHash = common.Hash{}

func (r *BlockReader) CanonicalHash(ctx context.Context, tx kv.Getter, blockHeight uint64) (h common.Hash, err error) {
	h, err = rawdb.ReadCanonicalHash(tx, blockHeight)
	if err != nil {
		return h, err
	}
	if h != emptyHash {
		return h, nil
	}

	view := r.sn.View()
	defer view.Close()
	seg, ok := view.HeadersSegment(blockHeight)
	if !ok {
		return
	}

	header, _, err := r.headerFromSnapshot(blockHeight, seg, nil)
	if err != nil {
		return h, err
	}
	if header == nil {
		return h, nil
	}
	h = header.Hash()
	return h, nil
}

func (r *BlockReader) Header(ctx context.Context, tx kv.Getter, hash common.Hash, blockHeight uint64) (h *types.Header, err error) {
	h = rawdb.ReadHeader(tx, hash, blockHeight)
	if h != nil {
		return h, nil
	}

	view := r.sn.View()
	defer view.Close()
	seg, ok := view.HeadersSegment(blockHeight)
	if !ok {
		return
	}
	h, _, err = r.headerFromSnapshot(blockHeight, seg, nil)
	if err != nil {
		return h, err
	}
	return h, nil
}

func (r *BlockReader) BodyWithTransactions(ctx context.Context, tx kv.Getter, hash common.Hash, blockHeight uint64) (body *types.Body, err error) {

	body, err = rawdb.ReadBodyWithTransactions(tx, hash, blockHeight)
	if err != nil {
		return nil, err
	}
	if body != nil {
		return body, nil
	}

	view := r.sn.View()
	defer view.Close()

	var baseTxnID uint64
	var txsAmount uint32
	var buf []byte
	seg, ok := view.BodiesSegment(blockHeight)
	if !ok {
		return nil, nil
	}
	body, baseTxnID, txsAmount, buf, err = r.bodyFromSnapshot(blockHeight, seg, buf)
	if err != nil {
		return nil, err
	}
	if body == nil {
		return nil, nil
	}
	txnSeg, ok := view.TxsSegment(blockHeight)
	if !ok {
		return nil, nil
	}
	txs, senders, err := r.txsFromSnapshot(baseTxnID, txsAmount, txnSeg, buf)
	if err != nil {
		return nil, err
	}
	if txs == nil {
		return nil, nil
	}
	body.Transactions = txs
	body.SendersToTxs(senders)
	return body, nil
}

func (r *BlockReader) BodyRlp(ctx context.Context, tx kv.Getter, hash common.Hash, blockHeight uint64) (bodyRlp rlp.RawValue, err error) {
	body, err := r.BodyWithTransactions(ctx, tx, hash, blockHeight)
	if err != nil {
		return nil, err
	}
	bodyRlp, err = rlp.EncodeToBytes(body)
	if err != nil {
		return nil, err
	}
	return bodyRlp, nil
}

func (r *BlockReader) Body(ctx context.Context, tx kv.Getter, hash common.Hash, blockHeight uint64) (body *types.Body, txAmount uint32, err error) {
	blocksAvailable := r.sn.blocksAvailable()
	if blocksAvailable == 0 || blockHeight > blocksAvailable {
		body, _, txAmount = rawdb.ReadBody(tx, hash, blockHeight)
		return body, txAmount, nil
	}
	view := r.sn.View()
	defer view.Close()

	seg, ok := view.BodiesSegment(blockHeight)
	if !ok {
		return
	}
	body, _, txAmount, _, err = r.bodyFromSnapshot(blockHeight, seg, nil)
	if err != nil {
		return nil, 0, err
	}
	return body, txAmount, nil
}

func (r *BlockReader) HasSenders(ctx context.Context, tx kv.Getter, hash common.Hash, blockHeight uint64) (bool, error) {
	blocksAvailable := r.sn.blocksAvailable()
	if blocksAvailable == 0 || blockHeight > blocksAvailable {
		return rawdb.HasSenders(tx, hash, blockHeight)
	}
	return true, nil
}

func (r *BlockReader) BlockWithSenders(ctx context.Context, tx kv.Getter, hash common.Hash, blockHeight uint64) (block *types.Block, senders []common.Address, err error) {
	return r.blockWithSenders(ctx, tx, hash, blockHeight, false)
}
func (r *BlockReader) blockWithSenders(ctx context.Context, tx kv.Getter, hash common.Hash, blockHeight uint64, forceCanonical bool) (block *types.Block, senders []common.Address, err error) {
	blocksAvailable := r.sn.blocksAvailable()
	if blocksAvailable == 0 || blockHeight > blocksAvailable {
		if forceCanonical {
			canonicalHash, err := rawdb.ReadCanonicalHash(tx, blockHeight)
			if err != nil {
				return nil, nil, fmt.Errorf("requested non-canonical hash %x. canonical=%x", hash, canonicalHash)
			}
			if canonicalHash != hash {
				return nil, nil, nil
			}
		}

		block, senders, err = rawdb.ReadBlockWithSenders(tx, hash, blockHeight)
		if err != nil {
			return nil, nil, err
		}
		return block, senders, nil
	}

	view := r.sn.View()
	defer view.Close()
	seg, ok := view.HeadersSegment(blockHeight)
	if !ok {
		return
	}

	var buf []byte
	h, buf, err := r.headerFromSnapshot(blockHeight, seg, buf)
	if err != nil {
		return nil, nil, err
	}
	if h == nil {
		return
	}

	var b *types.Body
	var baseTxnId uint64
	var txsAmount uint32
	bodySeg, ok := view.BodiesSegment(blockHeight)
	if !ok {
		return
	}
	b, baseTxnId, txsAmount, buf, err = r.bodyFromSnapshot(blockHeight, bodySeg, buf)
	if err != nil {
		return nil, nil, err
	}
	if b == nil {
		return
	}
	if txsAmount == 0 {
		block = types.NewBlockFromStorage(hash, h, nil, b.Uncles, b.Withdrawals)
		if len(senders) != block.Transactions().Len() {
			return block, senders, nil // no senders is fine - will recover them on the fly
		}
		block.SendersToTxs(senders)
		return block, senders, nil
	}

	txnSeg, ok := view.TxsSegment(blockHeight)
	if !ok {
		return
	}
	var txs []types.Transaction
	txs, senders, err = r.txsFromSnapshot(baseTxnId, txsAmount, txnSeg, buf)
	if err != nil {
		return nil, nil, err
	}
	if !ok {
		return
	}
	block = types.NewBlockFromStorage(hash, h, txs, b.Uncles, b.Withdrawals)
	if len(senders) != block.Transactions().Len() {
		return block, senders, nil // no senders is fine - will recover them on the fly
	}
	block.SendersToTxs(senders)
	return block, senders, nil
}

func (r *BlockReader) headerFromSnapshot(blockHeight uint64, sn *HeaderSegment, buf []byte) (*types.Header, []byte, error) {
	if sn.idxHeaderHash == nil {
		return nil, buf, nil
	}
	headerOffset := sn.idxHeaderHash.OrdinalLookup(blockHeight - sn.idxHeaderHash.BaseDataID())
	gg := sn.seg.MakeGetter()
	gg.Reset(headerOffset)
	if !gg.HasNext() {
		log.Warn("[dbg] HeaderByNumber5", "blockHeight", blockHeight)
		return nil, buf, nil
	}
	buf, _ = gg.Next(buf[:0])
	if len(buf) == 0 {
		log.Warn("[dbg] HeaderByNumber6", "blockHeight", blockHeight)
		return nil, buf, nil
	}
	h := &types.Header{}
	if err := rlp.DecodeBytes(buf[1:], h); err != nil {
		return nil, buf, err
	}
	return h, buf, nil
}

// headerFromSnapshotByHash - getting header by hash AND ensure that it has correct hash
// because HeaderByHash method will search header in all snapshots - and may request header which doesn't exists
// but because our indices are based on PerfectHashMap, no way to know is given key exists or not, only way -
// to make sure is to fetch it and compare hash
func (r *BlockReader) headerFromSnapshotByHash(hash common.Hash, sn *HeaderSegment, buf []byte) (*types.Header, error) {
	defer func() {
		if rec := recover(); rec != nil {
			panic(fmt.Errorf("%+v, snapshot: %d-%d, trace: %s", rec, sn.ranges.from, sn.ranges.to, dbg.Stack()))
		}
	}() // avoid crash because Erigon's core does many things

	if sn.idxHeaderHash == nil {
		return nil, nil
	}
	reader := recsplit.NewIndexReader(sn.idxHeaderHash)
	localID := reader.Lookup(hash[:])
	headerOffset := sn.idxHeaderHash.OrdinalLookup(localID)
	gg := sn.seg.MakeGetter()
	gg.Reset(headerOffset)
	if !gg.HasNext() {
		return nil, nil
	}
	buf, _ = gg.Next(buf[:0])
	if len(buf) > 1 && hash[0] != buf[0] {
		return nil, nil
	}

	h := &types.Header{}
	if err := rlp.DecodeBytes(buf[1:], h); err != nil {
		return nil, err
	}
	if h.Hash() != hash {
		return nil, nil
	}
	return h, nil
}

func (r *BlockReader) bodyFromSnapshot(blockHeight uint64, sn *BodySegment, buf []byte) (*types.Body, uint64, uint32, []byte, error) {
	b, buf, err := r.bodyForStorageFromSnapshot(blockHeight, sn, buf)
	if err != nil {
		return nil, 0, 0, buf, err
	}
	if b == nil {
		return nil, 0, 0, buf, nil
	}

	body := new(types.Body)
	body.Uncles = b.Uncles
	body.Withdrawals = b.Withdrawals
	var txsAmount uint32
	if b.TxAmount >= 2 {
		txsAmount = b.TxAmount - 2
	}
	return body, b.BaseTxId + 1, txsAmount, buf, nil // empty txs in the beginning and end of block
}

func (r *BlockReader) bodyForStorageFromSnapshot(blockHeight uint64, sn *BodySegment, buf []byte) (*types.BodyForStorage, []byte, error) {
	defer func() {
		if rec := recover(); rec != nil {
			panic(fmt.Errorf("%+v, snapshot: %d-%d, trace: %s", rec, sn.ranges.from, sn.ranges.to, dbg.Stack()))
		}
	}() // avoid crash because Erigon's core does many things

	if sn.idxBodyNumber == nil {
		return nil, buf, nil
	}
	bodyOffset := sn.idxBodyNumber.OrdinalLookup(blockHeight - sn.idxBodyNumber.BaseDataID())

	gg := sn.seg.MakeGetter()
	gg.Reset(bodyOffset)
	if !gg.HasNext() {
		return nil, buf, nil
	}
	buf, _ = gg.Next(buf[:0])
	if len(buf) == 0 {
		return nil, buf, nil
	}
	b := &types.BodyForStorage{}
	reader := bytes.NewReader(buf)
	if err := rlp.Decode(reader, b); err != nil {
		return nil, buf, err
	}

	return b, buf, nil
}

func (r *BlockReader) txsFromSnapshot(baseTxnID uint64, txsAmount uint32, txsSeg *TxnSegment, buf []byte) (txs []types.Transaction, senders []common.Address, err error) {
	defer func() {
		if rec := recover(); rec != nil {
			panic(fmt.Errorf("%+v, snapshot: %d-%d, trace: %s", rec, txsSeg.ranges.from, txsSeg.ranges.to, dbg.Stack()))
		}
	}() // avoid crash because Erigon's core does many things

	if txsSeg.IdxTxnHash == nil {
		return nil, nil, nil
	}
	if baseTxnID < txsSeg.IdxTxnHash.BaseDataID() {
		return nil, nil, fmt.Errorf(".idx file has wrong baseDataID? %d<%d, %s", baseTxnID, txsSeg.IdxTxnHash.BaseDataID(), txsSeg.Seg.FilePath())
	}

	txs = make([]types.Transaction, txsAmount)
	senders = make([]common.Address, txsAmount)
	if txsAmount == 0 {
		return txs, senders, nil
	}
	txnOffset := txsSeg.IdxTxnHash.OrdinalLookup(baseTxnID - txsSeg.IdxTxnHash.BaseDataID())
	gg := txsSeg.Seg.MakeGetter()
	gg.Reset(txnOffset)
	for i := uint32(0); i < txsAmount; i++ {
		if !gg.HasNext() {
			return nil, nil, nil
		}
		buf, _ = gg.Next(buf[:0])
		if len(buf) < 1+20 {
			return nil, nil, fmt.Errorf("segment %s has too short record: len(buf)=%d < 21", txsSeg.Seg.FilePath(), len(buf))
		}
		senders[i].SetBytes(buf[1 : 1+20])
		txRlp := buf[1+20:]
		txs[i], err = types.DecodeTransaction(txRlp)
		if err != nil {
			return nil, nil, err
		}
		txs[i].SetSender(senders[i])
	}

	return txs, senders, nil
}

func (r *BlockReader) txnByID(txnID uint64, sn *TxnSegment, buf []byte) (txn types.Transaction, err error) {
	offset := sn.IdxTxnHash.OrdinalLookup(txnID - sn.IdxTxnHash.BaseDataID())
	gg := sn.Seg.MakeGetter()
	gg.Reset(offset)
	if !gg.HasNext() {
		return nil, nil
	}
	buf, _ = gg.Next(buf[:0])
	sender, txnRlp := buf[1:1+20], buf[1+20:]

	txn, err = types.DecodeTransaction(txnRlp)
	if err != nil {
		return
	}
	txn.SetSender(*(*common.Address)(sender)) // see: https://tip.golang.org/ref/spec#Conversions_from_slice_to_array_pointer
	return
}

func (r *BlockReader) txnByHash(txnHash common.Hash, segments []*TxnSegment, buf []byte) (txn types.Transaction, blockNum, txnID uint64, err error) {
	for i := len(segments) - 1; i >= 0; i-- {
		sn := segments[i]
		if sn.IdxTxnHash == nil || sn.IdxTxnHash2BlockNum == nil {
			continue
		}

		reader := recsplit.NewIndexReader(sn.IdxTxnHash)
		txnId := reader.Lookup(txnHash[:])
		offset := sn.IdxTxnHash.OrdinalLookup(txnId)
		gg := sn.Seg.MakeGetter()
		gg.Reset(offset)
		// first byte txnHash check - reducing false-positives 256 times. Allows don't store and don't calculate full hash of entity - when checking many snapshots.
		if !gg.MatchPrefix([]byte{txnHash[0]}) {
			continue
		}
		buf, _ = gg.Next(buf[:0])
		senderByte, txnRlp := buf[1:1+20], buf[1+20:]
		sender := *(*common.Address)(senderByte)

		txn, err = types.DecodeTransaction(txnRlp)
		if err != nil {
			return
		}

		txn.SetSender(sender) // see: https://tip.golang.org/ref/spec#Conversions_from_slice_to_array_pointer

		reader2 := recsplit.NewIndexReader(sn.IdxTxnHash2BlockNum)
		blockNum = reader2.Lookup(txnHash[:])

		// final txnHash check  - completely avoid false-positives
		if txn.Hash() == txnHash {
			return
		}
	}
	return
}

// TxnByIdxInBlock - doesn't include system-transactions in the begin/end of block
// return nil if 0 < i < body.TxAmount
func (r *BlockReader) TxnByIdxInBlock(ctx context.Context, tx kv.Getter, blockNum uint64, txIdxInBlock int) (txn types.Transaction, err error) {
	blocksAvailable := r.sn.blocksAvailable()
	if blocksAvailable == 0 || blockNum > blocksAvailable {
		canonicalHash, err := rawdb.ReadCanonicalHash(tx, blockNum)
		if err != nil {
			return nil, err
		}
		return rawdb.TxnByIdxInBlock(tx, canonicalHash, blockNum, txIdxInBlock)
	}

	view := r.sn.View()
	defer view.Close()
	seg, ok := view.BodiesSegment(blockNum)
	if !ok {
		return
	}

	var b *types.BodyForStorage
	b, _, err = r.bodyForStorageFromSnapshot(blockNum, seg, nil)
	if err != nil {
		return nil, err
	}
	if b == nil {
		return
	}

	// if block has no transactions, or requested txNum out of non-system transactions length
	if b.TxAmount == 2 || txIdxInBlock == -1 || txIdxInBlock >= int(b.TxAmount-2) {
		return nil, nil
	}

	txnSeg, ok := view.TxsSegment(blockNum)
	if !ok {
		return
	}
	// +1 because block has system-txn in the beginning of block
	return r.txnByID(b.BaseTxId+1+uint64(txIdxInBlock), txnSeg, nil)
}

// TxnLookup - find blockNumber and txnID by txnHash
func (r *BlockReader) TxnLookup(ctx context.Context, tx kv.Getter, txnHash common.Hash) (uint64, bool, error) {
	n, err := rawdb.ReadTxLookupEntry(tx, txnHash)
	if err != nil {
		return 0, false, err
	}
	if n != nil {
		return *n, true, nil
	}

	view := r.sn.View()
	defer view.Close()

	var txn types.Transaction
	var blockNum uint64
	txn, blockNum, _, err = r.txnByHash(txnHash, view.Txs(), nil)
	if err != nil {
		return 0, false, err
	}
	if txn == nil {
		return 0, false, nil
	}
	return blockNum, true, nil
}

func (r *BlockReader) FirstTxNumNotInSnapshots() uint64 {
	view := r.sn.View()
	defer view.Close()

	sn, ok := view.TxsSegment(r.sn.blocksAvailable())
	if !ok {
		return 0
	}

	lastTxnID := sn.IdxTxnHash.BaseDataID() + uint64(sn.Seg.Count())
	return lastTxnID
}

func (r *BlockReader) IterateFrozenBodies(f func(blockNum, baseTxNum, txAmount uint64) error) error {
	view := r.sn.View()
	defer view.Close()

	for _, sn := range view.Bodies() {
		sn := sn

		var buf []byte
		g := sn.seg.MakeGetter()
		blockNum := sn.ranges.from
		var b types.BodyForStorage
		for g.HasNext() {
			buf, _ = g.Next(buf[:0])
			if err := rlp.DecodeBytes(buf, &b); err != nil {
				return err
			}
			if err := f(blockNum, b.BaseTxId, uint64(b.TxAmount)); err != nil {
				return err
			}
			blockNum++
		}
	}
	return nil
}
func (r *BlockReader) BadHeaderNumber(ctx context.Context, tx kv.Getter, hash common.Hash) (blockHeight *uint64, err error) {
	return rawdb.ReadBadHeaderNumber(tx, hash)
}
func (r *BlockReader) BlockByNumber(ctx context.Context, db kv.Tx, number uint64) (*types.Block, error) {
	hash, err := rawdb.ReadCanonicalHash(db, number)
	if err != nil {
		return nil, fmt.Errorf("failed ReadCanonicalHash: %w", err)
	}
	if hash == (common.Hash{}) {
		return nil, nil
	}
	block, _, err := r.BlockWithSenders(ctx, db, hash, number)
	return block, err
}
func (r *BlockReader) BlockByHash(ctx context.Context, db kv.Tx, hash common.Hash) (*types.Block, error) {
	number := rawdb.ReadHeaderNumber(db, hash)
	if number == nil {
		return nil, nil
	}
	block, _, err := r.BlockWithSenders(ctx, db, hash, *number)
	return block, err
}
func (r *BlockReader) CurrentBlock(db kv.Tx) (*types.Block, error) {
	headHash := rawdb.ReadHeadBlockHash(db)
	headNumber := rawdb.ReadHeaderNumber(db, headHash)
	if headNumber == nil {
		return nil, nil
	}
	block, _, err := r.blockWithSenders(context.Background(), db, headHash, *headNumber, true)
	return block, err
}
func (r *BlockReader) RawTransactions(ctx context.Context, tx kv.Getter, fromBlock, toBlock uint64) (txs [][]byte, err error) {
	return rawdb.RawTransactionsRange(tx, fromBlock, toBlock)
}
func (r *BlockReader) ReadAncestor(db kv.Getter, hash common.Hash, number, ancestor uint64, maxNonCanonical *uint64) (common.Hash, uint64) {
	if ancestor > number {
		return common.Hash{}, 0
	}
	if ancestor == 1 {
		header, err := r.Header(context.Background(), db, hash, number)
		if err != nil {
			panic(err)
		}
		// in this case it is cheaper to just read the header
		if header != nil {
			return header.ParentHash, number - 1
		}
		return common.Hash{}, 0
	}
	for ancestor != 0 {
		h, err := r.CanonicalHash(context.Background(), db, number)
		if err != nil {
			panic(err)
		}
		if h == hash {
			ancestorHash, err := r.CanonicalHash(context.Background(), db, number-ancestor)
			if err != nil {
				panic(err)
			}
			h, err := r.CanonicalHash(context.Background(), db, number)
			if err != nil {
				panic(err)
			}
			if h == hash {
				number -= ancestor
				return ancestorHash, number
			}
		}
		if *maxNonCanonical == 0 {
			return common.Hash{}, 0
		}
		*maxNonCanonical--
		ancestor--
		header, err := r.Header(context.Background(), db, hash, number)
		if err != nil {
			panic(err)
		}
		if header == nil {
			return common.Hash{}, 0
		}
		hash = header.ParentHash
		number--
	}
	return hash, number
}

func (r *BlockReader) EventLookup(ctx context.Context, tx kv.Getter, txnHash common.Hash) (uint64, bool, error) {
	n, err := rawdb.ReadBorTxLookupEntry(tx, txnHash)
	if err != nil {
		return 0, false, err
	}
	if n != nil {
		return *n, true, nil
	}

	view := r.borSn.View()
	defer view.Close()

	blockNum, ok, err := r.borBlockByEventHash(txnHash, view.Events(), nil)
	if err != nil {
		return 0, false, err
	}
	if !ok {
		return 0, false, nil
	}
	return blockNum, true, nil
}

func (r *BlockReader) borBlockByEventHash(txnHash common.Hash, segments []*BorEventSegment, buf []byte) (blockNum uint64, ok bool, err error) {
	for i := len(segments) - 1; i >= 0; i-- {
		sn := segments[i]
		if sn.IdxBorTxnHash == nil {
			continue
		}
		if sn.IdxBorTxnHash.KeyCount() == 0 {
			continue
		}
		reader := recsplit.NewIndexReader(sn.IdxBorTxnHash)
		blockEventId := reader.Lookup(txnHash[:])
		offset := sn.IdxBorTxnHash.OrdinalLookup(blockEventId)
		gg := sn.seg.MakeGetter()
		gg.Reset(offset)
		if !gg.MatchPrefix(txnHash[:]) {
			continue
		}
		buf, _ = gg.Next(buf[:0])
		blockNum = binary.BigEndian.Uint64(buf[length.Hash:])
		ok = true
		return
	}
	return
}

func (r *BlockReader) EventsByBlock(ctx context.Context, tx kv.Tx, hash common.Hash, blockHeight uint64) ([]rlp.RawValue, error) {
	if blockHeight >= r.FrozenBorBlocks() {
		c, err := tx.Cursor(kv.BorEventNums)
		if err != nil {
			return nil, err
		}
		defer c.Close()
		var k, v []byte
		var buf [8]byte
		binary.BigEndian.PutUint64(buf[:], blockHeight)
		result := []rlp.RawValue{}
		if k, v, err = c.Seek(buf[:]); err != nil {
			return nil, err
		}
		if !bytes.Equal(k, buf[:]) {
			return result, nil
		}
		startEventId := binary.BigEndian.Uint64(v)
		var endEventId uint64
		if k, v, err = c.Next(); err != nil {
			return nil, err
		}
		if k == nil {
			endEventId = math.MaxUint64
		} else {
			endEventId = binary.BigEndian.Uint64(v)
		}
		c1, err := tx.Cursor(kv.BorEvents)
		if err != nil {
			return nil, err
		}
		defer c1.Close()
		binary.BigEndian.PutUint64(buf[:], startEventId)
		for k, v, err = c1.Seek(buf[:]); err == nil && k != nil; k, v, err = c1.Next() {
			eventId := binary.BigEndian.Uint64(k)
			if eventId >= endEventId {
				break
			}
			result = append(result, rlp.RawValue(common.Copy(v)))
		}
		if err != nil {
			return nil, err
		}
		return result, nil
	}
	borTxHash := types.ComputeBorTxHash(blockHeight, hash)
	view := r.borSn.View()
	defer view.Close()
	segments := view.Events()
	var buf []byte
	result := []rlp.RawValue{}
	for i := len(segments) - 1; i >= 0; i-- {
		sn := segments[i]
		if sn.ranges.from > blockHeight {
			continue
		}
		if sn.ranges.to <= blockHeight {
			continue
		}
		if sn.IdxBorTxnHash == nil {
			continue
		}
		if sn.IdxBorTxnHash.KeyCount() == 0 {
			continue
		}
		reader := recsplit.NewIndexReader(sn.IdxBorTxnHash)
		blockEventId := reader.Lookup(borTxHash[:])
		offset := sn.IdxBorTxnHash.OrdinalLookup(blockEventId)
		gg := sn.seg.MakeGetter()
		gg.Reset(offset)
		for gg.HasNext() && gg.MatchPrefix(borTxHash[:]) {
			buf, _ = gg.Next(buf[:0])
			result = append(result, rlp.RawValue(common.Copy(buf[length.Hash+length.BlockNum+8:])))
		}
	}
	return result, nil
}

func (r *BlockReader) LastFrozenEventID() uint64 {
	view := r.borSn.View()
	defer view.Close()
	segments := view.Events()
	if len(segments) == 0 {
		return 0
	}
	lastSegment := segments[len(segments)-1]
	var lastEventID uint64
	gg := lastSegment.seg.MakeGetter()
	var buf []byte
	for gg.HasNext() {
		buf, _ = gg.Next(buf[:0])
		lastEventID = binary.BigEndian.Uint64(buf[length.Hash+length.BlockNum : length.Hash+length.BlockNum+8])
	}
	return lastEventID
}

func (r *BlockReader) LastFrozenSpanID() uint64 {
	view := r.borSn.View()
	defer view.Close()
	segments := view.Spans()
	if len(segments) == 0 {
		return 0
	}
	lastSegment := segments[len(segments)-1]
	var lastSpanID uint64
	if lastSegment.ranges.to > zerothSpanEnd {
		lastSpanID = (lastSegment.ranges.to - zerothSpanEnd - 1) / spanLength
	}
	return lastSpanID
}

func (r *BlockReader) Span(ctx context.Context, tx kv.Getter, spanId uint64) ([]byte, error) {
	// Compute starting block of the span
	var endBlock uint64
	if spanId > 0 {
		endBlock = (spanId)*spanLength + zerothSpanEnd
	}
	var buf [8]byte
	binary.BigEndian.PutUint64(buf[:], spanId)
	if endBlock >= r.FrozenBorBlocks() {
		v, err := tx.GetOne(kv.BorSpans, buf[:])
		if err != nil {
			return nil, err
		}
		if v == nil {
			return nil, fmt.Errorf("span %d not found (db)", spanId)
		}
		return common.Copy(v), nil
	}
	view := r.borSn.View()
	defer view.Close()
	segments := view.Spans()
	for i := len(segments) - 1; i >= 0; i-- {
		sn := segments[i]
		if sn.idx == nil {
			continue
		}
		var spanFrom uint64
		if sn.ranges.from > zerothSpanEnd {
			spanFrom = 1 + (sn.ranges.from-zerothSpanEnd-1)/spanLength
		}
		if spanId < spanFrom {
			continue
		}
		var spanTo uint64
		if sn.ranges.to > zerothSpanEnd {
			spanTo = 1 + (sn.ranges.to-zerothSpanEnd-1)/spanLength
		}
		if spanId >= spanTo {
			continue
		}
		if sn.idx.KeyCount() == 0 {
			continue
		}
		offset := sn.idx.OrdinalLookup(spanId - sn.idx.BaseDataID())
		gg := sn.seg.MakeGetter()
		gg.Reset(offset)
		result, _ := gg.Next(nil)
		return common.Copy(result), nil
	}
	return nil, fmt.Errorf("span %d not found (snapshots)", spanId)
}

// ---- Data Integrity part ----

func (r *BlockReader) ensureHeaderNumber(n uint64, seg *HeaderSegment) error {
	h, _, err := r.headerFromSnapshot(n, seg, nil)
	if err != nil {
		return err
	}
	if h == nil {
		return fmt.Errorf("ensureHeaderNumber: not found header: %d", n)
	}
	if h.Number.Uint64() != n {
		return fmt.Errorf("ensureHeaderNumber: requested header: %d, got: %d", n, h.Number.Uint64())
	}
	return nil
}

func (r *BlockReader) Integrity(ctx context.Context) error {
	view := r.sn.View()
	defer view.Close()
	for _, seg := range view.Headers() {
		if err := r.ensureHeaderNumber(seg.ranges.from, seg); err != nil {
			return err
		}
		if err := r.ensureHeaderNumber(seg.ranges.to-1, seg); err != nil {
			return err
		}
	}
	return nil
}<|MERGE_RESOLUTION|>--- conflicted
+++ resolved
@@ -16,7 +16,6 @@
 	"github.com/ledgerwatch/erigon-lib/kv"
 	"github.com/ledgerwatch/erigon-lib/recsplit"
 	"github.com/ledgerwatch/erigon/eth/ethconfig"
-	"github.com/ledgerwatch/log/v3"
 
 	"github.com/ledgerwatch/erigon/core/rawdb"
 	"github.com/ledgerwatch/erigon/core/types"
@@ -279,25 +278,18 @@
 }
 
 func (r *BlockReader) HeaderByNumber(ctx context.Context, tx kv.Getter, blockHeight uint64) (h *types.Header, err error) {
-<<<<<<< HEAD
-	log.Warn("[dbg] HeaderByNumber", "blockHeight", blockHeight, "r.FrozenBlocks()", r.FrozenBlocks())
 	if blockHeight >= r.FrozenBlocks() {
-=======
-	if blockHeight > r.FrozenBlocks() {
->>>>>>> 0bcb44c0
 		blockHash, err := rawdb.ReadCanonicalHash(tx, blockHeight)
 		if err != nil {
 			return nil, err
 		}
 		if blockHash == (common.Hash{}) {
-			log.Warn("[dbg] HeaderByNumber2", "blockHeight", blockHeight)
 			return nil, nil
 		}
 		h = rawdb.ReadHeader(tx, blockHash, blockHeight)
 		if h != nil {
 			return h, nil
 		}
-		log.Warn("[dbg] HeaderByNumber3", "blockHeight", blockHeight)
 		return nil, nil
 	}
 
@@ -305,7 +297,6 @@
 	defer view.Close()
 	seg, ok := view.HeadersSegment(blockHeight)
 	if !ok {
-		log.Warn("[dbg] HeaderByNumber4", "blockHeight", blockHeight)
 		return
 	}
 
@@ -568,12 +559,10 @@
 	gg := sn.seg.MakeGetter()
 	gg.Reset(headerOffset)
 	if !gg.HasNext() {
-		log.Warn("[dbg] HeaderByNumber5", "blockHeight", blockHeight)
 		return nil, buf, nil
 	}
 	buf, _ = gg.Next(buf[:0])
 	if len(buf) == 0 {
-		log.Warn("[dbg] HeaderByNumber6", "blockHeight", blockHeight)
 		return nil, buf, nil
 	}
 	h := &types.Header{}
