package freezeblocks

import (
	"bytes"
	"context"
	"encoding/binary"
	"encoding/hex"
	"errors"
	"fmt"
	"math"
	"os"
	"path/filepath"
	"reflect"
	"runtime"
	"slices"
	"strings"
	"sync"
	"sync/atomic"
	"time"

	"github.com/holiman/uint256"
	"github.com/ledgerwatch/log/v3"
	"github.com/tidwall/btree"
	"golang.org/x/sync/errgroup"
	"golang.org/x/sync/semaphore"

	"github.com/ledgerwatch/erigon-lib/chain"
	"github.com/ledgerwatch/erigon-lib/chain/snapcfg"
	common2 "github.com/ledgerwatch/erigon-lib/common"
	"github.com/ledgerwatch/erigon-lib/common/background"
	"github.com/ledgerwatch/erigon-lib/common/cmp"
	"github.com/ledgerwatch/erigon-lib/common/datadir"
	"github.com/ledgerwatch/erigon-lib/common/dbg"
	dir2 "github.com/ledgerwatch/erigon-lib/common/dir"
	"github.com/ledgerwatch/erigon-lib/common/hexutility"
	"github.com/ledgerwatch/erigon-lib/diagnostics"
	"github.com/ledgerwatch/erigon-lib/downloader/snaptype"
	"github.com/ledgerwatch/erigon-lib/kv"
	"github.com/ledgerwatch/erigon-lib/recsplit"
	"github.com/ledgerwatch/erigon-lib/seg"
	types2 "github.com/ledgerwatch/erigon-lib/types"
	"github.com/ledgerwatch/erigon/core/rawdb"
	"github.com/ledgerwatch/erigon/core/rawdb/blockio"
	"github.com/ledgerwatch/erigon/core/types"
	"github.com/ledgerwatch/erigon/crypto"
	"github.com/ledgerwatch/erigon/crypto/cryptopool"
	"github.com/ledgerwatch/erigon/eth/ethconfig"
	"github.com/ledgerwatch/erigon/eth/ethconfig/estimate"
	"github.com/ledgerwatch/erigon/eth/stagedsync/stages"
	"github.com/ledgerwatch/erigon/params"
	"github.com/ledgerwatch/erigon/polygon/heimdall"
	"github.com/ledgerwatch/erigon/rlp"
	"github.com/ledgerwatch/erigon/turbo/services"
	"github.com/ledgerwatch/erigon/turbo/silkworm"
)

type Range struct {
	from, to uint64
}

func (r Range) From() uint64 { return r.from }
func (r Range) To() uint64   { return r.to }

type Ranges []Range

func (r Ranges) String() string {
	return fmt.Sprintf("%d", r)
}

type Segment struct {
	Range
	*seg.Decompressor
	indexes []*recsplit.Index
	segType snaptype.Type
	version snaptype.Version
}

func (s Segment) Type() snaptype.Type {
	return s.segType
}

func (s Segment) Version() snaptype.Version {
	return s.version
}

func (s Segment) Index(index ...snaptype.Index) *recsplit.Index {
	if len(index) == 0 {
		index = []snaptype.Index{0}
	}

	if len(s.indexes) <= index[0].Offset() {
		return nil
	}

	return s.indexes[index[0].Offset()]
}

func (s Segment) IsIndexed() bool {
	if len(s.indexes) < len(s.Type().Indexes()) {
		return false
	}

	for _, i := range s.indexes {
		if i == nil {
			return false
		}
	}

	return true
}

func (s Segment) FileName() string {
	return s.Type().FileName(s.version, s.from, s.to)
}

func (s Segment) FileInfo(dir string) snaptype.FileInfo {
	return s.Type().FileInfo(dir, s.from, s.to)
}

func (s *Segment) reopenSeg(dir string) (err error) {
	s.closeSeg()
	s.Decompressor, err = seg.NewDecompressor(filepath.Join(dir, s.FileName()))
	if err != nil {
		return fmt.Errorf("%w, fileName: %s", err, s.FileName())
	}
	return nil
}

func (s *Segment) closeSeg() {
	if s.Decompressor != nil {
		s.Close()
		s.Decompressor = nil
	}
}

func (s *Segment) closeIdx() {
	for _, index := range s.indexes {
		index.Close()
	}

	s.indexes = nil
}

func (s *Segment) close() {
	s.closeSeg()
	s.closeIdx()
}

func (s *Segment) openFiles() []string {
	files := make([]string, 0, len(s.indexes)+1)

	if s.IsOpen() {
		files = append(files, s.FilePath())
	}

	for _, index := range s.indexes {
		files = append(files, index.FilePath())
	}

	return files
}

func (s *Segment) reopenIdxIfNeed(dir string, optimistic bool) (err error) {
	if len(s.Type().IdxFileNames(s.version, s.from, s.to)) == 0 {
		return nil
	}

	err = s.reopenIdx(dir)

	if err != nil {
		if !errors.Is(err, os.ErrNotExist) {
			if optimistic {
				log.Warn("[snapshots] open index", "err", err)
			} else {
				return err
			}
		}
	}

	return nil
}

func (s *Segment) reopenIdx(dir string) (err error) {
	s.closeIdx()
	if s.Decompressor == nil {
		return nil
	}

	for _, fileName := range s.Type().IdxFileNames(s.version, s.from, s.to) {
		index, err := recsplit.OpenIndex(filepath.Join(dir, fileName))

		if err != nil {
			return fmt.Errorf("%w, fileName: %s", err, fileName)
		}

		s.indexes = append(s.indexes, index)
	}

	return nil
}

func (sn *Segment) mappedHeaderSnapshot() *silkworm.MappedHeaderSnapshot {
	segmentRegion := silkworm.NewMemoryMappedRegion(sn.FilePath(), sn.DataHandle(), sn.Size())
	idxRegion := silkworm.NewMemoryMappedRegion(sn.Index().FilePath(), sn.Index().DataHandle(), sn.Index().Size())
	return silkworm.NewMappedHeaderSnapshot(segmentRegion, idxRegion)
}

func (sn *Segment) mappedBodySnapshot() *silkworm.MappedBodySnapshot {
	segmentRegion := silkworm.NewMemoryMappedRegion(sn.FilePath(), sn.DataHandle(), sn.Size())
	idxRegion := silkworm.NewMemoryMappedRegion(sn.Index().FilePath(), sn.Index().DataHandle(), sn.Index().Size())
	return silkworm.NewMappedBodySnapshot(segmentRegion, idxRegion)
}

func (sn *Segment) mappedTxnSnapshot() *silkworm.MappedTxnSnapshot {
	segmentRegion := silkworm.NewMemoryMappedRegion(sn.FilePath(), sn.DataHandle(), sn.Size())
	idxTxnHash := sn.Index(snaptype.Indexes.TxnHash)
	idxTxnHashRegion := silkworm.NewMemoryMappedRegion(idxTxnHash.FilePath(), idxTxnHash.DataHandle(), idxTxnHash.Size())
	idxTxnHash2BlockNum := sn.Index(snaptype.Indexes.TxnHash2BlockNum)
	idxTxnHash2BlockRegion := silkworm.NewMemoryMappedRegion(idxTxnHash2BlockNum.FilePath(), idxTxnHash2BlockNum.DataHandle(), idxTxnHash2BlockNum.Size())
	return silkworm.NewMappedTxnSnapshot(segmentRegion, idxTxnHashRegion, idxTxnHash2BlockRegion)
}

// headers
// value: first_byte_of_header_hash + header_rlp
// header_hash       -> headers_segment_offset

// bodies
// value: rlp(types.BodyForStorage)
// block_num_u64     -> bodies_segment_offset

// transactions
// value: first_byte_of_transaction_hash + sender_address + transaction_rlp
// transaction_hash  -> transactions_segment_offset
// transaction_hash  -> block_number

type segments struct {
	lock     sync.RWMutex
	segments []*Segment
}

func (s *segments) View(f func(segments []*Segment) error) error {
	s.lock.RLock()
	defer s.lock.RUnlock()
	return f(s.segments)
}

func (s *segments) Segment(blockNum uint64, f func(*Segment) error) (found bool, err error) {
	s.lock.RLock()
	defer s.lock.RUnlock()
	for _, seg := range s.segments {
		if !(blockNum >= seg.from && blockNum < seg.to) {
			continue
		}
		return true, f(seg)
	}
	return false, nil
}

type RoSnapshots struct {
	indicesReady  atomic.Bool
	segmentsReady atomic.Bool

	types    []snaptype.Type
	segments btree.Map[snaptype.Enum, *segments]

	dir         string
	segmentsMax atomic.Uint64 // all types of .seg files are available - up to this number
	idxMax      atomic.Uint64 // all types of .idx files are available - up to this number
	cfg         ethconfig.BlocksFreezing
	logger      log.Logger

	// allows for pruning segments - this is the min availible segment
	segmentsMin atomic.Uint64
}

// NewRoSnapshots - opens all snapshots. But to simplify everything:
//   - it opens snapshots only on App start and immutable after
//   - all snapshots of given blocks range must exist - to make this blocks range available
//   - gaps are not allowed
//   - segment have [from:to) semantic
func NewRoSnapshots(cfg ethconfig.BlocksFreezing, snapDir string, segmentsMin uint64, logger log.Logger) *RoSnapshots {
	return newRoSnapshots(cfg, snapDir, snaptype.BlockSnapshotTypes, segmentsMin, logger)
}

func newRoSnapshots(cfg ethconfig.BlocksFreezing, snapDir string, types []snaptype.Type, segmentsMin uint64, logger log.Logger) *RoSnapshots {
	var segs btree.Map[snaptype.Enum, *segments]

	for _, snapType := range types {
		segs.Set(snapType.Enum(), &segments{})
	}

	s := &RoSnapshots{dir: snapDir, cfg: cfg, segments: segs, logger: logger, types: types}
	s.segmentsMin.Store(segmentsMin)

	return s
}

func (s *RoSnapshots) Cfg() ethconfig.BlocksFreezing { return s.cfg }
func (s *RoSnapshots) Dir() string                   { return s.dir }
func (s *RoSnapshots) SegmentsReady() bool           { return s.segmentsReady.Load() }
func (s *RoSnapshots) IndicesReady() bool            { return s.indicesReady.Load() }
func (s *RoSnapshots) IndicesMax() uint64            { return s.idxMax.Load() }
func (s *RoSnapshots) SegmentsMax() uint64           { return s.segmentsMax.Load() }
func (s *RoSnapshots) SegmentsMin() uint64           { return s.segmentsMin.Load() }
func (s *RoSnapshots) SetSegmentsMin(min uint64)     { s.segmentsMin.Store(min) }
func (s *RoSnapshots) BlocksAvailable() uint64 {
	if s == nil {
		return 0
	}

	return s.idxMax.Load()
}
func (s *RoSnapshots) LogStat(label string) {
	var m runtime.MemStats
	dbg.ReadMemStats(&m)
	s.logger.Info(fmt.Sprintf("[snapshots:%s] Blocks Stat", label),
		"blocks", fmt.Sprintf("%dk", (s.BlocksAvailable()+1)/1000),
		"indices", fmt.Sprintf("%dk", (s.IndicesMax()+1)/1000),
		"alloc", common2.ByteCount(m.Alloc), "sys", common2.ByteCount(m.Sys))
}

func (s *RoSnapshots) EnsureExpectedBlocksAreAvailable(cfg *snapcfg.Cfg) error {
	if s.BlocksAvailable() < cfg.ExpectBlocks {
		return fmt.Errorf("app must wait until all expected snapshots are available. Expected: %d, Available: %d", cfg.ExpectBlocks, s.BlocksAvailable())
	}
	return nil
}

func (s *RoSnapshots) Types() []snaptype.Type { return s.types }
func (s *RoSnapshots) HasType(in snaptype.Type) bool {
	for _, t := range s.types {
		if t.Enum() == in.Enum() {
			return true
		}
	}
	return false
}

// DisableReadAhead - usage: `defer d.EnableReadAhead().DisableReadAhead()`. Please don't use this funcs without `defer` to avoid leak.
func (s *RoSnapshots) DisableReadAhead() *RoSnapshots {
	s.segments.Scan(func(segtype snaptype.Enum, value *segments) bool {
		value.lock.RLock()
		defer value.lock.RUnlock()
		for _, sn := range value.segments {
			sn.DisableReadAhead()
		}
		return true
	})

	return s
}

func (s *RoSnapshots) EnableReadAhead() *RoSnapshots {
	s.segments.Scan(func(segtype snaptype.Enum, value *segments) bool {
		value.lock.RLock()
		defer value.lock.RUnlock()
		for _, sn := range value.segments {
			sn.EnableReadAhead()
		}
		return true
	})

	return s
}

func (s *RoSnapshots) EnableMadvWillNeed() *RoSnapshots {
	s.segments.Scan(func(segtype snaptype.Enum, value *segments) bool {
		value.lock.RLock()
		defer value.lock.RUnlock()
		for _, sn := range value.segments {
			sn.EnableMadvWillNeed()
		}
		return true
	})
	return s
}

func (s *RoSnapshots) idxAvailability() uint64 {
	max := make([]uint64, len(s.Types()))
	i := 0
	s.segments.Scan(func(segtype snaptype.Enum, value *segments) bool {
		if !s.HasType(segtype.Type()) {
			return true
		}
		for _, seg := range value.segments {
			if !seg.IsIndexed() {
				break
			}
			max[i] = seg.to - 1
		}

		i++
		return true
	})

	var min uint64 = math.MaxUint64
	for _, maxEl := range max {
		min = cmp.Min(min, maxEl)
	}

	return min
}

// OptimisticReopenWithDB - optimistically open snapshots (ignoring error), useful at App startup because:
// - user must be able: delete any snapshot file and Erigon will self-heal by re-downloading
// - RPC return Nil for historical blocks if snapshots are not open
func (s *RoSnapshots) OptimisticReopenWithDB(db kv.RoDB) {
	_ = db.View(context.Background(), func(tx kv.Tx) error {
		snList, _, err := rawdb.ReadSnapshots(tx)
		if err != nil {
			return err
		}
		return s.ReopenList(snList, true)
	})
}

func (s *RoSnapshots) Files() (list []string) {
	maxBlockNumInFiles := s.BlocksAvailable()

	s.segments.Scan(func(segtype snaptype.Enum, value *segments) bool {
		value.lock.RLock()
		defer value.lock.RUnlock()

		for _, seg := range value.segments {
			if seg.Decompressor == nil {
				continue
			}
			if seg.from > maxBlockNumInFiles {
				continue
			}
			list = append(list, seg.FileName())
		}
		return true
	})

	slices.Sort(list)
	return list
}

func (s *RoSnapshots) OpenFiles() (list []string) {
	s.segments.Scan(func(segtype snaptype.Enum, value *segments) bool {
		value.lock.RLock()
		defer value.lock.RUnlock()

		for _, seg := range value.segments {
			list = append(list, seg.openFiles()...)
		}
		return true
	})

	return list
}

// ReopenList stops on optimistic=false, continue opening files on optimistic=true
func (s *RoSnapshots) ReopenList(fileNames []string, optimistic bool) error {
	if err := s.rebuildSegments(fileNames, true, optimistic); err != nil {
		return err
	}
	return nil
}

func (s *RoSnapshots) InitSegments(fileNames []string) error {
	if err := s.rebuildSegments(fileNames, false, true); err != nil {
		return err
	}
	return nil
}

func (s *RoSnapshots) lockSegments() {
	s.segments.Scan(func(segtype snaptype.Enum, value *segments) bool {
		value.lock.Lock()
		return true
	})
}

func (s *RoSnapshots) unlockSegments() {
	s.segments.Scan(func(segtype snaptype.Enum, value *segments) bool {
		value.lock.Unlock()
		return true
	})
}

func (s *RoSnapshots) rebuildSegments(fileNames []string, open bool, optimistic bool) error {
	s.lockSegments()
	defer s.unlockSegments()

	s.closeWhatNotInList(fileNames)
	var segmentsMax uint64
	var segmentsMaxSet bool

	for _, fName := range fileNames {
		f, _, ok := snaptype.ParseFileName(s.dir, fName)
		if !ok {
			continue
		}

		if !s.HasType(f.Type) {
			continue
		}

		segtype, ok := s.segments.Get(f.Type.Enum())
		if !ok {
			segtype = &segments{}
			s.segments.Set(f.Type.Enum(), segtype)
			segtype.lock.Lock() // this will be unlocked by defer s.unlockSegments() above
		}

		var sn *Segment
		var exists bool
		for _, sn2 := range segtype.segments {
			if sn2.Decompressor == nil { // it's ok if some segment was not able to open
				continue
			}

			if fName == sn2.FileName() {
				sn = sn2
				exists = true
				break
			}
		}

		if !exists {
			sn = &Segment{segType: f.Type, version: f.Version, Range: Range{f.From, f.To}}
		}

		if open {
			if err := sn.reopenSeg(s.dir); err != nil {
				if errors.Is(err, os.ErrNotExist) {
					if optimistic {
						continue
					} else {
						break
					}
				}
				if optimistic {
					s.logger.Warn("[snapshots] open segment", "err", err)
					continue
				} else {
					return err
				}
			}
		}

		if !exists {
			// it's possible to iterate over .seg file even if you don't have index
			// then make segment available even if index open may fail
			segtype.segments = append(segtype.segments, sn)
		}

		if open {
			if err := sn.reopenIdxIfNeed(s.dir, optimistic); err != nil {
				return err
			}
		}

		if f.To > 0 {
			segmentsMax = f.To - 1
		} else {
			segmentsMax = 0
		}
		segmentsMaxSet = true
	}

	if segmentsMaxSet {
		s.segmentsMax.Store(segmentsMax)
	}
	s.segmentsReady.Store(true)
	s.idxMax.Store(s.idxAvailability())
	s.indicesReady.Store(true)

	return nil
}

func (s *RoSnapshots) Ranges() []Range {
	view := s.View()
	defer view.Close()
	return view.Ranges()
}

func (s *RoSnapshots) OptimisticalyReopenFolder()           { _ = s.ReopenFolder() }
func (s *RoSnapshots) OptimisticalyReopenWithDB(db kv.RoDB) { _ = s.ReopenWithDB(db) }
func (s *RoSnapshots) ReopenFolder() error {
	return s.ReopenSegments(s.Types())
}

func (s *RoSnapshots) ReopenSegments(types []snaptype.Type) error {
	files, _, err := typedSegments(s.dir, s.segmentsMin.Load(), types)

	if err != nil {
		return err
	}
	list := make([]string, 0, len(files))
	for _, f := range files {
		_, fName := filepath.Split(f.Path)
		list = append(list, fName)
	}
	return s.ReopenList(list, false)
}

func (s *RoSnapshots) ReopenWithDB(db kv.RoDB) error {
	if err := db.View(context.Background(), func(tx kv.Tx) error {
		snList, _, err := rawdb.ReadSnapshots(tx)
		if err != nil {
			return err
		}
		return s.ReopenList(snList, true)
	}); err != nil {
		return err
	}
	return nil
}

func (s *RoSnapshots) Close() {
	if s == nil {
		return
	}
	s.lockSegments()
	defer s.unlockSegments()
	s.closeWhatNotInList(nil)
}

func (s *RoSnapshots) closeWhatNotInList(l []string) {
	s.segments.Scan(func(segtype snaptype.Enum, value *segments) bool {
	Segments:
		for i, sn := range value.segments {
			if sn.Decompressor == nil {
				continue Segments
			}
			_, name := filepath.Split(sn.FilePath())
			for _, fName := range l {
				if fName == name {
					continue Segments
				}
			}
			sn.close()
			value.segments[i] = nil
		}
		return true
	})

	s.segments.Scan(func(segtype snaptype.Enum, value *segments) bool {
		var i int
		for i = 0; i < len(value.segments) && value.segments[i] != nil && value.segments[i].Decompressor != nil; i++ {
		}
		tail := value.segments[i:]
		value.segments = value.segments[:i]
		for i = 0; i < len(tail); i++ {
			if tail[i] != nil {
				tail[i].close()
				tail[i] = nil
			}
		}
		return true
	})
}

func (s *RoSnapshots) removeOverlaps() error {
	s.lockSegments()
	defer s.unlockSegments()

	list, err := snaptype.Segments(s.dir)

	if err != nil {
		return err
	}

	if _, toRemove := findOverlaps(list); len(toRemove) > 0 {
		filesToRemove := make([]string, 0, len(toRemove))

		for _, info := range toRemove {
			filesToRemove = append(filesToRemove, info.Path)
		}

		removeOldFiles(filesToRemove, s.dir)
	}

	return nil
}

func (s *RoSnapshots) PrintDebug() {
	s.lockSegments()
	defer s.unlockSegments()

	s.segments.Scan(func(key snaptype.Enum, value *segments) bool {
		fmt.Println("    == [dbg] Snapshots,", key.String())
		for _, sn := range value.segments {
			args := make([]any, 0, len(sn.Type().Indexes())+1)
			args = append(args, sn.from)
			for _, index := range sn.Type().Indexes() {
				args = append(args, sn.Index(index) != nil)
			}
			fmt.Println(args...)
		}
		return true
	})
}

func (s *RoSnapshots) AddSnapshotsToSilkworm(silkwormInstance *silkworm.Silkworm) error {
	mappedHeaderSnapshots := make([]*silkworm.MappedHeaderSnapshot, 0)
	if headers, ok := s.segments.Get(snaptype.Enums.Headers); ok {
		err := headers.View(func(segments []*Segment) error {
			for _, headerSegment := range segments {
				mappedHeaderSnapshots = append(mappedHeaderSnapshots, headerSegment.mappedHeaderSnapshot())
			}
			return nil
		})
		if err != nil {
			return err
		}
	}

	mappedBodySnapshots := make([]*silkworm.MappedBodySnapshot, 0)
	if bodies, ok := s.segments.Get(snaptype.Enums.Bodies); ok {
		err := bodies.View(func(segments []*Segment) error {
			for _, bodySegment := range segments {
				mappedBodySnapshots = append(mappedBodySnapshots, bodySegment.mappedBodySnapshot())
			}
			return nil
		})
		if err != nil {
			return err
		}
	}

	mappedTxnSnapshots := make([]*silkworm.MappedTxnSnapshot, 0)
	if txs, ok := s.segments.Get(snaptype.Enums.Transactions); ok {
		err := txs.View(func(segments []*Segment) error {
			for _, txnSegment := range segments {
				mappedTxnSnapshots = append(mappedTxnSnapshots, txnSegment.mappedTxnSnapshot())
			}
			return nil
		})
		if err != nil {
			return err
		}
	}

	if len(mappedHeaderSnapshots) != len(mappedBodySnapshots) || len(mappedBodySnapshots) != len(mappedTxnSnapshots) {
		return fmt.Errorf("addSnapshots: the number of headers/bodies/txs snapshots must be the same")
	}

	for i := 0; i < len(mappedHeaderSnapshots); i++ {
		mappedSnapshot := &silkworm.MappedChainSnapshot{
			Headers: mappedHeaderSnapshots[i],
			Bodies:  mappedBodySnapshots[i],
			Txs:     mappedTxnSnapshots[i],
		}
		err := silkwormInstance.AddSnapshot(mappedSnapshot)
		if err != nil {
			return err
		}
	}

	return nil
}

func buildIdx(ctx context.Context, sn snaptype.FileInfo, chainConfig *chain.Config, tmpDir string, p *background.Progress, lvl log.Lvl, logger log.Logger) error {
	//log.Info("[snapshots] build idx", "file", sn.Name())
	switch sn.Type.Enum() {
	case snaptype.Enums.Headers:
		if err := HeadersIdx(ctx, sn, tmpDir, p, lvl, logger); err != nil {
			return err
		}
	case snaptype.Enums.Bodies:
		if err := BodiesIdx(ctx, sn, tmpDir, p, lvl, logger); err != nil {
			return err
		}
	case snaptype.Enums.Transactions:
		if err := TransactionsIdx(ctx, chainConfig, sn, tmpDir, p, lvl, logger); err != nil {
			return err
		}
	case snaptype.Enums.BorEvents:
		if err := BorEventsIdx(ctx, sn, tmpDir, p, lvl, logger); err != nil {
			return err
		}
	case snaptype.Enums.BorSpans:
		if err := BorSpansIdx(ctx, sn, tmpDir, p, lvl, logger); err != nil {
			return err
		}
	}
	//log.Info("[snapshots] finish build idx", "file", fName)
	return nil
}

func buildMissedIndices(logPrefix string, ctx context.Context, dirs datadir.Dirs, snapshots *RoSnapshots, chainConfig *chain.Config, workers int, logger log.Logger) error {
	dir, tmpDir := dirs.Snap, dirs.Tmp
	//log.Log(lvl, "[snapshots] Build indices", "from", min)

	ps := background.NewProgressSet()
	startIndexingTime := time.Now()

	logEvery := time.NewTicker(20 * time.Second)
	defer logEvery.Stop()

	g, gCtx := errgroup.WithContext(ctx)
	g.SetLimit(workers)
	finish := make(chan struct{})

	go func() {
		for {
			select {
			case <-logEvery.C:
				var m runtime.MemStats
				dbg.ReadMemStats(&m)
				sendDiagnostics(startIndexingTime, ps.DiagnossticsData(), m.Alloc, m.Sys)
				logger.Info(fmt.Sprintf("[%s] Indexing", logPrefix), "progress", ps.String(), "total-indexing-time", time.Since(startIndexingTime).Round(time.Second).String(), "alloc", common2.ByteCount(m.Alloc), "sys", common2.ByteCount(m.Sys))
			case <-finish:
				return
			case <-ctx.Done():
				return
			}
		}
	}()

	snapshots.segments.Scan(func(segtype snaptype.Enum, value *segments) bool {
		for _, segment := range value.segments {
			info := segment.FileInfo(dir)

			if hasIdxFile(info, logger) {
				continue
			}

			segment.closeIdx()

			g.Go(func() error {
				p := &background.Progress{}
				ps.Add(p)
				defer notifySegmentIndexingFinished(info.Name())
				defer ps.Delete(p)
				if err := buildIdx(gCtx, info, chainConfig, tmpDir, p, log.LvlInfo, logger); err != nil {
					return fmt.Errorf("%s: %w", info.Name(), err)
				}
				return nil
			})
		}

		return true
	})

	go func() {
		defer close(finish)
		g.Wait()
	}()

	// Block main thread
	select {
	case <-finish:
		return g.Wait()
	case <-ctx.Done():
		return ctx.Err()
	}
}

func notifySegmentIndexingFinished(name string) {
	diagnostics.Send(
		diagnostics.SnapshotSegmentIndexingFinishedUpdate{
			SegmentName: name,
		},
	)
}

func sendDiagnostics(startIndexingTime time.Time, indexPercent map[string]int, alloc uint64, sys uint64) {
	segmentsStats := make([]diagnostics.SnapshotSegmentIndexingStatistics, 0, len(indexPercent))
	for k, v := range indexPercent {
		segmentsStats = append(segmentsStats, diagnostics.SnapshotSegmentIndexingStatistics{
			SegmentName: k,
			Percent:     v,
			Alloc:       alloc,
			Sys:         sys,
		})
	}
	diagnostics.Send(diagnostics.SnapshotIndexingStatistics{
		Segments:    segmentsStats,
		TimeElapsed: time.Since(startIndexingTime).Round(time.Second).Seconds(),
	})
}

func noGaps(in []snaptype.FileInfo, from uint64) (out []snaptype.FileInfo, missingSnapshots []Range) {
	prevTo := from
	for _, f := range in {
		if f.To <= prevTo {
			continue
		}
		if f.From != prevTo { // no gaps
			missingSnapshots = append(missingSnapshots, Range{prevTo, f.From})
			continue
		}
		prevTo = f.To
		out = append(out, f)
	}
	return out, missingSnapshots
}

func typeOfSegmentsMustExist(dir string, in []snaptype.FileInfo, types []snaptype.Type) (res []snaptype.FileInfo) {
MainLoop:
	for _, f := range in {
		if f.From == f.To {
			continue
		}
		for _, t := range types {
			p := filepath.Join(dir, snaptype.SegmentFileName(f.Version, f.From, f.To, t.Enum()))
			if !dir2.FileExist(p) {
				continue MainLoop
			}
			res = append(res, f)
		}
	}
	return res
}

// noOverlaps - keep largest ranges and avoid overlap
func noOverlaps(in []snaptype.FileInfo) (res []snaptype.FileInfo) {
	for i := range in {
		f := in[i]
		if f.From == f.To {
			continue
		}

		for j := i + 1; j < len(in); j++ { // if there is file with larger range - use it instead
			f2 := in[j]
			if f2.From == f2.To {
				continue
			}
			if f2.From > f.From {
				break
			}
			f = f2
			i++
		}

		res = append(res, f)
	}

	return res
}

func findOverlaps(in []snaptype.FileInfo) (res []snaptype.FileInfo, overlapped []snaptype.FileInfo) {
	for i := 0; i < len(in); i++ {
		f := in[i]

		if f.From == f.To {
			overlapped = append(overlapped, f)
			continue
		}

		for j := i + 1; j < len(in); i, j = i+1, j+1 { // if there is file with larger range - use it instead
			f2 := in[j]

			if f.Type.Enum() != f2.Type.Enum() {
				break
			}

			if f2.From == f2.To {
				overlapped = append(overlapped, f2)
				continue
			}

			if f2.From > f.From && f2.To > f.To {
				break
			}

			if f.To >= f2.To && f.From <= f2.From {
				overlapped = append(overlapped, f2)
				continue
			}

			if i < len(in)-1 && (f2.To >= f.To && f2.From <= f.From) {
				overlapped = append(overlapped, f)
			}

			f = f2
		}

		res = append(res, f)
	}

	return res, overlapped
}

func SegmentsCaplin(dir string, minBlock uint64) (res []snaptype.FileInfo, missingSnapshots []Range, err error) {
	list, err := snaptype.Segments(dir)
	if err != nil {
		return nil, missingSnapshots, err
	}

	{
		var l, lSidecars []snaptype.FileInfo
		var m []Range
		for _, f := range list {
			if f.Type.Enum() != snaptype.Enums.BeaconBlocks && f.Type.Enum() != snaptype.Enums.BlobSidecars {
				continue
			}
			if f.Type.Enum() == snaptype.Enums.BlobSidecars {
				lSidecars = append(lSidecars, f) // blobs are an exception
				continue
			}
			l = append(l, f)
		}
		l, m = noGaps(noOverlaps(l), minBlock)
		if len(m) > 0 {
			lst := m[len(m)-1]
			log.Debug("[snapshots] see gap", "type", snaptype.Enums.BeaconBlocks, "from", lst.from)
		}
		res = append(res, l...)
		res = append(res, lSidecars...)
		missingSnapshots = append(missingSnapshots, m...)
	}
	return res, missingSnapshots, nil
}

func Segments(dir string, minBlock uint64) (res []snaptype.FileInfo, missingSnapshots []Range, err error) {
	return typedSegments(dir, minBlock, snaptype.BlockSnapshotTypes)
}

func typedSegments(dir string, minBlock uint64, types []snaptype.Type) (res []snaptype.FileInfo, missingSnapshots []Range, err error) {
	segmentsTypeCheck := func(dir string, in []snaptype.FileInfo) (res []snaptype.FileInfo) {
		return typeOfSegmentsMustExist(dir, in, types)
	}

	list, err := snaptype.Segments(dir)

	if err != nil {
		return nil, missingSnapshots, err
	}

	for _, segType := range types {
		{
			var l []snaptype.FileInfo
			var m []Range
			for _, f := range list {
				if f.Type.Enum() != segType.Enum() {
					continue
				}
				l = append(l, f)
			}
			l, m = noGaps(noOverlaps(segmentsTypeCheck(dir, l)), minBlock)
			if len(m) > 0 {
				lst := m[len(m)-1]
				log.Debug("[snapshots] see gap", "type", segType, "from", lst.from)
			}
			res = append(res, l...)
			if len(m) > 0 {
				lst := m[len(m)-1]
				log.Debug("[snapshots] see gap", "type", segType, "from", lst.from)
			}

			missingSnapshots = append(missingSnapshots, m...)
		}
	}
	return res, missingSnapshots, nil
}

func chooseSegmentEnd(from, to uint64, chainConfig *chain.Config) uint64 {
	var chainName string

	if chainConfig != nil {
		chainName = chainConfig.ChainName
	}
	blocksPerFile := snapcfg.MergeLimit(chainName, from)

	next := (from/blocksPerFile + 1) * blocksPerFile
	to = cmp.Min(next, to)

	if to < snaptype.Erigon2MinSegmentSize {
		return to
	}

	return to - (to % snaptype.Erigon2MinSegmentSize) // round down to the nearest 1k
}

type BlockRetire struct {
	maxScheduledBlock     atomic.Uint64
	working               atomic.Bool
	needSaveFilesListInDB atomic.Bool

	// shared semaphore with AggregatorV3 to allow only one type of snapshot building at a time
	snBuildAllowed *semaphore.Weighted

	workers int
	tmpDir  string
	db      kv.RoDB

	notifier    services.DBEventNotifier
	logger      log.Logger
	blockReader services.FullBlockReader
	blockWriter *blockio.BlockWriter
	dirs        datadir.Dirs
	chainConfig *chain.Config
}

func NewBlockRetire(
	compressWorkers int,
	dirs datadir.Dirs,
	blockReader services.FullBlockReader,
	blockWriter *blockio.BlockWriter,
	db kv.RoDB,
	chainConfig *chain.Config,
	notifier services.DBEventNotifier,
	snBuildAllowed *semaphore.Weighted,
	logger log.Logger,
) *BlockRetire {
	return &BlockRetire{
		workers:        compressWorkers,
		tmpDir:         dirs.Tmp,
		dirs:           dirs,
		blockReader:    blockReader,
		blockWriter:    blockWriter,
		db:             db,
		snBuildAllowed: snBuildAllowed,
		chainConfig:    chainConfig,
		notifier:       notifier,
		logger:         logger,
	}
}

func (br *BlockRetire) SetWorkers(workers int) { br.workers = workers }
func (br *BlockRetire) GetWorkers() int        { return br.workers }

func (br *BlockRetire) IO() (services.FullBlockReader, *blockio.BlockWriter) {
	return br.blockReader, br.blockWriter
}

func (br *BlockRetire) Writer() *RoSnapshots { return br.blockReader.Snapshots().(*RoSnapshots) }

func (br *BlockRetire) snapshots() *RoSnapshots { return br.blockReader.Snapshots().(*RoSnapshots) }

func (br *BlockRetire) borSnapshots() *BorRoSnapshots {
	return br.blockReader.BorSnapshots().(*BorRoSnapshots)
}

func (br *BlockRetire) HasNewFrozenFiles() bool {
	return br.needSaveFilesListInDB.CompareAndSwap(true, false)
}

func CanRetire(curBlockNum uint64, blocksInSnapshots uint64, chainConfig *chain.Config) (blockFrom, blockTo uint64, can bool) {
	var keep uint64 = params.FullImmutabilityThreshold / 20 //TODO: we will remove `/20` after some db optimizations
	if curBlockNum <= keep {
		return
	}
	blockFrom = blocksInSnapshots + 1
	return canRetire(blockFrom, curBlockNum-keep, chainConfig)
}

func canRetire(from, to uint64, chainConfig *chain.Config) (blockFrom, blockTo uint64, can bool) {
	if to <= from {
		return
	}
	blockFrom = (from / 1_000) * 1_000
	roundedTo1K := (to / 1_000) * 1_000
	var maxJump uint64 = 1_000

	var chainName string

	if chainConfig != nil {
		chainName = chainConfig.ChainName
	}

	mergeLimit := snapcfg.MergeLimit(chainName, blockFrom)

	if blockFrom%mergeLimit == 0 {
		maxJump = mergeLimit
	} else if blockFrom%100_000 == 0 {
		maxJump = 100_000
	} else if blockFrom%10_000 == 0 {
		maxJump = 10_000
	}
	//roundedTo1K := (to / 1_000) * 1_000
	jump := cmp.Min(maxJump, roundedTo1K-blockFrom)
	switch { // only next segment sizes are allowed
	case jump >= mergeLimit:
		blockTo = blockFrom + mergeLimit
	case jump >= 100_000:
		blockTo = blockFrom + 100_000
	case jump >= 10_000:
		blockTo = blockFrom + 10_000
	case jump >= 1_000:
		blockTo = blockFrom + 1_000
	default:
		blockTo = blockFrom
	}
	return blockFrom, blockTo, blockTo-blockFrom >= 1_000
}

func CanDeleteTo(curBlockNum uint64, blocksInSnapshots uint64) (blockTo uint64) {
	if blocksInSnapshots == 0 {
		return 0
	}

	var keep uint64 = params.FullImmutabilityThreshold / 20 //TODO: we will remove `/20` after some db optimizations
	if curBlockNum+999 < keep {
		// To prevent overflow of uint64 below
		return blocksInSnapshots + 1
	}
	hardLimit := (curBlockNum/1_000)*1_000 - keep
	return cmp.Min(hardLimit, blocksInSnapshots+1)
}

func (br *BlockRetire) dbHasEnoughDataForBlocksRetire(ctx context.Context) (bool, error) {
	// pre-check if db has enough data
	var haveGap bool
	if err := br.db.View(ctx, func(tx kv.Tx) error {
		firstInDB, ok, err := rawdb.ReadFirstNonGenesisHeaderNumber(tx)
		if err != nil {
			return err
		}
		if !ok {
			return nil
		}
		lastInFiles := br.snapshots().SegmentsMax() + 1
		haveGap = lastInFiles < firstInDB
		if haveGap {
<<<<<<< HEAD
			log.Debug("[snapshots] not enuogh blocks in db to create snapshots", "lastInFiles", lastInFiles, " firstBlockInDB", firstInDB, "recommendations", "it's ok to ignore this message. can fix by: downloading more files `rm datadir/snapshots/prohibit_new_downloads.lock datdir/snapshots/snapshots-lock.json`, or downloading old blocks to db `integration stage_headers --reset`")
=======
			log.Debug("[snapshots] not enough blocks in db to create snapshots", "lastInFiles", lastInFiles, " firstBlockInDB", firstInDB, "recommendations", "it's ok to ignore this message. can fix by: downloading more files `rm datadir/snapshots/prohibit_new_downloads.lock datdir/snapshots/snapshots-lock.json`, or downloading old blocks to db `integration stage_headers --reset`")
>>>>>>> 8e5608d2
		}
		return nil
	}); err != nil {
		return false, err
	}
<<<<<<< HEAD
	if haveGap {
		return false, nil
	}
	return true, nil
=======
	return !haveGap, nil
>>>>>>> 8e5608d2
}

func (br *BlockRetire) retireBlocks(ctx context.Context, minBlockNum uint64, maxBlockNum uint64, lvl log.Lvl, seedNewSnapshots func(downloadRequest []services.DownloadRequest) error, onDelete func(l []string) error) (bool, error) {
	select {
	case <-ctx.Done():
		return false, ctx.Err()
	default:
	}

	notifier, logger, blockReader, tmpDir, db, workers := br.notifier, br.logger, br.blockReader, br.tmpDir, br.db, br.workers
	snapshots := br.snapshots()

	blockFrom, blockTo, ok := CanRetire(maxBlockNum, minBlockNum, br.chainConfig)

	if ok {
		if has, err := br.dbHasEnoughDataForBlocksRetire(ctx); err != nil {
			return false, err
		} else if !has {
			return false, nil
		}
		logger.Log(lvl, "[snapshots] Retire Blocks", "range", fmt.Sprintf("%dk-%dk", blockFrom/1000, blockTo/1000))
		// in future we will do it in background
		if err := DumpBlocks(ctx, blockFrom, blockTo, br.chainConfig, tmpDir, snapshots.Dir(), db, workers, lvl, logger, blockReader); err != nil {
			return ok, fmt.Errorf("DumpBlocks: %w", err)
		}

		snapshots.removeOverlaps()

		if err := snapshots.ReopenFolder(); err != nil {
			return ok, fmt.Errorf("reopen: %w", err)
		}
		snapshots.LogStat("blocks:retire")
		if notifier != nil && !reflect.ValueOf(notifier).IsNil() { // notify about new snapshots of any size
			notifier.OnNewSnapshot()
		}
	}

	merger := NewMerger(tmpDir, workers, lvl, db, br.chainConfig, logger)
	rangesToMerge := merger.FindMergeRanges(snapshots.Ranges(), snapshots.BlocksAvailable())
	if len(rangesToMerge) == 0 {
		return ok, nil
	}
	ok = true // have something to merge
	onMerge := func(r Range) error {
		if notifier != nil && !reflect.ValueOf(notifier).IsNil() { // notify about new snapshots of any size
			notifier.OnNewSnapshot()
		}

		if seedNewSnapshots != nil {
			downloadRequest := []services.DownloadRequest{
				services.NewDownloadRequest("", ""),
			}
			if err := seedNewSnapshots(downloadRequest); err != nil {
				return err
			}
		}
		return nil
	}
	err := merger.Merge(ctx, snapshots, snapshots.Types(), rangesToMerge, snapshots.Dir(), true /* doIndex */, onMerge, onDelete)
	if err != nil {
		return ok, err
	}

	return ok, nil
}

func (br *BlockRetire) PruneAncientBlocks(tx kv.RwTx, limit int) error {
	if br.blockReader.FreezingCfg().KeepBlocks {
		return nil
	}
	currentProgress, err := stages.GetStageProgress(tx, stages.Senders)
	if err != nil {
		return err
	}

	if canDeleteTo := CanDeleteTo(currentProgress, br.blockReader.FrozenBlocks()); canDeleteTo > 0 {
		br.logger.Debug("[snapshots] Prune Blocks", "to", canDeleteTo, "limit", limit)
		if err := br.blockWriter.PruneBlocks(context.Background(), tx, canDeleteTo, limit); err != nil {
			return err
		}
	}

	if br.chainConfig.Bor != nil {
		if canDeleteTo := CanDeleteTo(currentProgress, br.blockReader.FrozenBorBlocks()); canDeleteTo > 0 {
			br.logger.Debug("[snapshots] Prune Bor Blocks", "to", canDeleteTo, "limit", limit)
			if err := br.blockWriter.PruneBorBlocks(context.Background(), tx, canDeleteTo, limit,
				func(block uint64) uint64 { return uint64(heimdall.SpanIdAt(block)) }); err != nil {
				return err
			}
		}
	}

	return nil
}

func (br *BlockRetire) RetireBlocksInBackground(ctx context.Context, minBlockNum, maxBlockNum uint64, lvl log.Lvl, seedNewSnapshots func(downloadRequest []services.DownloadRequest) error, onDeleteSnapshots func(l []string) error) {
	if maxBlockNum > br.maxScheduledBlock.Load() {
		br.maxScheduledBlock.Store(maxBlockNum)
	}

	if !br.working.CompareAndSwap(false, true) {
		return
	}

	go func() {
		defer br.working.Store(false)

		if br.snBuildAllowed != nil {
			//we are inside own goroutine - it's fine to block here
			if err := br.snBuildAllowed.Acquire(ctx, 1); err != nil {
				br.logger.Warn("[snapshots] retire blocks", "err", err)
				return
			}
			defer br.snBuildAllowed.Release(1)
		}

		for {
			maxBlockNum := br.maxScheduledBlock.Load()

			err := br.RetireBlocks(ctx, minBlockNum, maxBlockNum, lvl, seedNewSnapshots, onDeleteSnapshots)

			if err != nil {
				br.logger.Warn("[snapshots] retire blocks", "err", err)
				return
			}

			if maxBlockNum == br.maxScheduledBlock.Load() {
				return
			}
		}
	}()
}

func (br *BlockRetire) RetireBlocks(ctx context.Context, minBlockNum uint64, maxBlockNum uint64, lvl log.Lvl, seedNewSnapshots func(downloadRequest []services.DownloadRequest) error, onDeleteSnapshots func(l []string) error) (err error) {
	includeBor := br.chainConfig.Bor != nil
	minBlockNum = cmp.Max(br.blockReader.FrozenBlocks(), minBlockNum)
	if includeBor {
		// "bor snaps" can be behind "block snaps", it's ok: for example because of `kill -9` in the middle of merge
		_, err := br.retireBorBlocks(ctx, br.blockReader.FrozenBorBlocks(), minBlockNum, lvl, seedNewSnapshots, onDeleteSnapshots)
		if err != nil {
			return err
		}
	}

	_, err = br.retireBlocks(ctx, minBlockNum, maxBlockNum, lvl, seedNewSnapshots, onDeleteSnapshots)
	if err != nil {
		return err
	}

	if includeBor {
		minBorBlockNum := cmp.Max(br.blockReader.FrozenBorBlocks(), minBlockNum)
		_, err = br.retireBorBlocks(ctx, minBorBlockNum, maxBlockNum, lvl, seedNewSnapshots, onDeleteSnapshots)
		if err != nil {
			return err
		}
	}

	return nil
}

func (br *BlockRetire) BuildMissedIndicesIfNeed(ctx context.Context, logPrefix string, notifier services.DBEventNotifier, cc *chain.Config) error {
	if err := br.buildMissedIndicesIfNeed(ctx, logPrefix, br.snapshots(), notifier, cc); err != nil {
		return err
	}

	if cc.Bor != nil {
		if err := br.buildMissedIndicesIfNeed(ctx, logPrefix, &br.borSnapshots().RoSnapshots, notifier, cc); err != nil {
			return err
		}
	}

	return nil
}

func (br *BlockRetire) buildMissedIndicesIfNeed(ctx context.Context, logPrefix string, snapshots *RoSnapshots, notifier services.DBEventNotifier, cc *chain.Config) error {
	if snapshots.IndicesMax() >= snapshots.SegmentsMax() {
		return nil
	}
	if !snapshots.Cfg().Produce && snapshots.IndicesMax() == 0 {
		return fmt.Errorf("please remove --snap.stop, erigon can't work without creating basic indices")
	}
	if !snapshots.Cfg().Produce {
		return nil
	}
	if !snapshots.SegmentsReady() {
		return fmt.Errorf("not all snapshot segments are available")
	}
	snapshots.LogStat("missed-idx")

	// wait for Downloader service to download all expected snapshots
	indexWorkers := estimate.IndexSnapshot.Workers()
	if err := buildMissedIndices(logPrefix, ctx, br.dirs, snapshots, cc, indexWorkers, br.logger); err != nil {
		return fmt.Errorf("can't build missed indices: %w", err)
	}

	if err := snapshots.ReopenFolder(); err != nil {
		return err
	}
	snapshots.LogStat("missed-idx:reopen")
	if notifier != nil {
		notifier.OnNewSnapshot()
	}
	return nil
}

func DumpBlocks(ctx context.Context, blockFrom, blockTo uint64, chainConfig *chain.Config, tmpDir, snapDir string, chainDB kv.RoDB, workers int, lvl log.Lvl, logger log.Logger, blockReader services.FullBlockReader) error {

	firstTxNum := blockReader.FirstTxnNumNotInSnapshots()
	for i := blockFrom; i < blockTo; i = chooseSegmentEnd(i, blockTo, chainConfig) {
		lastTxNum, err := dumpBlocksRange(ctx, i, chooseSegmentEnd(i, blockTo, chainConfig), tmpDir, snapDir, firstTxNum, chainDB, chainConfig, workers, lvl, logger)
		if err != nil {
			return err
		}
		firstTxNum = lastTxNum + 1
	}
	return nil
}

func dumpBlocksRange(ctx context.Context, blockFrom, blockTo uint64, tmpDir, snapDir string, firstTxNum uint64, chainDB kv.RoDB, chainConfig *chain.Config, workers int, lvl log.Lvl, logger log.Logger) (lastTxNum uint64, err error) {
	logEvery := time.NewTicker(20 * time.Second)
	defer logEvery.Stop()

	if _, err = dumpRange(ctx, snaptype.Headers.FileInfo(snapDir, blockFrom, blockTo),
		DumpHeaders, nil, chainDB, chainConfig, tmpDir, workers, lvl, logger); err != nil {
		return 0, err
	}

	if lastTxNum, err = dumpRange(ctx, snaptype.Bodies.FileInfo(snapDir, blockFrom, blockTo),
		DumpBodies, func(context.Context) uint64 { return firstTxNum }, chainDB, chainConfig, tmpDir, workers, lvl, logger); err != nil {
		return lastTxNum, err
	}

	if _, err = dumpRange(ctx, snaptype.Transactions.FileInfo(snapDir, blockFrom, blockTo),
		DumpTxs, func(context.Context) uint64 { return firstTxNum }, chainDB, chainConfig, tmpDir, workers, lvl, logger); err != nil {
		return lastTxNum, err
	}

	return lastTxNum, nil
}

type firstKeyGetter func(ctx context.Context) uint64
type dumpFunc func(ctx context.Context, db kv.RoDB, chainConfig *chain.Config, blockFrom, blockTo uint64, firstKey firstKeyGetter, collecter func(v []byte) error, workers int, lvl log.Lvl, logger log.Logger) (uint64, error)

func dumpRange(ctx context.Context, f snaptype.FileInfo, dumper dumpFunc, firstKey firstKeyGetter, chainDB kv.RoDB, chainConfig *chain.Config, tmpDir string, workers int, lvl log.Lvl, logger log.Logger) (uint64, error) {
	var lastKeyValue uint64

	sn, err := seg.NewCompressor(ctx, "Snapshot "+f.Type.String(), f.Path, tmpDir, seg.MinPatternScore, workers, log.LvlTrace, logger)

	if err != nil {
		return lastKeyValue, err
	}
	defer sn.Close()

	lastKeyValue, err = dumper(ctx, chainDB, chainConfig, f.From, f.To, firstKey, func(v []byte) error {
		return sn.AddWord(v)
	}, workers, lvl, logger)

	if err != nil {
		return lastKeyValue, fmt.Errorf("DumpBodies: %w", err)
	}

	ext := filepath.Ext(f.Name())
	logger.Log(lvl, "[snapshots] Compression start", "file", f.Name()[:len(f.Name())-len(ext)], "workers", sn.Workers())

	if err := sn.Compress(); err != nil {
		return lastKeyValue, fmt.Errorf("compress: %w", err)
	}

	p := &background.Progress{}

	if err := buildIdx(ctx, f, chainConfig, tmpDir, p, lvl, logger); err != nil {
		return lastKeyValue, err
	}

	return lastKeyValue, nil
}

func hasIdxFile(sn snaptype.FileInfo, logger log.Logger) bool {
	dir := sn.Dir()
	fName := snaptype.IdxFileName(sn.Version, sn.From, sn.To, sn.Type.String())
	var result = true

	segment, err := seg.NewDecompressor(sn.Path)

	if err != nil {
		return false
	}

	defer segment.Close()

	switch sn.Type.Enum() {
	case snaptype.Enums.Headers, snaptype.Enums.Bodies, snaptype.Enums.BorEvents, snaptype.Enums.BorSpans, snaptype.Enums.BeaconBlocks:
		idx, err := recsplit.OpenIndex(filepath.Join(dir, fName))
		if err != nil {
			return false
		}
		defer idx.Close()

		return idx.ModTime().After(segment.ModTime())
	case snaptype.Enums.Transactions:
		idx, err := recsplit.OpenIndex(filepath.Join(dir, fName))
		if err != nil {
			return false
		}
		defer idx.Close()

		if !idx.ModTime().After(segment.ModTime()) {
			return false
		}

		fName = snaptype.IdxFileName(sn.Version, sn.From, sn.To, snaptype.Indexes.TxnHash2BlockNum.String())
		idx, err = recsplit.OpenIndex(filepath.Join(dir, fName))
		if err != nil {
			return false
		}
		defer idx.Close()

		return idx.ModTime().After(segment.ModTime())
	}

	return result
}

var bufPool = sync.Pool{
	New: func() any {
		bytes := [16 * 4096]byte{}
		return &bytes
	},
}

// DumpTxs - [from, to)
// Format: hash[0]_1byte + sender_address_2bytes + txnRlp
func DumpTxs(ctx context.Context, db kv.RoDB, chainConfig *chain.Config, blockFrom, blockTo uint64, _ firstKeyGetter, collect func([]byte) error, workers int, lvl log.Lvl, logger log.Logger) (lastTx uint64, err error) {
	logEvery := time.NewTicker(20 * time.Second)
	defer logEvery.Stop()
	warmupCtx, cancel := context.WithCancel(ctx)
	defer cancel()

	chainID, _ := uint256.FromBig(chainConfig.ChainID)

	numBuf := make([]byte, 8)

	parse := func(ctx *types2.TxParseContext, v, valueBuf []byte, senders []common2.Address, j int) ([]byte, error) {
		var sender [20]byte
		slot := types2.TxSlot{}

		if _, err := ctx.ParseTransaction(v, 0, &slot, sender[:], false /* hasEnvelope */, false /* wrappedWithBlobs */, nil); err != nil {
			return valueBuf, err
		}
		if len(senders) > 0 {
			sender = senders[j]
		}

		valueBuf = valueBuf[:0]
		valueBuf = append(valueBuf, slot.IDHash[:1]...)
		valueBuf = append(valueBuf, sender[:]...)
		valueBuf = append(valueBuf, v...)
		return valueBuf, nil
	}

	addSystemTx := func(ctx *types2.TxParseContext, tx kv.Tx, txId uint64) error {
		binary.BigEndian.PutUint64(numBuf, txId)
		tv, err := tx.GetOne(kv.EthTx, numBuf)
		if err != nil {
			return err
		}
		if tv == nil {
			if err := collect(nil); err != nil {
				return err
			}
			return nil
		}

		ctx.WithSender(false)

		valueBuf := bufPool.Get().(*[16 * 4096]byte)
		defer bufPool.Put(valueBuf)

		parsed, err := parse(ctx, tv, valueBuf[:], nil, 0)
		if err != nil {
			return err
		}
		if err := collect(parsed); err != nil {
			return err
		}
		return nil
	}

	doWarmup, warmupTxs, warmupSenders := blockTo-blockFrom >= 100_000 && workers > 4, &atomic.Bool{}, &atomic.Bool{}
	from := hexutility.EncodeTs(blockFrom)
	if err := kv.BigChunks(db, kv.HeaderCanonical, from, func(tx kv.Tx, k, v []byte) (bool, error) {
		blockNum := binary.BigEndian.Uint64(k)
		if blockNum >= blockTo { // [from, to)
			return false, nil
		}

		h := common2.BytesToHash(v)
		dataRLP := rawdb.ReadStorageBodyRLP(tx, h, blockNum)
		if dataRLP == nil {
			return false, fmt.Errorf("body not found: %d, %x", blockNum, h)
		}
		var body types.BodyForStorage
		if e := rlp.DecodeBytes(dataRLP, &body); e != nil {
			return false, e
		}
		if body.TxAmount == 0 {
			return true, nil
		}

		if doWarmup && !warmupSenders.Load() && blockNum%1_000 == 0 {
			clean := kv.ReadAhead(warmupCtx, db, warmupSenders, kv.Senders, hexutility.EncodeTs(blockNum), 10_000)
			defer clean()
		}
		if doWarmup && !warmupTxs.Load() && blockNum%1_000 == 0 {
			clean := kv.ReadAhead(warmupCtx, db, warmupTxs, kv.EthTx, hexutility.EncodeTs(body.BaseTxId), 100*10_000)
			defer clean()
		}
		senders, err := rawdb.ReadSenders(tx, h, blockNum)
		if err != nil {
			return false, err
		}

		workers := estimate.AlmostAllCPUs()

		if workers > 3 {
			workers = workers / 3 * 2
		}

		if workers > int(body.TxAmount-2) {
			if int(body.TxAmount-2) > 1 {
				workers = int(body.TxAmount - 2)
			} else {
				workers = 1
			}
		}

		parsers := errgroup.Group{}
		parsers.SetLimit(workers)

		valueBufs := make([][]byte, workers)
		parseCtxs := make([]*types2.TxParseContext, workers)

		for i := 0; i < workers; i++ {
			valueBuf := bufPool.Get().(*[16 * 4096]byte)
			defer bufPool.Put(valueBuf)
			valueBufs[i] = valueBuf[:]
			parseCtxs[i] = types2.NewTxParseContext(*chainID)
		}

		if err := addSystemTx(parseCtxs[0], tx, body.BaseTxId); err != nil {
			return false, err
		}

		binary.BigEndian.PutUint64(numBuf, body.BaseTxId+1)

		collected := -1
		collectorLock := sync.Mutex{}
		collections := sync.NewCond(&collectorLock)

		var j int

		if err := tx.ForAmount(kv.EthTx, numBuf, body.TxAmount-2, func(_, tv []byte) error {
			tx := j
			j++

			parsers.Go(func() error {
				parseCtx := parseCtxs[tx%workers]

				parseCtx.WithSender(len(senders) == 0)
				parseCtx.WithAllowPreEip2s(blockNum <= chainConfig.HomesteadBlock.Uint64())

				valueBuf, err := parse(parseCtx, tv, valueBufs[tx%workers], senders, tx)

				if err != nil {
					return fmt.Errorf("%w, block: %d", err, blockNum)
				}

				collectorLock.Lock()
				defer collectorLock.Unlock()

				for collected < tx-1 {
					collections.Wait()
				}

				// first tx byte => sender adress => tx rlp
				if err := collect(valueBuf); err != nil {
					return err
				}

				collected = tx
				collections.Broadcast()

				return nil
			})

			return nil
		}); err != nil {
			return false, fmt.Errorf("ForAmount: %w", err)
		}

		if err := parsers.Wait(); err != nil {
			return false, fmt.Errorf("ForAmount parser: %w", err)
		}

		if err := addSystemTx(parseCtxs[0], tx, body.BaseTxId+uint64(body.TxAmount)-1); err != nil {
			return false, err
		}

		select {
		case <-ctx.Done():
			return false, ctx.Err()
		case <-logEvery.C:
			var m runtime.MemStats
			if lvl >= log.LvlInfo {
				dbg.ReadMemStats(&m)
			}
			logger.Log(lvl, "[snapshots] Dumping txs", "block num", blockNum,
				"alloc", common2.ByteCount(m.Alloc), "sys", common2.ByteCount(m.Sys),
			)
		default:
		}
		return true, nil
	}); err != nil {
		return 0, fmt.Errorf("BigChunks: %w", err)
	}
	return 0, nil
}

// DumpHeaders - [from, to)
func DumpHeaders(ctx context.Context, db kv.RoDB, _ *chain.Config, blockFrom, blockTo uint64, _ firstKeyGetter, collect func([]byte) error, workers int, lvl log.Lvl, logger log.Logger) (uint64, error) {
	logEvery := time.NewTicker(20 * time.Second)
	defer logEvery.Stop()

	key := make([]byte, 8+32)
	from := hexutility.EncodeTs(blockFrom)
	if err := kv.BigChunks(db, kv.HeaderCanonical, from, func(tx kv.Tx, k, v []byte) (bool, error) {
		blockNum := binary.BigEndian.Uint64(k)
		if blockNum >= blockTo {
			return false, nil
		}
		copy(key, k)
		copy(key[8:], v)
		dataRLP, err := tx.GetOne(kv.Headers, key)
		if err != nil {
			return false, err
		}
		if dataRLP == nil {
			return false, fmt.Errorf("header missed in db: block_num=%d,  hash=%x", blockNum, v)
		}
		h := types.Header{}
		if err := rlp.DecodeBytes(dataRLP, &h); err != nil {
			return false, err
		}

		value := make([]byte, len(dataRLP)+1) // first_byte_of_header_hash + header_rlp
		value[0] = h.Hash()[0]
		copy(value[1:], dataRLP)
		if err := collect(value); err != nil {
			return false, err
		}

		select {
		case <-ctx.Done():
			return false, ctx.Err()
		case <-logEvery.C:
			var m runtime.MemStats
			if lvl >= log.LvlInfo {
				dbg.ReadMemStats(&m)
			}
			logger.Log(lvl, "[snapshots] Dumping headers", "block num", blockNum,
				"alloc", common2.ByteCount(m.Alloc), "sys", common2.ByteCount(m.Sys),
			)
		default:
		}
		return true, nil
	}); err != nil {
		return 0, err
	}
	return 0, nil
}

// DumpBodies - [from, to)
func DumpBodies(ctx context.Context, db kv.RoDB, _ *chain.Config, blockFrom, blockTo uint64, firstTxNum firstKeyGetter, collect func([]byte) error, workers int, lvl log.Lvl, logger log.Logger) (uint64, error) {
	logEvery := time.NewTicker(20 * time.Second)
	defer logEvery.Stop()

	blockNumByteLength := 8
	blockHashByteLength := 32
	key := make([]byte, blockNumByteLength+blockHashByteLength)
	from := hexutility.EncodeTs(blockFrom)

	lastTxNum := firstTxNum(ctx)

	if err := kv.BigChunks(db, kv.HeaderCanonical, from, func(tx kv.Tx, k, v []byte) (bool, error) {
		blockNum := binary.BigEndian.Uint64(k)
		if blockNum >= blockTo {
			return false, nil
		}
		copy(key, k)
		copy(key[8:], v)

		// Important: DB does store canonical and non-canonical txs in same table. And using same body.BaseTxID
		// But snapshots using canonical TxNum in field body.BaseTxID
		// So, we manually calc this field here and serialize again.
		//
		// FYI: we also have other table to map canonical BlockNum->TxNum: kv.MaxTxNum
		body, err := rawdb.ReadBodyForStorageByKey(tx, key)
		if err != nil {
			return false, err
		}
		if body == nil {
			logger.Warn("body missed", "block_num", blockNum, "hash", hex.EncodeToString(v))
			return true, nil
		}

		body.BaseTxId = lastTxNum
		lastTxNum += uint64(body.TxAmount)

		dataRLP, err := rlp.EncodeToBytes(body)
		if err != nil {
			return false, err
		}

		if err := collect(dataRLP); err != nil {
			return false, err
		}

		select {
		case <-ctx.Done():
			return false, ctx.Err()
		case <-logEvery.C:
			var m runtime.MemStats
			if lvl >= log.LvlInfo {
				dbg.ReadMemStats(&m)
			}
			logger.Log(lvl, "[snapshots] Wrote into file", "block num", blockNum,
				"alloc", common2.ByteCount(m.Alloc), "sys", common2.ByteCount(m.Sys),
			)
		default:
		}
		return true, nil
	}); err != nil {
		return lastTxNum, err
	}

	return lastTxNum, nil
}

var EmptyTxHash = common2.Hash{}

func txsAmountBasedOnBodiesSnapshots(bodiesSegment *seg.Decompressor, len uint64) (firstTxID uint64, expectedCount int, err error) {
	gg := bodiesSegment.MakeGetter()
	buf, _ := gg.Next(nil)
	firstBody := &types.BodyForStorage{}
	if err = rlp.DecodeBytes(buf, firstBody); err != nil {
		return
	}
	firstTxID = firstBody.BaseTxId

	lastBody := new(types.BodyForStorage)
	i := uint64(0)
	for gg.HasNext() {
		i++
		if i == len {
			buf, _ = gg.Next(buf[:0])
			if err = rlp.DecodeBytes(buf, lastBody); err != nil {
				return
			}
			if gg.HasNext() {
				panic(1)
			}
		} else {
			gg.Skip()
		}
	}

	if lastBody.BaseTxId < firstBody.BaseTxId {
		return 0, 0, fmt.Errorf("negative txs count %s: lastBody.BaseTxId=%d < firstBody.BaseTxId=%d", bodiesSegment.FileName(), lastBody.BaseTxId, firstBody.BaseTxId)
	}

	expectedCount = int(lastBody.BaseTxId+uint64(lastBody.TxAmount)) - int(firstBody.BaseTxId)
	return
}

func TransactionsIdx(ctx context.Context, chainConfig *chain.Config, sn snaptype.FileInfo, tmpDir string, p *background.Progress, lvl log.Lvl, logger log.Logger) (err error) {
	defer func() {
		if rec := recover(); rec != nil {
			err = fmt.Errorf("index panic: at=%s, %v, %s", sn.Name(), rec, dbg.Stack())
		}
	}()
	firstBlockNum := sn.From

	bodiesSegment, err := seg.NewDecompressor(sn.As(snaptype.Bodies).Path)
	if err != nil {
		return fmt.Errorf("can't open %s for indexing: %w", sn.Name(), err)
	}
	defer bodiesSegment.Close()

	firstTxID, expectedCount, err := txsAmountBasedOnBodiesSnapshots(bodiesSegment, sn.Len()-1)
	if err != nil {
		return err
	}

	d, err := seg.NewDecompressor(sn.Path)
	if err != nil {
		return fmt.Errorf("can't open %s for indexing: %w", sn.Path, err)
	}
	defer d.Close()
	if d.Count() != expectedCount {
		return fmt.Errorf("TransactionsIdx: at=%d-%d, pre index building, expect: %d, got %d", sn.From, sn.To, expectedCount, d.Count())
	}

	if p != nil {
		name := sn.Name()
		p.Name.Store(&name)
		p.Total.Store(uint64(d.Count() * 2))
	}

	txnHashIdx, err := recsplit.NewRecSplit(recsplit.RecSplitArgs{
		KeyCount: d.Count(),

		Enums:              true,
		LessFalsePositives: true,

		BucketSize: 2000,
		LeafSize:   8,
		TmpDir:     tmpDir,
		IndexFile:  filepath.Join(sn.Dir(), snaptype.Transactions.IdxFileName(sn.Version, sn.From, sn.To)),
		BaseDataID: firstTxID,
	}, logger)
	if err != nil {
		return err
	}

	txnHash2BlockNumIdx, err := recsplit.NewRecSplit(recsplit.RecSplitArgs{
		KeyCount:   d.Count(),
		Enums:      false,
		BucketSize: 2000,
		LeafSize:   8,
		TmpDir:     tmpDir,
		IndexFile:  filepath.Join(sn.Dir(), sn.Type.IdxFileName(sn.Version, sn.From, sn.To, snaptype.Indexes.TxnHash2BlockNum)),
		BaseDataID: firstBlockNum,
	}, logger)
	if err != nil {
		return err
	}
	txnHashIdx.LogLvl(log.LvlDebug)
	txnHash2BlockNumIdx.LogLvl(log.LvlDebug)

	chainId, _ := uint256.FromBig(chainConfig.ChainID)

	parseCtx := types2.NewTxParseContext(*chainId)
	parseCtx.WithSender(false)
	slot := types2.TxSlot{}
	bodyBuf, word := make([]byte, 0, 4096), make([]byte, 0, 4096)

RETRY:
	g, bodyGetter := d.MakeGetter(), bodiesSegment.MakeGetter()
	var i, offset, nextPos uint64
	blockNum := firstBlockNum
	body := &types.BodyForStorage{}

	bodyBuf, _ = bodyGetter.Next(bodyBuf[:0])
	if err := rlp.DecodeBytes(bodyBuf, body); err != nil {
		return err
	}

	for g.HasNext() {
		if p != nil {
			p.Processed.Add(1)
		}

		word, nextPos = g.Next(word[:0])
		select {
		case <-ctx.Done():
			return ctx.Err()
		default:
		}

		for body.BaseTxId+uint64(body.TxAmount) <= firstTxID+i { // skip empty blocks
			if !bodyGetter.HasNext() {
				return fmt.Errorf("not enough bodies")
			}

			bodyBuf, _ = bodyGetter.Next(bodyBuf[:0])
			if err := rlp.DecodeBytes(bodyBuf, body); err != nil {
				return err
			}

			blockNum++
		}

		firstTxByteAndlengthOfAddress := 21
		isSystemTx := len(word) == 0
		if isSystemTx { // system-txs hash:pad32(txnID)
			binary.BigEndian.PutUint64(slot.IDHash[:], firstTxID+i)
		} else {
			if _, err = parseCtx.ParseTransaction(word[firstTxByteAndlengthOfAddress:], 0, &slot, nil, true /* hasEnvelope */, false /* wrappedWithBlobs */, nil /* validateHash */); err != nil {
				return fmt.Errorf("ParseTransaction: %w, blockNum: %d, i: %d", err, blockNum, i)
			}
		}

		if err := txnHashIdx.AddKey(slot.IDHash[:], offset); err != nil {
			return err
		}
		if err := txnHash2BlockNumIdx.AddKey(slot.IDHash[:], blockNum); err != nil {
			return err
		}

		i++
		offset = nextPos
	}

	if int(i) != expectedCount {
		return fmt.Errorf("TransactionsIdx: at=%d-%d, post index building, expect: %d, got %d", sn.From, sn.To, expectedCount, i)
	}

	if err := txnHashIdx.Build(ctx); err != nil {
		if errors.Is(err, recsplit.ErrCollision) {
			logger.Warn("Building recsplit. Collision happened. It's ok. Restarting with another salt...", "err", err)
			txnHashIdx.ResetNextSalt()
			txnHash2BlockNumIdx.ResetNextSalt()
			goto RETRY
		}
		return fmt.Errorf("txnHashIdx: %w", err)
	}
	if err := txnHash2BlockNumIdx.Build(ctx); err != nil {
		if errors.Is(err, recsplit.ErrCollision) {
			logger.Warn("Building recsplit. Collision happened. It's ok. Restarting with another salt...", "err", err)
			txnHashIdx.ResetNextSalt()
			txnHash2BlockNumIdx.ResetNextSalt()
			goto RETRY
		}
		return fmt.Errorf("txnHash2BlockNumIdx: %w", err)
	}

	return nil
}

// HeadersIdx - headerHash -> offset (analog of kv.HeaderNumber)
func HeadersIdx(ctx context.Context, info snaptype.FileInfo, tmpDir string, p *background.Progress, lvl log.Lvl, logger log.Logger) (err error) {
	hasher := crypto.NewKeccakState()
	defer cryptopool.ReturnToPoolKeccak256(hasher)
	var h common2.Hash
	if err := Idx(ctx, info, info.From, tmpDir, log.LvlDebug, p, func(idx *recsplit.RecSplit, i, offset uint64, word []byte) error {
		if p != nil {
			p.Processed.Add(1)
		}

		headerRlp := word[1:]
		hasher.Reset()
		hasher.Write(headerRlp)
		hasher.Read(h[:])
		if err := idx.AddKey(h[:], offset); err != nil {
			return err
		}
		return nil
	}, logger); err != nil {
		return fmt.Errorf("HeadersIdx: %w", err)
	}
	return nil
}

func BodiesIdx(ctx context.Context, info snaptype.FileInfo, tmpDir string, p *background.Progress, lvl log.Lvl, logger log.Logger) (err error) {
	num := make([]byte, 8)

	if err := Idx(ctx, info, info.From, tmpDir, log.LvlDebug, p, func(idx *recsplit.RecSplit, i, offset uint64, _ []byte) error {
		if p != nil {
			p.Processed.Add(1)
		}
		n := binary.PutUvarint(num, i)
		if err := idx.AddKey(num[:n], offset); err != nil {
			return err
		}
		return nil
	}, logger); err != nil {
		return fmt.Errorf("can't index %s: %w", info.Name(), err)
	}
	return nil
}

// Idx - iterate over segment and building .idx file
func Idx(ctx context.Context, info snaptype.FileInfo, firstDataID uint64, tmpDir string, lvl log.Lvl, p *background.Progress, walker func(idx *recsplit.RecSplit, i, offset uint64, word []byte) error, logger log.Logger) (err error) {
	defer func() {
		if rec := recover(); rec != nil {
			err = fmt.Errorf("index panic: at=%s, %v, %s", info.Name(), rec, dbg.Stack())
		}
	}()

	d, err := seg.NewDecompressor(info.Path)

	if err != nil {
		return fmt.Errorf("can't open %s for indexing: %w", info.Name(), err)
	}

	defer d.Close()

	if p != nil {
		fname := info.Name()
		p.Name.Store(&fname)
		p.Total.Store(uint64(d.Count()))
	}

	rs, err := recsplit.NewRecSplit(recsplit.RecSplitArgs{
		KeyCount:   d.Count(),
		Enums:      true,
		BucketSize: 2000,
		LeafSize:   8,
		TmpDir:     tmpDir,
		IndexFile:  filepath.Join(info.Dir(), info.Type.IdxFileName(info.Version, info.From, info.To)),
		BaseDataID: firstDataID,
	}, logger)
	if err != nil {
		return err
	}
	rs.LogLvl(log.LvlDebug)

RETRY:
	g := d.MakeGetter()
	var i, offset, nextPos uint64
	word := make([]byte, 0, 4096)
	for g.HasNext() {
		word, nextPos = g.Next(word[:0])
		if err := walker(rs, i, offset, word); err != nil {
			return err
		}
		i++
		offset = nextPos

		select {
		case <-ctx.Done():
			return ctx.Err()
		default:
		}
	}
	if err = rs.Build(ctx); err != nil {
		if errors.Is(err, recsplit.ErrCollision) {
			logger.Info("Building recsplit. Collision happened. It's ok. Restarting with another salt...", "err", err)
			rs.ResetNextSalt()
			goto RETRY
		}
		return err
	}
	return nil
}

func ForEachHeader(ctx context.Context, s *RoSnapshots, walker func(header *types.Header) error) error {
	r := bytes.NewReader(nil)
	word := make([]byte, 0, 2*4096)

	view := s.View()
	defer view.Close()

	for _, sn := range view.Headers() {
		if err := sn.WithReadAhead(func() error {
			g := sn.MakeGetter()
			for g.HasNext() {
				word, _ = g.Next(word[:0])
				var header types.Header
				r.Reset(word[1:])
				if err := rlp.Decode(r, &header); err != nil {
					return err
				}
				if err := walker(&header); err != nil {
					return err
				}
			}
			return nil
		}); err != nil {
			return err
		}
	}

	return nil
}

type Merger struct {
	lvl             log.Lvl
	compressWorkers int
	tmpDir          string
	chainConfig     *chain.Config
	chainDB         kv.RoDB
	logger          log.Logger
	noFsync         bool // fsync is enabled by default, but tests can manually disable
}

func NewMerger(tmpDir string, compressWorkers int, lvl log.Lvl, chainDB kv.RoDB, chainConfig *chain.Config, logger log.Logger) *Merger {
	return &Merger{tmpDir: tmpDir, compressWorkers: compressWorkers, lvl: lvl, chainDB: chainDB, chainConfig: chainConfig, logger: logger}
}
func (m *Merger) DisableFsync() { m.noFsync = true }

func (m *Merger) FindMergeRanges(currentRanges []Range, maxBlockNum uint64) (toMerge []Range) {
	for i := len(currentRanges) - 1; i > 0; i-- {
		r := currentRanges[i]
		mergeLimit := snapcfg.MergeLimit(m.chainConfig.ChainName, r.from)
		if r.to-r.from >= mergeLimit {
			continue
		}
		for _, span := range snapcfg.MergeSteps(m.chainConfig.ChainName, r.from) {
			if r.to%span != 0 {
				continue
			}
			if r.to-r.from == span {
				break
			}
			aggFrom := r.to - span
			toMerge = append(toMerge, Range{from: aggFrom, to: r.to})
			for currentRanges[i].from > aggFrom {
				i--
			}
			break
		}
	}
	slices.SortFunc(toMerge, func(i, j Range) int { return cmp.Compare(i.from, j.from) })
	return toMerge
}

func (m *Merger) filesByRange(snapshots *RoSnapshots, from, to uint64) (map[snaptype.Enum][]string, error) {
	toMerge := map[snaptype.Enum][]string{}

	view := snapshots.View()
	defer view.Close()

	for _, t := range snaptype.AllTypes {
		toMerge[t.Enum()] = m.filesByRangeOfType(view, from, to, t)
	}

	return toMerge, nil
}

func (m *Merger) filesByRangeOfType(view *View, from, to uint64, snapshotType snaptype.Type) []string {
	paths := make([]string, 0)

	for _, sn := range view.Segments(snapshotType) {
		if sn.from < from {
			continue
		}
		if sn.to > to {
			break
		}

		paths = append(paths, sn.FilePath())
	}

	return paths
}

// Merge does merge segments in given ranges
func (m *Merger) Merge(ctx context.Context, snapshots *RoSnapshots, snapTypes []snaptype.Type, mergeRanges []Range, snapDir string, doIndex bool, onMerge func(r Range) error, onDelete func(l []string) error) error {
	if len(mergeRanges) == 0 {
		return nil
	}
	logEvery := time.NewTicker(30 * time.Second)
	defer logEvery.Stop()
	for _, r := range mergeRanges {
		toMerge, err := m.filesByRange(snapshots, r.from, r.to)
		if err != nil {
			return err
		}

		for _, t := range snapTypes {
			f := t.FileInfo(snapDir, r.from, r.to)

			if err := m.merge(ctx, toMerge[t.Enum()], f.Path, logEvery); err != nil {
				return fmt.Errorf("mergeByAppendSegments: %w", err)
			}
			if doIndex {
				p := &background.Progress{}
				if err := buildIdx(ctx, f, m.chainConfig, m.tmpDir, p, m.lvl, m.logger); err != nil {
					return err
				}
			}
		}
		if err := snapshots.ReopenFolder(); err != nil {
			return fmt.Errorf("ReopenSegments: %w", err)
		}

		snapshots.LogStat("merge")

		if onMerge != nil {
			if err := onMerge(r); err != nil {
				return err
			}
		}

		for _, t := range snapTypes {
			if len(toMerge[t.Enum()]) == 0 {
				continue
			}
			if onDelete != nil {
				if err := onDelete(toMerge[t.Enum()]); err != nil {
					return err
				}
			}
			removeOldFiles(toMerge[t.Enum()], snapDir)
		}
	}
	m.logger.Log(m.lvl, "[snapshots] Merge done", "from", mergeRanges[0].from, "to", mergeRanges[0].to)
	return nil
}

func (m *Merger) merge(ctx context.Context, toMerge []string, targetFile string, logEvery *time.Ticker) error {
	var word = make([]byte, 0, 4096)
	var expectedTotal int
	cList := make([]*seg.Decompressor, len(toMerge))
	for i, cFile := range toMerge {
		d, err := seg.NewDecompressor(cFile)
		if err != nil {
			return err
		}
		defer d.Close()
		cList[i] = d
		expectedTotal += d.Count()
	}

	f, err := seg.NewCompressor(ctx, "Snapshots merge", targetFile, m.tmpDir, seg.MinPatternScore, m.compressWorkers, log.LvlTrace, m.logger)
	if err != nil {
		return err
	}
	defer f.Close()
	if m.noFsync {
		f.DisableFsync()
	}

	_, fName := filepath.Split(targetFile)
	m.logger.Debug("[snapshots] merge", "file", fName)

	for _, d := range cList {
		if err := d.WithReadAhead(func() error {
			g := d.MakeGetter()
			for g.HasNext() {
				word, _ = g.Next(word[:0])
				if err := f.AddWord(word); err != nil {
					return err
				}
			}
			return nil
		}); err != nil {
			return err
		}
	}
	if f.Count() != expectedTotal {
		return fmt.Errorf("unexpected amount after segments merge. got: %d, expected: %d", f.Count(), expectedTotal)
	}
	if err = f.Compress(); err != nil {
		return err
	}
	return nil
}

func removeOldFiles(toDel []string, snapDir string) {
	for _, f := range toDel {
		_ = os.Remove(f)
		_ = os.Remove(f + ".torrent")
		ext := filepath.Ext(f)
		withoutExt := f[:len(f)-len(ext)]
		_ = os.Remove(withoutExt + ".idx")
		isTxnType := strings.HasSuffix(withoutExt, snaptype.Transactions.String())
		if isTxnType {
			_ = os.Remove(withoutExt + "-to-block.idx")
		}
	}
	tmpFiles, err := snaptype.TmpFiles(snapDir)
	if err != nil {
		return
	}
	for _, f := range tmpFiles {
		_ = os.Remove(f)
	}
}

type View struct {
	s           *RoSnapshots
	baseSegType snaptype.Type
	closed      bool
}

func (s *RoSnapshots) View() *View {
	v := &View{s: s, baseSegType: snaptype.Headers}
	s.lockSegments()
	return v
}

func (v *View) Close() {
	if v.closed {
		return
	}
	v.closed = true
	v.s.unlockSegments()
}

func (v *View) Segments(t snaptype.Type) []*Segment {
	if s, ok := v.s.segments.Get(t.Enum()); ok {
		return s.segments
	}
	return nil
}

func (v *View) Headers() []*Segment { return v.Segments(snaptype.Headers) }
func (v *View) Bodies() []*Segment  { return v.Segments(snaptype.Bodies) }
func (v *View) Txs() []*Segment     { return v.Segments(snaptype.Transactions) }

func (v *View) Segment(t snaptype.Type, blockNum uint64) (*Segment, bool) {
	if s, ok := v.s.segments.Get(t.Enum()); ok {
		for _, seg := range s.segments {
			if !(blockNum >= seg.from && blockNum < seg.to) {
				continue
			}
			return seg, true
		}
	}
	return nil, false
}

func (v *View) Ranges() (ranges []Range) {
	for _, sn := range v.Segments(v.baseSegType) {
		ranges = append(ranges, sn.Range)
	}

	return ranges
}

func (v *View) HeadersSegment(blockNum uint64) (*Segment, bool) {
	return v.Segment(snaptype.Headers, blockNum)
}

func (v *View) BodiesSegment(blockNum uint64) (*Segment, bool) {
	return v.Segment(snaptype.Bodies, blockNum)
}
func (v *View) TxsSegment(blockNum uint64) (*Segment, bool) {
	return v.Segment(snaptype.Transactions, blockNum)
}

func RemoveIncompatibleIndices(dirs datadir.Dirs) error {
	l, err := dir2.ListFiles(dirs.Snap, ".idx")
	if err != nil {
		return err
	}
	l1, err := dir2.ListFiles(dirs.SnapAccessors, ".efi")
	if err != nil {
		return err
	}
	l2, err := dir2.ListFiles(dirs.SnapAccessors, ".vi")
	if err != nil {
		return err
	}
	l = append(append(l, l1...), l2...)

	for _, fPath := range l {
		index, err := recsplit.OpenIndex(fPath)
		if err != nil {
			if errors.Is(err, recsplit.IncompatibleErr) {
				_, fName := filepath.Split(fPath)
				if err = os.Remove(fPath); err != nil {
					log.Warn("Removing incompatible index", "file", fName, "err", err)
				} else {
					log.Info("Removing incompatible index", "file", fName)
				}
				continue
			}
			return fmt.Errorf("%w, %s", err, fPath)
		}
		index.Close()
	}
	return nil
}<|MERGE_RESOLUTION|>--- conflicted
+++ resolved
@@ -1209,24 +1209,13 @@
 		lastInFiles := br.snapshots().SegmentsMax() + 1
 		haveGap = lastInFiles < firstInDB
 		if haveGap {
-<<<<<<< HEAD
-			log.Debug("[snapshots] not enuogh blocks in db to create snapshots", "lastInFiles", lastInFiles, " firstBlockInDB", firstInDB, "recommendations", "it's ok to ignore this message. can fix by: downloading more files `rm datadir/snapshots/prohibit_new_downloads.lock datdir/snapshots/snapshots-lock.json`, or downloading old blocks to db `integration stage_headers --reset`")
-=======
 			log.Debug("[snapshots] not enough blocks in db to create snapshots", "lastInFiles", lastInFiles, " firstBlockInDB", firstInDB, "recommendations", "it's ok to ignore this message. can fix by: downloading more files `rm datadir/snapshots/prohibit_new_downloads.lock datdir/snapshots/snapshots-lock.json`, or downloading old blocks to db `integration stage_headers --reset`")
->>>>>>> 8e5608d2
 		}
 		return nil
 	}); err != nil {
 		return false, err
 	}
-<<<<<<< HEAD
-	if haveGap {
-		return false, nil
-	}
-	return true, nil
-=======
 	return !haveGap, nil
->>>>>>> 8e5608d2
 }
 
 func (br *BlockRetire) retireBlocks(ctx context.Context, minBlockNum uint64, maxBlockNum uint64, lvl log.Lvl, seedNewSnapshots func(downloadRequest []services.DownloadRequest) error, onDelete func(l []string) error) (bool, error) {
