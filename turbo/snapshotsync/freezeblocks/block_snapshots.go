package freezeblocks

import (
	"bytes"
	"context"
	"encoding/binary"
	"encoding/hex"
	"errors"
	"fmt"
	"os"
	"path/filepath"
	"reflect"
	"runtime"
	"strings"
	"sync"
	"sync/atomic"
	"time"

	"github.com/holiman/uint256"
	"github.com/ledgerwatch/log/v3"
	"golang.org/x/exp/slices"
	"golang.org/x/sync/errgroup"

	"github.com/ledgerwatch/erigon-lib/chain"
	"github.com/ledgerwatch/erigon-lib/chain/snapcfg"
	common2 "github.com/ledgerwatch/erigon-lib/common"
	"github.com/ledgerwatch/erigon-lib/common/background"
	"github.com/ledgerwatch/erigon-lib/common/cmp"
	"github.com/ledgerwatch/erigon-lib/common/datadir"
	"github.com/ledgerwatch/erigon-lib/common/dbg"
	dir2 "github.com/ledgerwatch/erigon-lib/common/dir"
	"github.com/ledgerwatch/erigon-lib/common/hexutility"
	"github.com/ledgerwatch/erigon-lib/compress"
	"github.com/ledgerwatch/erigon-lib/diagnostics"
	"github.com/ledgerwatch/erigon-lib/downloader/snaptype"
	"github.com/ledgerwatch/erigon-lib/kv"
	"github.com/ledgerwatch/erigon-lib/recsplit"
	types2 "github.com/ledgerwatch/erigon-lib/types"
	"github.com/ledgerwatch/erigon/cmd/hack/tool/fromdb"
	"github.com/ledgerwatch/erigon/core/rawdb"
	"github.com/ledgerwatch/erigon/core/rawdb/blockio"
	"github.com/ledgerwatch/erigon/core/types"
	"github.com/ledgerwatch/erigon/crypto"
	"github.com/ledgerwatch/erigon/crypto/cryptopool"
	"github.com/ledgerwatch/erigon/eth/ethconfig"
	"github.com/ledgerwatch/erigon/eth/ethconfig/estimate"
	"github.com/ledgerwatch/erigon/eth/stagedsync/stages"
	"github.com/ledgerwatch/erigon/params"
	"github.com/ledgerwatch/erigon/polygon/bor"
	"github.com/ledgerwatch/erigon/rlp"
	"github.com/ledgerwatch/erigon/turbo/services"
	"github.com/ledgerwatch/erigon/turbo/silkworm"
)

type Segment struct {
	Range
	*compress.Decompressor
	indexes []*recsplit.Index
	segType snaptype.Type
	version snaptype.Version
}

func (s Segment) Type() snaptype.Type {
	return s.segType
}

func (s Segment) Version() snaptype.Version {
	return s.version
}

func (s Segment) Index(index ...snaptype.Index) *recsplit.Index {
	if len(index) == 0 {
		index = []snaptype.Index{0}
	}

	if len(s.indexes) <= index[0].Offset() {
		return nil
	}

	return s.indexes[index[0].Offset()]
}

func (s Segment) FileName() string {
	return s.Type().FileName(s.version, s.from, s.to)
}

func (s *Segment) reopenSeg(dir string) (err error) {
	s.closeSeg()
	s.Decompressor, err = compress.NewDecompressor(filepath.Join(dir, s.FileName()))
	if err != nil {
		return fmt.Errorf("%w, fileName: %s", err, s.FileName())
	}
	return nil
}

func (s *Segment) closeSeg() {
	if s.Decompressor != nil {
		s.Close()
		s.Decompressor = nil
	}
}

func (s *Segment) closeIdx() {
	for _, index := range s.indexes {
		index.Close()
	}

	s.indexes = nil
}

func (s *Segment) close() {
	s.closeSeg()
	s.closeIdx()
}

func (s *Segment) openFiles() []string {
	var files []string

	if s.IsOpen() {
		files = append(files, s.FilePath())
	}

	for _, index := range s.indexes {
		files = append(files, index.FilePath())
	}

	return files
}

func (s *Segment) reopenIdxIfNeed(dir string, optimistic bool) (err error) {
	if len(s.indexes) == 0 {
		return nil
	}

	err = s.reopenIdx(dir)

	if err != nil {
		if !errors.Is(err, os.ErrNotExist) {
			if optimistic {
				log.Warn("[snapshots] open index", "err", err)
			} else {
				return err
			}
		}
	}

	return nil
}

func (s *Segment) reopenIdx(dir string) (err error) {
	s.closeIdx()
	if s.Decompressor == nil {
		return nil
	}

	for _, fileName := range s.Type().IdxFileNames(s.version, s.from, s.to) {
		index, err := recsplit.OpenIndex(filepath.Join(dir, fileName))

		if err != nil {
			return fmt.Errorf("%w, fileName: %s", err, fileName)
		}

		s.indexes = append(s.indexes, index)
	}

	return nil
}

// headers
// value: first_byte_of_header_hash + header_rlp
// header_hash       -> headers_segment_offset

// bodies
// value: rlp(types.BodyForStorage)
// block_num_u64     -> bodies_segment_offset

// transactions
// value: first_byte_of_transaction_hash + sender_address + transaction_rlp
// transaction_hash  -> transactions_segment_offset
// transaction_hash  -> block_number

type segments struct {
	lock     sync.RWMutex
	segments []*Segment
}

func (s *segments) View(f func(segments []*Segment) error) error {
	s.lock.RLock()
	defer s.lock.RUnlock()
	return f(s.segments)
}

func (s *segments) Segment(blockNum uint64, f func(*Segment) error) (found bool, err error) {
	s.lock.RLock()
	defer s.lock.RUnlock()
	for _, seg := range s.segments {
		if !(blockNum >= seg.from && blockNum < seg.to) {
			continue
		}
		return true, f(seg)
	}
	return false, nil
}

type RoSnapshots struct {
	indicesReady  atomic.Bool
	segmentsReady atomic.Bool

	Headers *segments
	Bodies  *segments
	Txs     *segments

	dir         string
	segmentsMax atomic.Uint64 // all types of .seg files are available - up to this number
	idxMax      atomic.Uint64 // all types of .idx files are available - up to this number
	cfg         ethconfig.BlocksFreezing
	logger      log.Logger

	// allows for pruning segments - this is the min availible segment
	segmentsMin atomic.Uint64
}

// NewRoSnapshots - opens all snapshots. But to simplify everything:
//   - it opens snapshots only on App start and immutable after
//   - all snapshots of given blocks range must exist - to make this blocks range available
//   - gaps are not allowed
//   - segment have [from:to) semantic
func NewRoSnapshots(cfg ethconfig.BlocksFreezing, snapDir string, logger log.Logger) *RoSnapshots {
	return &RoSnapshots{dir: snapDir, cfg: cfg, Headers: &segments{}, Bodies: &segments{}, Txs: &segments{}, logger: logger}
}

func (s *RoSnapshots) Cfg() ethconfig.BlocksFreezing { return s.cfg }
func (s *RoSnapshots) Dir() string                   { return s.dir }
func (s *RoSnapshots) SegmentsReady() bool           { return s.segmentsReady.Load() }
func (s *RoSnapshots) IndicesReady() bool            { return s.indicesReady.Load() }
func (s *RoSnapshots) IndicesMax() uint64            { return s.idxMax.Load() }
func (s *RoSnapshots) SegmentsMax() uint64           { return s.segmentsMax.Load() }
func (s *RoSnapshots) SegmentsMin() uint64           { return s.segmentsMin.Load() }
func (s *RoSnapshots) SetSegmentsMin(min uint64)     { s.segmentsMin.Store(min) }
func (s *RoSnapshots) BlocksAvailable() uint64 {
	if s == nil {
		return 0
	}

	return cmp.Min(s.segmentsMax.Load(), s.idxMax.Load())
}
func (s *RoSnapshots) LogStat(label string) {
	var m runtime.MemStats
	dbg.ReadMemStats(&m)
	s.logger.Info(fmt.Sprintf("[snapshots:%s] Blocks Stat", label),
		"blocks", fmt.Sprintf("%dk", (s.BlocksAvailable()+1)/1000),
		"indices", fmt.Sprintf("%dk", (s.IndicesMax()+1)/1000),
		"alloc", common2.ByteCount(m.Alloc), "sys", common2.ByteCount(m.Sys))
}

func (s *RoSnapshots) EnsureExpectedBlocksAreAvailable(cfg *snapcfg.Cfg) error {
	if s.BlocksAvailable() < cfg.ExpectBlocks {
		return fmt.Errorf("app must wait until all expected snapshots are available. Expected: %d, Available: %d", cfg.ExpectBlocks, s.BlocksAvailable())
	}
	return nil
}

// DisableReadAhead - usage: `defer d.EnableReadAhead().DisableReadAhead()`. Please don't use this funcs without `defer` to avoid leak.
func (s *RoSnapshots) DisableReadAhead() {
	s.Headers.lock.RLock()
	defer s.Headers.lock.RUnlock()
	s.Bodies.lock.RLock()
	defer s.Bodies.lock.RUnlock()
	s.Txs.lock.RLock()
	defer s.Txs.lock.RUnlock()
	for _, sn := range s.Headers.segments {
		sn.DisableReadAhead()
	}
	for _, sn := range s.Bodies.segments {
		sn.DisableReadAhead()
	}
	for _, sn := range s.Txs.segments {
		sn.DisableReadAhead()
	}
}
func (s *RoSnapshots) EnableReadAhead() *RoSnapshots {
	s.Headers.lock.RLock()
	defer s.Headers.lock.RUnlock()
	s.Bodies.lock.RLock()
	defer s.Bodies.lock.RUnlock()
	s.Txs.lock.RLock()
	defer s.Txs.lock.RUnlock()
	for _, sn := range s.Headers.segments {
		sn.EnableReadAhead()
	}
	for _, sn := range s.Bodies.segments {
		sn.EnableReadAhead()
	}
	for _, sn := range s.Txs.segments {
		sn.EnableReadAhead()
	}
	return s
}
func (s *RoSnapshots) EnableMadvWillNeed() *RoSnapshots {
	s.Headers.lock.RLock()
	defer s.Headers.lock.RUnlock()
	s.Bodies.lock.RLock()
	defer s.Bodies.lock.RUnlock()
	s.Txs.lock.RLock()
	defer s.Txs.lock.RUnlock()
	for _, sn := range s.Headers.segments {
		sn.EnableWillNeed()
	}
	for _, sn := range s.Bodies.segments {
		sn.EnableWillNeed()
	}
	for _, sn := range s.Txs.segments {
		sn.EnableWillNeed()
	}
	return s
}
func (s *RoSnapshots) EnableMadvNormal() *RoSnapshots {
	s.Headers.lock.RLock()
	defer s.Headers.lock.RUnlock()
	s.Bodies.lock.RLock()
	defer s.Bodies.lock.RUnlock()
	s.Txs.lock.RLock()
	defer s.Txs.lock.RUnlock()
	for _, sn := range s.Headers.segments {
		sn.EnableMadvNormal()
	}
	for _, sn := range s.Bodies.segments {
		sn.EnableMadvNormal()
	}
	for _, sn := range s.Txs.segments {
		sn.EnableMadvNormal()
	}
	return s
}

func (s *RoSnapshots) idxAvailability() uint64 {
	var headers, bodies, txs uint64
	for _, seg := range s.Headers.segments {
		if seg.Index() == nil {
			break
		}
		headers = seg.to - 1
	}
	for _, seg := range s.Bodies.segments {
		if seg.Index() == nil {
			break
		}
		bodies = seg.to - 1
	}
	for _, seg := range s.Txs.segments {
		if seg.Index(snaptype.Indexes.TxnHash) == nil || seg.Index(snaptype.Indexes.TxnHash2BlockNum) == nil {
			break
		}
		txs = seg.to - 1
	}
	return cmp.Min(headers, cmp.Min(bodies, txs))
}

// OptimisticReopenWithDB - optimistically open snapshots (ignoring error), useful at App startup because:
// - user must be able: delete any snapshot file and Erigon will self-heal by re-downloading
// - RPC return Nil for historical blocks if snapshots are not open
func (s *RoSnapshots) OptimisticReopenWithDB(db kv.RoDB) {
	_ = db.View(context.Background(), func(tx kv.Tx) error {
		snList, _, err := rawdb.ReadSnapshots(tx)
		if err != nil {
			return err
		}
		return s.ReopenList(snList, true)
	})
}

func (s *RoSnapshots) Files() (list []string) {
	s.Headers.lock.RLock()
	defer s.Headers.lock.RUnlock()
	s.Bodies.lock.RLock()
	defer s.Bodies.lock.RUnlock()
	s.Txs.lock.RLock()
	defer s.Txs.lock.RUnlock()
	maxBlockNumInFiles := s.BlocksAvailable()
	for _, seg := range s.Bodies.segments {
		if seg.Decompressor == nil {
			continue
		}
		if seg.from > maxBlockNumInFiles {
			continue
		}
		list = append(list, seg.FileName())
	}
	for _, seg := range s.Headers.segments {
		if seg.Decompressor == nil {
			continue
		}
		if seg.from > maxBlockNumInFiles {
			continue
		}
		list = append(list, seg.FileName())
	}
	for _, seg := range s.Txs.segments {
		if seg.Decompressor == nil {
			continue
		}
		if seg.from > maxBlockNumInFiles {
			continue
		}
		list = append(list, seg.FileName())
	}
	slices.Sort(list)
	return list
}

func (s *RoSnapshots) OpenFiles() (list []string) {
	s.Headers.lock.RLock()
	defer s.Headers.lock.RUnlock()
	s.Bodies.lock.RLock()
	defer s.Bodies.lock.RUnlock()
	s.Txs.lock.RLock()
	defer s.Txs.lock.RUnlock()

	for _, header := range s.Headers.segments {
		list = append(list, header.openFiles()...)
	}

	for _, body := range s.Bodies.segments {
		list = append(list, body.openFiles()...)
	}

	for _, txs := range s.Txs.segments {
		list = append(list, txs.openFiles()...)
	}

	return list
}

// ReopenList stops on optimistic=false, continue opening files on optimistic=true
func (s *RoSnapshots) ReopenList(fileNames []string, optimistic bool) error {
	return s.rebuildSegments(fileNames, true, optimistic)
}

func (s *RoSnapshots) InitSegments(fileNames []string) error {
	return s.rebuildSegments(fileNames, false, true)
}

func (s *RoSnapshots) rebuildSegments(fileNames []string, open bool, optimistic bool) error {
	s.Headers.lock.Lock()
	defer s.Headers.lock.Unlock()
	s.Bodies.lock.Lock()
	defer s.Bodies.lock.Unlock()
	s.Txs.lock.Lock()
	defer s.Txs.lock.Unlock()

	s.closeWhatNotInList(fileNames)
	var segmentsMax uint64
	var segmentsMaxSet bool
Loop:
	for _, fName := range fileNames {
		f, ok := snaptype.ParseFileName(s.dir, fName)
		if !ok {
			continue
		}
		var processed bool = true

		switch f.Type.Enum() {
		case snaptype.Enums.Headers:
			var sn *Segment
			var exists bool
			for _, sn2 := range s.Headers.segments {
				if sn2.Decompressor == nil { // it's ok if some segment was not able to open
					continue
				}
				if fName == sn2.FileName() {
					sn = sn2
					exists = true
					break
				}
			}
			if !exists {
				sn = &Segment{segType: snaptype.Headers, version: f.Version, Range: Range{f.From, f.To}}
			}

			if open {
				if err := sn.reopenSeg(s.dir); err != nil {
					if errors.Is(err, os.ErrNotExist) {
						if optimistic {
							continue Loop
						} else {
							break Loop
						}
					}
					if optimistic {
						s.logger.Warn("[snapshots] open segment", "err", err)
						continue Loop
					} else {
						return err
					}
				}
			}

			if !exists {
				// it's possible to iterate over .seg file even if you don't have index
				// then make segment available even if index open may fail
				s.Headers.segments = append(s.Headers.segments, sn)
			}

			if open {
				if err := sn.reopenIdxIfNeed(s.dir, optimistic); err != nil {
					return err
				}
			}
		case snaptype.Enums.Bodies:
			var sn *Segment
			var exists bool
			for _, sn2 := range s.Bodies.segments {
				if sn2.Decompressor == nil { // it's ok if some segment was not able to open
					continue
				}
				if fName == sn2.FileName() {
					sn = sn2
					exists = true
					break
				}
			}
			if !exists {
				sn = &Segment{segType: snaptype.Bodies, version: f.Version, Range: Range{f.From, f.To}}
			}

			if open {
				if err := sn.reopenSeg(s.dir); err != nil {
					if errors.Is(err, os.ErrNotExist) {
						if optimistic {
							continue Loop
						} else {
							break Loop
						}
					}
					if optimistic {
						s.logger.Warn("[snapshots] open segment", "err", err)
						continue Loop
					} else {
						return err
					}
				}
			}
			if !exists {
				s.Bodies.segments = append(s.Bodies.segments, sn)
			}

			if open {
				if err := sn.reopenIdxIfNeed(s.dir, optimistic); err != nil {
					return err
				}
			}
		case snaptype.Enums.Transactions:
			var sn *Segment
			var exists bool
			for _, sn2 := range s.Txs.segments {
				if sn2.Decompressor == nil { // it's ok if some segment was not able to open
					continue
				}
				if fName == sn2.FileName() {
					sn = sn2
					exists = true
					break
				}
			}
			if !exists {
				sn = &Segment{segType: snaptype.Headers, version: f.Version, Range: Range{f.From, f.To}}
			}

			if open {
				if err := sn.reopenSeg(s.dir); err != nil {
					if errors.Is(err, os.ErrNotExist) {
						if optimistic {
							continue Loop
						} else {
							break Loop
						}
					}
					if optimistic {
						s.logger.Warn("[snapshots] open segment", "err", err)
						continue Loop
					} else {
						return err
					}
				}
			}

			if !exists {
				s.Txs.segments = append(s.Txs.segments, sn)
			}

			if open {
				if err := sn.reopenIdxIfNeed(s.dir, optimistic); err != nil {
					return err
				}
			}
		default:
			processed = false
		}

		if processed {
			if f.To > 0 {
				segmentsMax = f.To - 1
			} else {
				segmentsMax = 0
			}
			segmentsMaxSet = true
		}
	}
	if segmentsMaxSet {
		s.segmentsMax.Store(segmentsMax)
	}
	s.segmentsReady.Store(true)
	s.idxMax.Store(s.idxAvailability())
	s.indicesReady.Store(true)

	return nil
}

func (s *RoSnapshots) Ranges() (ranges []Range) {
	view := s.View()
	defer view.Close()

	for _, sn := range view.Headers() {
		ranges = append(ranges, sn.Range)
	}
	return ranges
}

func (s *RoSnapshots) OptimisticalyReopenFolder()           { _ = s.ReopenFolder() }
func (s *RoSnapshots) OptimisticalyReopenWithDB(db kv.RoDB) { _ = s.ReopenWithDB(db) }
func (s *RoSnapshots) ReopenFolder() error {
	return s.ReopenSegments(snaptype.BlockSnapshotTypes)
}

func (s *RoSnapshots) ReopenSegments(types []snaptype.Type) error {
	files, _, err := filteredSegments(s.dir, 0, func(dir string, in []snaptype.FileInfo) (res []snaptype.FileInfo) {
		return typeOfSegmentsMustExist(dir, in, types)
	})

	if err != nil {
		return err
	}
	list := make([]string, 0, len(files))
	for _, f := range files {
		_, fName := filepath.Split(f.Path)
		list = append(list, fName)
	}
	return s.ReopenList(list, false)
}

func (s *RoSnapshots) ReopenWithDB(db kv.RoDB) error {
	if err := db.View(context.Background(), func(tx kv.Tx) error {
		snList, _, err := rawdb.ReadSnapshots(tx)
		if err != nil {
			return err
		}
		return s.ReopenList(snList, true)
	}); err != nil {
		return err
	}
	return nil
}

func (s *RoSnapshots) Close() {
	s.Headers.lock.Lock()
	defer s.Headers.lock.Unlock()
	s.Bodies.lock.Lock()
	defer s.Bodies.lock.Unlock()
	s.Txs.lock.Lock()
	defer s.Txs.lock.Unlock()
	s.closeWhatNotInList(nil)
}

func (s *RoSnapshots) closeWhatNotInList(l []string) {
Loop1:
	for i, sn := range s.Headers.segments {
		if sn.Decompressor == nil {
			continue Loop1
		}
		_, name := filepath.Split(sn.FilePath())
		for _, fName := range l {
			if fName == name {
				continue Loop1
			}
		}
		sn.close()
		s.Headers.segments[i] = nil
	}
Loop2:
	for i, sn := range s.Bodies.segments {
		if sn.Decompressor == nil {
			continue Loop2
		}
		_, name := filepath.Split(sn.FilePath())
		for _, fName := range l {
			if fName == name {
				continue Loop2
			}
		}
		sn.close()
		s.Bodies.segments[i] = nil
	}
Loop3:
	for i, sn := range s.Txs.segments {
		if sn.Decompressor == nil {
			continue Loop3
		}
		_, name := filepath.Split(sn.FilePath())
		for _, fName := range l {
			if fName == name {
				continue Loop3
			}
		}
		sn.close()
		s.Txs.segments[i] = nil
	}
	var i int
	for i = 0; i < len(s.Headers.segments) && s.Headers.segments[i] != nil && s.Headers.segments[i].Decompressor != nil; i++ {
	}
	tail := s.Headers.segments[i:]
	s.Headers.segments = s.Headers.segments[:i]
	for i = 0; i < len(tail); i++ {
		if tail[i] != nil {
			tail[i].close()
			tail[i] = nil
		}
	}

	for i = 0; i < len(s.Bodies.segments) && s.Bodies.segments[i] != nil && s.Bodies.segments[i].Decompressor != nil; i++ {
	}
	tailB := s.Bodies.segments[i:]
	s.Bodies.segments = s.Bodies.segments[:i]
	for i = 0; i < len(tailB); i++ {
		if tailB[i] != nil {
			tailB[i].close()
			tailB[i] = nil
		}
	}

	for i = 0; i < len(s.Txs.segments) && s.Txs.segments[i] != nil && s.Txs.segments[i].Decompressor != nil; i++ {
	}
	tailC := s.Txs.segments[i:]
	s.Txs.segments = s.Txs.segments[:i]
	for i = 0; i < len(tailC); i++ {
		if tailC[i] != nil {
			tailC[i].close()
			tailC[i] = nil
		}
	}
}

func (s *RoSnapshots) PrintDebug() {
	s.Headers.lock.RLock()
	defer s.Headers.lock.RUnlock()
	s.Bodies.lock.RLock()
	defer s.Bodies.lock.RUnlock()
	s.Txs.lock.RLock()
	defer s.Txs.lock.RUnlock()
	fmt.Println("    == Snapshots, Header")
	for _, sn := range s.Headers.segments {
		fmt.Printf("%d,  %t\n", sn.from, sn.Index() == nil)
	}
	fmt.Println("    == Snapshots, Body")
	for _, sn := range s.Bodies.segments {
		fmt.Printf("%d,  %t\n", sn.from, sn.Index() == nil)
	}
	fmt.Println("    == Snapshots, Txs")
	for _, sn := range s.Txs.segments {
		fmt.Printf("%d,  %t, %t\n", sn.from, sn.Index(snaptype.Indexes.TxnHash) == nil, sn.Index(snaptype.Indexes.TxnHash2BlockNum) == nil)
	}
}

func (s *RoSnapshots) AddSnapshotsToSilkworm(silkwormInstance *silkworm.Silkworm) error {
	mappedHeaderSnapshots := make([]*silkworm.MappedHeaderSnapshot, 0)
	err := s.Headers.View(func(segments []*Segment) error {
		for _, headerSegment := range segments {
			mappedHeaderSnapshots = append(mappedHeaderSnapshots, headerSegment.mappedHeaderSnapshot())
		}
		return nil
	})
	if err != nil {
		return err
	}

	mappedBodySnapshots := make([]*silkworm.MappedBodySnapshot, 0)
	err = s.Bodies.View(func(segments []*Segment) error {
		for _, bodySegment := range segments {
			mappedBodySnapshots = append(mappedBodySnapshots, bodySegment.mappedBodySnapshot())
		}
		return nil
	})
	if err != nil {
		return err
	}

	mappedTxnSnapshots := make([]*silkworm.MappedTxnSnapshot, 0)
	err = s.Txs.View(func(segments []*Segment) error {
		for _, txnSegment := range segments {
			mappedTxnSnapshots = append(mappedTxnSnapshots, txnSegment.mappedTxnSnapshot())
		}
		return nil
	})
	if err != nil {
		return err
	}

	if len(mappedHeaderSnapshots) != len(mappedBodySnapshots) || len(mappedBodySnapshots) != len(mappedTxnSnapshots) {
		return fmt.Errorf("addSnapshots: the number of headers/bodies/txs snapshots must be the same")
	}

	for i := 0; i < len(mappedHeaderSnapshots); i++ {
		mappedSnapshot := &silkworm.MappedChainSnapshot{
			Headers: mappedHeaderSnapshots[i],
			Bodies:  mappedBodySnapshots[i],
			Txs:     mappedTxnSnapshots[i],
		}
		err := silkwormInstance.AddSnapshot(mappedSnapshot)
		if err != nil {
			return err
		}
	}

	return nil
}

func buildIdx(ctx context.Context, sn snaptype.FileInfo, chainConfig *chain.Config, tmpDir string, p *background.Progress, lvl log.Lvl, logger log.Logger) error {
	//log.Info("[snapshots] build idx", "file", sn.Name())
	switch sn.Type.Enum() {
	case snaptype.Enums.Headers:
		if err := HeadersIdx(ctx, sn, tmpDir, p, lvl, logger); err != nil {
			return err
		}
	case snaptype.Enums.Bodies:
		if err := BodiesIdx(ctx, sn, tmpDir, p, lvl, logger); err != nil {
			return err
		}
	case snaptype.Enums.Transactions:
		if err := TransactionsIdx(ctx, chainConfig, sn, tmpDir, p, lvl, logger); err != nil {
			return err
		}
	case snaptype.Enums.BorEvents:
		if err := BorEventsIdx(ctx, sn, tmpDir, p, lvl, logger); err != nil {
			return err
		}
	case snaptype.Enums.BorSpans:
		if err := BorSpansIdx(ctx, sn, tmpDir, p, lvl, logger); err != nil {
			return err
		}
	}
	//log.Info("[snapshots] finish build idx", "file", fName)
	return nil
}

func BuildMissedIndices(logPrefix string, ctx context.Context, dirs datadir.Dirs, minIndex uint64, chainConfig *chain.Config, workers int, logger log.Logger) error {
	dir, tmpDir := dirs.Snap, dirs.Tmp
	//log.Log(lvl, "[snapshots] Build indices", "from", min)

	segments, _, err := Segments(dir, minIndex)
	if err != nil {
		return err
	}
	ps := background.NewProgressSet()
	startIndexingTime := time.Now()

	logEvery := time.NewTicker(20 * time.Second)
	defer logEvery.Stop()

	g, gCtx := errgroup.WithContext(ctx)
	g.SetLimit(workers)
	finish := make(chan struct{})

	go func() {
		for {
			select {
			case <-logEvery.C:
				var m runtime.MemStats
				dbg.ReadMemStats(&m)
				sendDiagnostics(startIndexingTime, ps.DiagnossticsData(), m.Alloc, m.Sys)
				logger.Info(fmt.Sprintf("[%s] Indexing", logPrefix), "progress", ps.String(), "total-indexing-time", time.Since(startIndexingTime).Round(time.Second).String(), "alloc", common2.ByteCount(m.Alloc), "sys", common2.ByteCount(m.Sys))
			case <-finish:
				return
			case <-ctx.Done():
				return
			}
		}
	}()

	for _, t := range snaptype.BlockSnapshotTypes {
		for index := range segments {
			segment := segments[index]
			if segment.Type.Enum() != t.Enum() {
				continue
			}
			if hasIdxFile(segment, logger) {
				continue
			}
			sn := segment
			g.Go(func() error {
				p := &background.Progress{}
				ps.Add(p)
				defer notifySegmentIndexingFinished(sn.Name())
				defer ps.Delete(p)
				return buildIdx(gCtx, sn, chainConfig, tmpDir, p, log.LvlInfo, logger)
			})
		}
	}
	go func() {
		defer close(finish)
		g.Wait()
	}()

	// Block main thread
	select {
	case <-finish:
		return g.Wait()
	case <-ctx.Done():
		return ctx.Err()
	}
}

func BuildBorMissedIndices(logPrefix string, ctx context.Context, dirs datadir.Dirs, minIndex uint64, chainConfig *chain.Config, workers int, logger log.Logger) error {
	dir, tmpDir := dirs.Snap, dirs.Tmp

	segments, _, err := BorSegments(dir, minIndex)
	if err != nil {
		return err
	}
	ps := background.NewProgressSet()
	startIndexingTime := time.Now()

	g, gCtx := errgroup.WithContext(ctx)
	g.SetLimit(workers)
	for _, t := range snaptype.BorSnapshotTypes {
		for _, segment := range segments {
			if segment.Type.Enum() != t.Enum() {
				continue
			}
			if hasIdxFile(segment, logger) {
				continue
			}
			sn := segment
			g.Go(func() error {
				p := &background.Progress{}
				ps.Add(p)
				defer notifySegmentIndexingFinished(sn.Name())
				defer ps.Delete(p)
				return buildIdx(gCtx, sn, chainConfig, tmpDir, p, log.LvlInfo, logger)
			})
		}
	}
	finish := make(chan struct{})
	go func() {
		defer close(finish)
		g.Wait()
	}()

	logEvery := time.NewTicker(20 * time.Second)
	defer logEvery.Stop()
	for {
		select {
		case <-finish:
			return g.Wait()
		case <-ctx.Done():
			return ctx.Err()
		case <-logEvery.C:
			var m runtime.MemStats
			dbg.ReadMemStats(&m)
			sendDiagnostics(startIndexingTime, ps.DiagnossticsData(), m.Alloc, m.Sys)
			logger.Info(fmt.Sprintf("[%s] Indexing", logPrefix), "progress", ps.String(), "total-indexing-time", time.Since(startIndexingTime).Round(time.Second).String(), "alloc", common2.ByteCount(m.Alloc), "sys", common2.ByteCount(m.Sys))
		}
	}
}

func notifySegmentIndexingFinished(name string) {
	diagnostics.Send(
		diagnostics.SnapshotSegmentIndexingFinishedUpdate{
			SegmentName: name,
		},
	)
}

func sendDiagnostics(startIndexingTime time.Time, indexPercent map[string]int, alloc uint64, sys uint64) {
	segmentsStats := make([]diagnostics.SnapshotSegmentIndexingStatistics, 0, len(indexPercent))
	for k, v := range indexPercent {
		segmentsStats = append(segmentsStats, diagnostics.SnapshotSegmentIndexingStatistics{
			SegmentName: k,
			Percent:     v,
			Alloc:       alloc,
			Sys:         sys,
		})
	}
	diagnostics.Send(diagnostics.SnapshotIndexingStatistics{
		Segments:    segmentsStats,
		TimeElapsed: time.Since(startIndexingTime).Round(time.Second).Seconds(),
	})
}

func noGaps(in []snaptype.FileInfo, from uint64) (out []snaptype.FileInfo, missingSnapshots []Range) {
	prevTo := from
	for _, f := range in {
		if f.To <= prevTo {
			continue
		}
		if f.From != prevTo { // no gaps
			missingSnapshots = append(missingSnapshots, Range{prevTo, f.From})
			continue
		}
		prevTo = f.To
		out = append(out, f)
	}
	return out, missingSnapshots
}

func typeOfSegmentsMustExist(dir string, in []snaptype.FileInfo, types []snaptype.Type) (res []snaptype.FileInfo) {
MainLoop:
	for _, f := range in {
		if f.From == f.To {
			continue
		}
		for _, t := range types {
			p := filepath.Join(dir, snaptype.SegmentFileName(f.Version, f.From, f.To, t.Enum()))
			if !dir2.FileExist(p) {
				continue MainLoop
			}
		}
		res = append(res, f)
	}
	return res
}

func allSegmentTypesMustExist(dir string, in []snaptype.FileInfo) (res []snaptype.FileInfo) {
	return typeOfSegmentsMustExist(dir, in, snaptype.BlockSnapshotTypes)
}

func borSegmentsMustExist(dir string, in []snaptype.FileInfo) (res []snaptype.FileInfo) {
	return typeOfSegmentsMustExist(dir, in, []snaptype.Type{snaptype.BorEvents, snaptype.BorSpans})
}

// noOverlaps - keep largest ranges and avoid overlap
func noOverlaps(in []snaptype.FileInfo) (res []snaptype.FileInfo) {
	for i := range in {
		f := in[i]
		if f.From == f.To {
			continue
		}

		for j := i + 1; j < len(in); j++ { // if there is file with larger range - use it instead
			f2 := in[j]
			if f.From == f.To {
				continue
			}
			if f2.From > f.From {
				break
			}
			f = f2
			i++
		}

		res = append(res, f)
	}
	return res
}

func SegmentsCaplin(dir string, minBlock uint64) (res []snaptype.FileInfo, missingSnapshots []Range, err error) {
	list, err := snaptype.Segments(dir)
	if err != nil {
		return nil, missingSnapshots, err
	}

	{
		var l []snaptype.FileInfo
		var m []Range
		for _, f := range list {
			if f.Type.Enum() != snaptype.Enums.BeaconBlocks {
				continue
			}
			l = append(l, f)
		}
		l, m = noGaps(noOverlaps(l), minBlock)
		res = append(res, l...)
		missingSnapshots = append(missingSnapshots, m...)
	}
	return res, missingSnapshots, nil
}

func Segments(dir string, minBlock uint64) (res []snaptype.FileInfo, missingSnapshots []Range, err error) {
	return filteredSegments(dir, minBlock, allSegmentTypesMustExist)
}

func filteredSegments(dir string, minBlock uint64, segmentsTypeCheck func(dir string, in []snaptype.FileInfo) []snaptype.FileInfo) (res []snaptype.FileInfo, missingSnapshots []Range, err error) {
	list, err := snaptype.Segments(dir)

	if err != nil {
		return nil, missingSnapshots, err
	}

	{
		var l []snaptype.FileInfo
		var m []Range
		for _, f := range list {
			if f.Type.Enum() != snaptype.Enums.Headers {
				continue
			}
			l = append(l, f)
		}
		l, m = noGaps(noOverlaps(segmentsTypeCheck(dir, l)), minBlock)
		res = append(res, l...)
		missingSnapshots = append(missingSnapshots, m...)
	}
	{
		var l []snaptype.FileInfo
		for _, f := range list {
			if f.Type.Enum() != snaptype.Enums.Bodies {
				continue
			}
			l = append(l, f)
		}
		l, _ = noGaps(noOverlaps(segmentsTypeCheck(dir, l)), minBlock)
		res = append(res, l...)
	}
	{
		var l []snaptype.FileInfo
		for _, f := range list {
			if f.Type.Enum() != snaptype.Enums.Transactions {
				continue
			}
			l = append(l, f)
		}
		l, _ = noGaps(noOverlaps(segmentsTypeCheck(dir, l)), minBlock)
		res = append(res, l...)
	}

	return res, missingSnapshots, nil
}

func chooseSegmentEnd(from, to, blocksPerFile uint64) uint64 {
	next := (from/blocksPerFile + 1) * blocksPerFile
	to = cmp.Min(next, to)

	if to < snaptype.Erigon2MinSegmentSize {
		return to
	}

	return to - (to % snaptype.Erigon2MinSegmentSize) // round down to the nearest 1k
}

type BlockRetire struct {
	maxScheduledBlock     atomic.Uint64
	working               atomic.Bool
	needSaveFilesListInDB atomic.Bool

	workers int
	tmpDir  string
	db      kv.RoDB

	notifier    services.DBEventNotifier
	logger      log.Logger
	blockReader services.FullBlockReader
	blockWriter *blockio.BlockWriter
	dirs        datadir.Dirs
	chainConfig *chain.Config
}

func NewBlockRetire(compressWorkers int, dirs datadir.Dirs, blockReader services.FullBlockReader, blockWriter *blockio.BlockWriter, db kv.RoDB, chainConfig *chain.Config, notifier services.DBEventNotifier, logger log.Logger) *BlockRetire {
	return &BlockRetire{workers: compressWorkers, tmpDir: dirs.Tmp, dirs: dirs, blockReader: blockReader, blockWriter: blockWriter, db: db, chainConfig: chainConfig, notifier: notifier, logger: logger}
}

func (br *BlockRetire) SetWorkers(workers int) {
	br.workers = workers
}

func (br *BlockRetire) IO() (services.FullBlockReader, *blockio.BlockWriter) {
	return br.blockReader, br.blockWriter
}

func (br *BlockRetire) Writer() *RoSnapshots { return br.blockReader.Snapshots().(*RoSnapshots) }

func (br *BlockRetire) snapshots() *RoSnapshots { return br.blockReader.Snapshots().(*RoSnapshots) }

func (br *BlockRetire) borSnapshots() *BorRoSnapshots {
	return br.blockReader.BorSnapshots().(*BorRoSnapshots)
}

func (br *BlockRetire) HasNewFrozenFiles() bool {
	return br.needSaveFilesListInDB.CompareAndSwap(true, false)
}

func CanRetire(curBlockNum uint64, blocksInSnapshots uint64) (blockFrom, blockTo uint64, can bool) {
	if curBlockNum <= params.FullImmutabilityThreshold {
		return
	}
	blockFrom = blocksInSnapshots + 1
	return canRetire(blockFrom, curBlockNum-params.FullImmutabilityThreshold)
}

func canRetire(from, to uint64) (blockFrom, blockTo uint64, can bool) {
	if to <= from {
		return
	}
	blockFrom = (from / 1_000) * 1_000
	roundedTo1K := (to / 1_000) * 1_000
	var maxJump uint64 = 1_000
	if blockFrom%snaptype.Erigon2MergeLimit == 0 {
		maxJump = snaptype.Erigon2MergeLimit
	} else if blockFrom%100_000 == 0 {
		maxJump = 100_000
	} else if blockFrom%10_000 == 0 {
		maxJump = 10_000
	}
	//roundedTo1K := (to / 1_000) * 1_000
	jump := cmp.Min(maxJump, roundedTo1K-blockFrom)
	switch { // only next segment sizes are allowed
	case jump >= snaptype.Erigon2MergeLimit:
		blockTo = blockFrom + snaptype.Erigon2MergeLimit
	case jump >= 100_000:
		blockTo = blockFrom + 100_000
	case jump >= 10_000:
		blockTo = blockFrom + 10_000
	case jump >= 1_000:
		blockTo = blockFrom + 1_000
	default:
		blockTo = blockFrom
	}
	return blockFrom, blockTo, blockTo-blockFrom >= 1_000
}

func CanDeleteTo(curBlockNum uint64, blocksInSnapshots uint64) (blockTo uint64) {
	if curBlockNum+999 < params.FullImmutabilityThreshold {
		// To prevent overflow of uint64 below
		return blocksInSnapshots + 1
	}
	hardLimit := (curBlockNum/1_000)*1_000 - params.FullImmutabilityThreshold
	return cmp.Min(hardLimit, blocksInSnapshots+1)
}

func (br *BlockRetire) retireBlocks(ctx context.Context, minBlockNum uint64, maxBlockNum uint64, lvl log.Lvl, seedNewSnapshots func(downloadRequest []services.DownloadRequest) error, onDelete func(l []string) error) (bool, error) {
	notifier, logger, blockReader, tmpDir, db, workers := br.notifier, br.logger, br.blockReader, br.tmpDir, br.db, br.workers
	snapshots := br.snapshots()

	blockFrom, blockTo, ok := CanRetire(maxBlockNum, minBlockNum)

	if ok {
		logger.Log(lvl, "[snapshots] Retire Blocks", "range", fmt.Sprintf("%dk-%dk", blockFrom/1000, blockTo/1000))
		// in future we will do it in background
		if err := DumpBlocks(ctx, blockFrom, blockTo, snaptype.Erigon2MergeLimit, tmpDir, snapshots.Dir(), db, workers, lvl, logger, blockReader); err != nil {
			return ok, fmt.Errorf("DumpBlocks: %w", err)
		}
		if err := snapshots.ReopenFolder(); err != nil {
			return ok, fmt.Errorf("reopen: %w", err)
		}
		snapshots.LogStat("retire")
		if notifier != nil && !reflect.ValueOf(notifier).IsNil() { // notify about new snapshots of any size
			notifier.OnNewSnapshot()
		}
	}

	merger := NewMerger(tmpDir, workers, lvl, db, br.chainConfig, logger)
	rangesToMerge := merger.FindMergeRanges(snapshots.Ranges(), snapshots.BlocksAvailable())
	if len(rangesToMerge) == 0 {
		return ok, nil
	}
	ok = true // have something to merge
	onMerge := func(r Range) error {
		if notifier != nil && !reflect.ValueOf(notifier).IsNil() { // notify about new snapshots of any size
			notifier.OnNewSnapshot()
		}

		if seedNewSnapshots != nil {
			downloadRequest := []services.DownloadRequest{
				services.NewDownloadRequest("", ""),
			}
			if err := seedNewSnapshots(downloadRequest); err != nil {
				return err
			}
		}
		return nil
	}
	err := merger.Merge(ctx, snapshots, rangesToMerge, snapshots.Dir(), true /* doIndex */, onMerge, onDelete)
	if err != nil {
		return ok, err
	}

	return ok, nil
}

func (br *BlockRetire) PruneAncientBlocks(tx kv.RwTx, limit int) error {
	if br.blockReader.FreezingCfg().KeepBlocks {
		return nil
	}
	currentProgress, err := stages.GetStageProgress(tx, stages.Senders)
	if err != nil {
		return err
	}
	canDeleteTo := CanDeleteTo(currentProgress, br.blockReader.FrozenBlocks())

	br.logger.Info("[snapshots] Prune Blocks", "to", canDeleteTo, "limit", limit)
	if err := br.blockWriter.PruneBlocks(context.Background(), tx, canDeleteTo, limit); err != nil {
		return err
	}
	includeBor := br.chainConfig.Bor != nil
	if includeBor {
		canDeleteTo := CanDeleteTo(currentProgress, br.blockReader.FrozenBorBlocks())
		br.logger.Info("[snapshots] Prune Bor Blocks", "to", canDeleteTo, "limit", limit)

		if err := br.blockWriter.PruneBorBlocks(context.Background(), tx, canDeleteTo, limit, bor.SpanIDAt); err != nil {
			return err
		}
	}
	return nil
}

func (br *BlockRetire) RetireBlocksInBackground(ctx context.Context, minBlockNum uint64, maxBlockNum uint64, lvl log.Lvl, seedNewSnapshots func(downloadRequest []services.DownloadRequest) error, onDeleteSnapshots func(l []string) error) {
	if maxBlockNum > br.maxScheduledBlock.Load() {
		br.maxScheduledBlock.Store(maxBlockNum)
	}

	if !br.working.CompareAndSwap(false, true) {
		return
	}

	go func() {

		defer br.working.Store(false)

		for {
			maxBlockNum := br.maxScheduledBlock.Load()

			err := br.RetireBlocks(ctx, minBlockNum, maxBlockNum, lvl, seedNewSnapshots, onDeleteSnapshots)

			if err != nil {
				br.logger.Warn("[snapshots] retire blocks", "err", err)
				return
			}

			if maxBlockNum == br.maxScheduledBlock.Load() {
				return
			}
		}
	}()
}

func (br *BlockRetire) RetireBlocks(ctx context.Context, minBlockNum uint64, maxBlockNum uint64, lvl log.Lvl, seedNewSnapshots func(downloadRequest []services.DownloadRequest) error, onDeleteSnapshots func(l []string) error) (err error) {
	includeBor := br.chainConfig.Bor != nil

	if includeBor {
		// "bor snaps" can be behind "block snaps", it's ok: for example because of `kill -9` in the middle of merge
		if frozen := br.blockReader.FrozenBlocks(); frozen > minBlockNum {
			minBlockNum = frozen
		}

		for br.blockReader.FrozenBorBlocks() < minBlockNum {
			ok, err := br.retireBorBlocks(ctx, minBlockNum, maxBlockNum, lvl, seedNewSnapshots, onDeleteSnapshots)
			if err != nil {
				return err
			}
			if !ok {
				break
			}
		}
	}

	var ok, okBor bool
	for {
		if frozen := br.blockReader.FrozenBlocks(); frozen > minBlockNum {
			minBlockNum = frozen
		}

		ok, err = br.retireBlocks(ctx, minBlockNum, maxBlockNum, lvl, seedNewSnapshots, onDeleteSnapshots)
		if err != nil {
			return err
		}

		if includeBor {
			okBor, err = br.retireBorBlocks(ctx, minBlockNum, maxBlockNum, lvl, seedNewSnapshots, onDeleteSnapshots)
			if err != nil {
				return err
			}
		}
		haveMore := ok || okBor
		if !haveMore {
			break
		}
	}

	return nil
}

func (br *BlockRetire) BuildMissedIndicesIfNeed(ctx context.Context, logPrefix string, notifier services.DBEventNotifier, cc *chain.Config) error {
	if err := br.buildMissedIndicesIfNeed(ctx, logPrefix, notifier, cc); err != nil {
		return err
	}

	if err := br.buildBorMissedIndicesIfNeed(ctx, logPrefix, notifier, cc); err != nil {
		return err
	}

	return nil
}

func (br *BlockRetire) buildMissedIndicesIfNeed(ctx context.Context, logPrefix string, notifier services.DBEventNotifier, cc *chain.Config) error {
	snapshots := br.snapshots()
	if snapshots.IndicesMax() >= snapshots.SegmentsMax() {
		return nil
	}
	snapshots.LogStat("missed-idx")
	if !snapshots.Cfg().Produce && snapshots.IndicesMax() == 0 {
		return fmt.Errorf("please remove --snap.stop, erigon can't work without creating basic indices")
	}
	if !snapshots.Cfg().Produce {
		return nil
	}
	if !snapshots.SegmentsReady() {
		return fmt.Errorf("not all snapshot segments are available")
	}

	// wait for Downloader service to download all expected snapshots
	indexWorkers := estimate.IndexSnapshot.Workers()
	if err := BuildMissedIndices(logPrefix, ctx, br.dirs, snapshots.SegmentsMin(), cc, indexWorkers, br.logger); err != nil {
		return fmt.Errorf("BuildMissedIndices: %w", err)
	}

	if err := snapshots.ReopenFolder(); err != nil {
		return err
	}
	snapshots.LogStat("missed-idx:reopen")
	if notifier != nil {
		notifier.OnNewSnapshot()
	}
	return nil
}

func (br *BlockRetire) buildBorMissedIndicesIfNeed(ctx context.Context, logPrefix string, notifier services.DBEventNotifier, cc *chain.Config) error {
	if cc.Bor == nil {
		return nil
	}

	borSnapshots := br.borSnapshots()
	if borSnapshots.IndicesMax() >= borSnapshots.SegmentsMax() {
		return nil
	}

	borSnapshots.LogStat("bor:missed-idx")
	if !borSnapshots.Cfg().Produce && borSnapshots.IndicesMax() == 0 {
		return fmt.Errorf("please remove --snap.stop, erigon can't work without creating basic indices")
	}
	if !borSnapshots.Cfg().Produce {
		return nil
	}
	if !borSnapshots.SegmentsReady() {
		return fmt.Errorf("not all bor snapshot segments are available")
	}

	// wait for Downloader service to download all expected snapshots
	indexWorkers := estimate.IndexSnapshot.Workers()
	if err := BuildBorMissedIndices(logPrefix, ctx, br.dirs, borSnapshots.SegmentsMin(), cc, indexWorkers, br.logger); err != nil {
		return fmt.Errorf("BuildBorMissedIndices: %w", err)
	}

	if err := borSnapshots.ReopenFolder(); err != nil {
		return err
	}
	borSnapshots.LogStat("bor:missed-idx:reopen")
	if notifier != nil {
		notifier.OnNewSnapshot()
	}
	return nil
}

func DumpBlocks(ctx context.Context, blockFrom, blockTo, blocksPerFile uint64, tmpDir, snapDir string, chainDB kv.RoDB, workers int, lvl log.Lvl, logger log.Logger, blockReader services.FullBlockReader) error {
	if blocksPerFile == 0 {
		return nil
	}
	chainConfig := fromdb.ChainConfig(chainDB)

	firstTxNum := blockReader.(*BlockReader).FirstTxNumNotInSnapshots()
	for i := blockFrom; i < blockTo; i = chooseSegmentEnd(i, blockTo, blocksPerFile) {
		lastTxNum, err := dumpBlocksRange(ctx, i, chooseSegmentEnd(i, blockTo, blocksPerFile), tmpDir, snapDir, firstTxNum, chainDB, *chainConfig, workers, lvl, logger)
		if err != nil {
			return err
		}
		firstTxNum = lastTxNum + 1
	}
	return nil
}

func dumpBlocksRange(ctx context.Context, blockFrom, blockTo uint64, tmpDir, snapDir string, firstTxNum uint64, chainDB kv.RoDB, chainConfig chain.Config, workers int, lvl log.Lvl, logger log.Logger) (lastTxNum uint64, err error) {
	logEvery := time.NewTicker(20 * time.Second)
	defer logEvery.Stop()

	{
		segName := snaptype.Headers.FileName(0, blockFrom, blockTo)
		f, _ := snaptype.ParseFileName(snapDir, segName)

		sn, err := compress.NewCompressor(ctx, "Snapshot Headers", f.Path, tmpDir, compress.MinPatternScore, workers, log.LvlTrace, logger)
		if err != nil {
			return lastTxNum, err
		}
		defer sn.Close()
		if err := DumpHeaders(ctx, chainDB, blockFrom, blockTo, workers, lvl, logger, func(v []byte) error {
			return sn.AddWord(v)
		}); err != nil {
			return lastTxNum, fmt.Errorf("DumpHeaders: %w", err)
		}
		if err := sn.Compress(); err != nil {
			return lastTxNum, fmt.Errorf("compress: %w", err)
		}

		p := &background.Progress{}
		if err := buildIdx(ctx, f, &chainConfig, tmpDir, p, lvl, logger); err != nil {
			return lastTxNum, err
		}
	}

	{
		segName := snaptype.Bodies.FileName(0, blockFrom, blockTo)
		f, _ := snaptype.ParseFileName(snapDir, segName)

		sn, err := compress.NewCompressor(ctx, "Snapshot Bodies", f.Path, tmpDir, compress.MinPatternScore, workers, log.LvlTrace, logger)
		if err != nil {
			return lastTxNum, err
		}
		defer sn.Close()
		lastTxNum, err = DumpBodies(ctx, chainDB, blockFrom, blockTo, firstTxNum, lvl, logger, func(v []byte) error {
			return sn.AddWord(v)
		})
		if err != nil {
			return lastTxNum, fmt.Errorf("DumpBodies: %w", err)
		}
		if err := sn.Compress(); err != nil {
			return lastTxNum, fmt.Errorf("compress: %w", err)
		}

		p := &background.Progress{}
		if err := buildIdx(ctx, f, &chainConfig, tmpDir, p, lvl, logger); err != nil {
			return lastTxNum, err
		}
	}

	{
		segName := snaptype.Transactions.FileName(0, blockFrom, blockTo)
		f, _ := snaptype.ParseFileName(snapDir, segName)

		sn, err := compress.NewCompressor(ctx, "Snapshot Txs", f.Path, tmpDir, compress.MinPatternScore, workers, log.LvlTrace, logger)
		if err != nil {
			return lastTxNum, fmt.Errorf("NewCompressor: %w, %s", err, f.Path)
		}
		defer sn.Close()

		expectedCount, err := DumpTxs(ctx, chainDB, blockFrom, blockTo, &chainConfig, workers, lvl, logger, func(v []byte) error {
			return sn.AddWord(v)
		})
		if err != nil {
			return lastTxNum, fmt.Errorf("DumpTxs: %w", err)
		}
		if expectedCount != sn.Count() {
			return lastTxNum, fmt.Errorf("incorrect tx count: %d, expected from db: %d", sn.Count(), expectedCount)
		}
		ext := filepath.Ext(f.Name())
		logger.Log(lvl, "[snapshots] Compression start", "file", f.Name()[:len(f.Name())-len(ext)], "workers", sn.Workers())
		t := time.Now()
		_, expectedCount, err = txsAmountBasedOnBodiesSnapshots(f)
		if err != nil {
			return lastTxNum, err
		}
		if expectedCount != sn.Count() {
			return lastTxNum, fmt.Errorf("incorrect tx count: %d, expected from snapshots: %d", sn.Count(), expectedCount)
		}
		if err := sn.Compress(); err != nil {
			return lastTxNum, fmt.Errorf("compress: %w", err)
		}
		logger.Log(lvl, "[snapshots] Compression", "took", time.Since(t), "ratio", sn.Ratio.String(), "file", f.Name()[:len(f.Name())-len(ext)])

		p := &background.Progress{}
		if err := buildIdx(ctx, f, &chainConfig, tmpDir, p, lvl, logger); err != nil {
			return lastTxNum, err
		}
	}

	return lastTxNum, nil
}

func hasIdxFile(sn snaptype.FileInfo, logger log.Logger) bool {
	dir := sn.Dir()
	fName := snaptype.IdxFileName(sn.Version, sn.From, sn.To, sn.Type.String())
	var result = true
	switch sn.Type.Enum() {
	case snaptype.Enums.Headers, snaptype.Enums.Bodies, snaptype.Enums.BorEvents, snaptype.Enums.BorSpans, snaptype.Enums.BeaconBlocks:
		idx, err := recsplit.OpenIndex(filepath.Join(dir, fName))
		if err != nil {
			return false
		}
		idx.Close()
	case snaptype.Enums.Transactions:
		idx, err := recsplit.OpenIndex(filepath.Join(dir, fName))
		if err != nil {
			return false
		}
		idx.Close()

		fName = snaptype.IdxFileName(sn.Version, sn.From, sn.To, snaptype.Indexes.TxnHash2BlockNum.String())
		idx, err = recsplit.OpenIndex(filepath.Join(dir, fName))
		if err != nil {
			return false
		}
		idx.Close()
	}
	return result
}

var bufPool = sync.Pool{
	New: func() any {
		bytes := [16 * 4096]byte{}
		return &bytes
	},
}

// DumpTxs - [from, to)
// Format: hash[0]_1byte + sender_address_2bytes + txnRlp
func DumpTxs(ctx context.Context, db kv.RoDB, blockFrom, blockTo uint64, chainConfig *chain.Config, workers int, lvl log.Lvl, logger log.Logger, collect func([]byte) error) (expectedCount int, err error) {
	logEvery := time.NewTicker(20 * time.Second)
	defer logEvery.Stop()
	warmupCtx, cancel := context.WithCancel(ctx)
	defer cancel()

	chainID, _ := uint256.FromBig(chainConfig.ChainID)

	numBuf := make([]byte, 8)

	parse := func(ctx *types2.TxParseContext, v, valueBuf []byte, senders []common2.Address, j int) ([]byte, error) {
		var sender [20]byte
		slot := types2.TxSlot{}

		if _, err := ctx.ParseTransaction(v, 0, &slot, sender[:], false /* hasEnvelope */, false /* wrappedWithBlobs */, nil); err != nil {
			return valueBuf, err
		}
		if len(senders) > 0 {
			sender = senders[j]
		}

		valueBuf = valueBuf[:0]
		valueBuf = append(valueBuf, slot.IDHash[:1]...)
		valueBuf = append(valueBuf, sender[:]...)
		valueBuf = append(valueBuf, v...)
		return valueBuf, nil
	}

	addSystemTx := func(ctx *types2.TxParseContext, tx kv.Tx, txId uint64) error {
		binary.BigEndian.PutUint64(numBuf, txId)
		tv, err := tx.GetOne(kv.EthTx, numBuf)
		if err != nil {
			return err
		}
		if tv == nil {
			if err := collect(nil); err != nil {
				return err
			}
			return nil
		}

		ctx.WithSender(false)

		valueBuf := bufPool.Get().(*[16 * 4096]byte)
		defer bufPool.Put(valueBuf)

		parsed, err := parse(ctx, tv, valueBuf[:], nil, 0)
		if err != nil {
			return err
		}
		if err := collect(parsed); err != nil {
			return err
		}
		return nil
	}

	doWarmup, warmupTxs, warmupSenders := blockTo-blockFrom >= 100_000 && workers > 4, &atomic.Bool{}, &atomic.Bool{}
	from := hexutility.EncodeTs(blockFrom)
	if err := kv.BigChunks(db, kv.HeaderCanonical, from, func(tx kv.Tx, k, v []byte) (bool, error) {
		blockNum := binary.BigEndian.Uint64(k)
		if blockNum >= blockTo { // [from, to)
			return false, nil
		}

		h := common2.BytesToHash(v)
		dataRLP := rawdb.ReadStorageBodyRLP(tx, h, blockNum)
		if dataRLP == nil {
			return false, fmt.Errorf("body not found: %d, %x", blockNum, h)
		}
		var body types.BodyForStorage
		if e := rlp.DecodeBytes(dataRLP, &body); e != nil {
			return false, e
		}
		if body.TxAmount == 0 {
			return true, nil
		}
		expectedCount += int(body.TxAmount)

		if doWarmup && !warmupSenders.Load() && blockNum%1_000 == 0 {
			clean := kv.ReadAhead(warmupCtx, db, warmupSenders, kv.Senders, hexutility.EncodeTs(blockNum), 10_000)
			defer clean()
		}
		if doWarmup && !warmupTxs.Load() && blockNum%1_000 == 0 {
			clean := kv.ReadAhead(warmupCtx, db, warmupTxs, kv.EthTx, hexutility.EncodeTs(body.BaseTxId), 100*10_000)
			defer clean()
		}
		senders, err := rawdb.ReadSenders(tx, h, blockNum)
		if err != nil {
			return false, err
		}

		workers := estimate.AlmostAllCPUs()

		if workers > 3 {
			workers = workers / 3 * 2
		}

		if workers > int(body.TxAmount-2) {
			if int(body.TxAmount-2) > 1 {
				workers = int(body.TxAmount - 2)
			} else {
				workers = 1
			}
		}

		parsers := errgroup.Group{}
		parsers.SetLimit(workers)

		valueBufs := make([][]byte, workers)
		parseCtxs := make([]*types2.TxParseContext, workers)

		for i := 0; i < workers; i++ {
			valueBuf := bufPool.Get().(*[16 * 4096]byte)
			defer bufPool.Put(valueBuf)
			valueBufs[i] = valueBuf[:]
			parseCtxs[i] = types2.NewTxParseContext(*chainID)
		}

		if err := addSystemTx(parseCtxs[0], tx, body.BaseTxId); err != nil {
			return false, err
		}

		binary.BigEndian.PutUint64(numBuf, body.BaseTxId+1)

		collected := -1
		collectorLock := sync.Mutex{}
		collections := sync.NewCond(&collectorLock)

		var j int

		if err := tx.ForAmount(kv.EthTx, numBuf, body.TxAmount-2, func(_, tv []byte) error {
			tx := j
			j++

			parsers.Go(func() error {
				parseCtx := parseCtxs[tx%workers]

				parseCtx.WithSender(len(senders) == 0)
				parseCtx.WithAllowPreEip2s(blockNum <= chainConfig.HomesteadBlock.Uint64())

				valueBuf, err := parse(parseCtx, tv, valueBufs[tx%workers], senders, tx)

				if err != nil {
					return fmt.Errorf("%w, block: %d", err, blockNum)
				}

				collectorLock.Lock()
				defer collectorLock.Unlock()

				for collected < tx-1 {
					collections.Wait()
				}

				// first tx byte => sender adress => tx rlp
				if err := collect(valueBuf); err != nil {
					return err
				}

				collected = tx
				collections.Broadcast()

				return nil
			})

			return nil
		}); err != nil {
			return false, fmt.Errorf("ForAmount: %w", err)
		}

		if err := parsers.Wait(); err != nil {
			return false, fmt.Errorf("ForAmount parser: %w", err)
		}

		if err := addSystemTx(parseCtxs[0], tx, body.BaseTxId+uint64(body.TxAmount)-1); err != nil {
			return false, err
		}

		select {
		case <-ctx.Done():
			return false, ctx.Err()
		case <-logEvery.C:
			var m runtime.MemStats
			if lvl >= log.LvlInfo {
				dbg.ReadMemStats(&m)
			}
			logger.Log(lvl, "[snapshots] Dumping txs", "block num", blockNum,
				"alloc", common2.ByteCount(m.Alloc), "sys", common2.ByteCount(m.Sys),
			)
		default:
		}
		return true, nil
	}); err != nil {
		return 0, fmt.Errorf("BigChunks: %w", err)
	}
	return expectedCount, nil
}

// DumpHeaders - [from, to)
func DumpHeaders(ctx context.Context, db kv.RoDB, blockFrom, blockTo uint64, workers int, lvl log.Lvl, logger log.Logger, collect func([]byte) error) error {
	logEvery := time.NewTicker(20 * time.Second)
	defer logEvery.Stop()

	key := make([]byte, 8+32)
	from := hexutility.EncodeTs(blockFrom)
	if err := kv.BigChunks(db, kv.HeaderCanonical, from, func(tx kv.Tx, k, v []byte) (bool, error) {
		blockNum := binary.BigEndian.Uint64(k)
		if blockNum >= blockTo {
			return false, nil
		}
		copy(key, k)
		copy(key[8:], v)
		dataRLP, err := tx.GetOne(kv.Headers, key)
		if err != nil {
			return false, err
		}
		if dataRLP == nil {
			return false, fmt.Errorf("header missed in db: block_num=%d,  hash=%x", blockNum, v)
		}
		h := types.Header{}
		if err := rlp.DecodeBytes(dataRLP, &h); err != nil {
			return false, err
		}

		value := make([]byte, len(dataRLP)+1) // first_byte_of_header_hash + header_rlp
		value[0] = h.Hash()[0]
		copy(value[1:], dataRLP)
		if err := collect(value); err != nil {
			return false, err
		}

		select {
		case <-ctx.Done():
			return false, ctx.Err()
		case <-logEvery.C:
			var m runtime.MemStats
			if lvl >= log.LvlInfo {
				dbg.ReadMemStats(&m)
			}
			logger.Log(lvl, "[snapshots] Dumping headers", "block num", blockNum,
				"alloc", common2.ByteCount(m.Alloc), "sys", common2.ByteCount(m.Sys),
			)
		default:
		}
		return true, nil
	}); err != nil {
		return err
	}
	return nil
}

// DumpBodies - [from, to)
func DumpBodies(ctx context.Context, db kv.RoDB, blockFrom, blockTo uint64, firstTxNum uint64, lvl log.Lvl, logger log.Logger, collect func([]byte) error) (uint64, error) {
	logEvery := time.NewTicker(20 * time.Second)
	defer logEvery.Stop()

	blockNumByteLength := 8
	blockHashByteLength := 32
	key := make([]byte, blockNumByteLength+blockHashByteLength)
	from := hexutility.EncodeTs(blockFrom)
	if err := kv.BigChunks(db, kv.HeaderCanonical, from, func(tx kv.Tx, k, v []byte) (bool, error) {
		blockNum := binary.BigEndian.Uint64(k)
		if blockNum >= blockTo {
			return false, nil
		}
		copy(key, k)
		copy(key[8:], v)

		// Important: DB does store canonical and non-canonical txs in same table. And using same body.BaseTxID
		// But snapshots using canonical TxNum in field body.BaseTxID
		// So, we manually calc this field here and serialize again.
		//
		// FYI: we also have other table to map canonical BlockNum->TxNum: kv.MaxTxNum
		body, err := rawdb.ReadBodyForStorageByKey(tx, key)
		if err != nil {
			return false, err
		}
		if body == nil {
			logger.Warn("body missed", "block_num", blockNum, "hash", hex.EncodeToString(v))
			return true, nil
		}

		body.BaseTxId = firstTxNum
		firstTxNum += uint64(body.TxAmount)

		dataRLP, err := rlp.EncodeToBytes(body)
		if err != nil {
			return false, err
		}

		if err := collect(dataRLP); err != nil {
			return false, err
		}

		select {
		case <-ctx.Done():
			return false, ctx.Err()
		case <-logEvery.C:
			var m runtime.MemStats
			if lvl >= log.LvlInfo {
				dbg.ReadMemStats(&m)
			}
			logger.Log(lvl, "[snapshots] Wrote into file", "block num", blockNum,
				"alloc", common2.ByteCount(m.Alloc), "sys", common2.ByteCount(m.Sys),
			)
		default:
		}
		return true, nil
	}); err != nil {
		return firstTxNum, err
	}

	return firstTxNum, nil
}

var EmptyTxHash = common2.Hash{}

func txsAmountBasedOnBodiesSnapshots(sn snaptype.FileInfo) (firstTxID uint64, expectedCount int, err error) {
	bodiesSegment, err := compress.NewDecompressor(sn.Path)
	if err != nil {
		return
	}
	defer bodiesSegment.Close()

	gg := bodiesSegment.MakeGetter()
	buf, _ := gg.Next(nil)
	firstBody := &types.BodyForStorage{}
	if err = rlp.DecodeBytes(buf, firstBody); err != nil {
		return
	}
	firstTxID = firstBody.BaseTxId

	lastBody := new(types.BodyForStorage)
	i := uint64(0)
	for gg.HasNext() {
		i++
		if i == sn.To-sn.From-1 {
			buf, _ = gg.Next(buf[:0])
			if err = rlp.DecodeBytes(buf, lastBody); err != nil {
				return
			}
			if gg.HasNext() {
				panic(1)
			}
		} else {
			gg.Skip()
		}
	}

	expectedCount = int(lastBody.BaseTxId+uint64(lastBody.TxAmount)) - int(firstBody.BaseTxId)
	return
}

func TransactionsIdx(ctx context.Context, chainConfig *chain.Config, sn snaptype.FileInfo, tmpDir string, p *background.Progress, lvl log.Lvl, logger log.Logger) (err error) {
	defer func() {
		if rec := recover(); rec != nil {
			err = fmt.Errorf("TransactionsIdx: at=%d-%d, %v, %s", sn.From, sn.To, rec, dbg.Stack())
		}
	}()
	firstBlockNum := sn.From
	firstTxID, expectedCount, err := txsAmountBasedOnBodiesSnapshots(sn)
	if err != nil {
		return err
	}

	bodiesSegment, err := compress.NewDecompressor(sn.Path)
	if err != nil {
		return
	}
	defer bodiesSegment.Close()

	segFileName := snaptype.SegmentFileName(sn.Version, sn.From, sn.To, snaptype.Enums.Transactions)
	segmentFilePath := filepath.Join(sn.Dir(), segFileName)
	d, err := compress.NewDecompressor(segmentFilePath)
	if err != nil {
		return err
	}
	defer d.Close()
	if d.Count() != expectedCount {
		return fmt.Errorf("TransactionsIdx: at=%d-%d, pre index building, expect: %d, got %d", sn.From, sn.To, expectedCount, d.Count())
	}

	if p != nil {
		p.Name.Store(&segFileName)
		p.Total.Store(uint64(d.Count() * 2))
	}

	txnHashIdx, err := recsplit.NewRecSplit(recsplit.RecSplitArgs{
<<<<<<< HEAD
		KeyCount:    d.Count(),
		Enums:       true,
		BucketSize:  2000,
		LeafSize:    8,
		TmpDir:      tmpDir,
		IndexFile:   filepath.Join(sn.Dir(), snaptype.Transactions.IdxFileName(sn.Version, sn.From, sn.To)),
		BaseDataID:  firstTxID,
		EtlBufLimit: etl.BufferOptimalSize / 2,
=======
		KeyCount:   d.Count(),
		Enums:      true,
		BucketSize: 2000,
		LeafSize:   8,
		TmpDir:     tmpDir,
		IndexFile:  filepath.Join(snapDir, snaptype.IdxFileName(version, blockFrom, blockTo, snaptype.Transactions.String())),
		BaseDataID: firstTxID,
>>>>>>> e979d79c
	}, logger)
	if err != nil {
		return err
	}

	txnHash2BlockNumIdx, err := recsplit.NewRecSplit(recsplit.RecSplitArgs{
<<<<<<< HEAD
		KeyCount:    d.Count(),
		Enums:       false,
		BucketSize:  2000,
		LeafSize:    8,
		TmpDir:      tmpDir,
		IndexFile:   filepath.Join(sn.Dir(), sn.Type.IdxFileName(0, sn.From, sn.To, snaptype.Indexes.TxnHash2BlockNum)),
		BaseDataID:  firstBlockNum,
		EtlBufLimit: etl.BufferOptimalSize / 2,
=======
		KeyCount:   d.Count(),
		Enums:      false,
		BucketSize: 2000,
		LeafSize:   8,
		TmpDir:     tmpDir,
		IndexFile:  filepath.Join(snapDir, snaptype.IdxFileName(version, blockFrom, blockTo, snaptype.Transactions2Block.String())),
		BaseDataID: firstBlockNum,
>>>>>>> e979d79c
	}, logger)
	if err != nil {
		return err
	}
	txnHashIdx.LogLvl(log.LvlDebug)
	txnHash2BlockNumIdx.LogLvl(log.LvlDebug)

	chainId, _ := uint256.FromBig(chainConfig.ChainID)

	parseCtx := types2.NewTxParseContext(*chainId)
	parseCtx.WithSender(false)
	slot := types2.TxSlot{}
	bodyBuf, word := make([]byte, 0, 4096), make([]byte, 0, 4096)

	defer d.EnableMadvNormal().DisableReadAhead()
	defer bodiesSegment.EnableMadvNormal().DisableReadAhead()

RETRY:
	g, bodyGetter := d.MakeGetter(), bodiesSegment.MakeGetter()
	var i, offset, nextPos uint64
	blockNum := firstBlockNum
	body := &types.BodyForStorage{}

	bodyBuf, _ = bodyGetter.Next(bodyBuf[:0])
	if err := rlp.DecodeBytes(bodyBuf, body); err != nil {
		return err
	}

	for g.HasNext() {
		if p != nil {
			p.Processed.Add(1)
		}

		word, nextPos = g.Next(word[:0])
		select {
		case <-ctx.Done():
			return ctx.Err()
		default:
		}

		for body.BaseTxId+uint64(body.TxAmount) <= firstTxID+i { // skip empty blocks
			if !bodyGetter.HasNext() {
				return fmt.Errorf("not enough bodies")
			}

			bodyBuf, _ = bodyGetter.Next(bodyBuf[:0])
			if err := rlp.DecodeBytes(bodyBuf, body); err != nil {
				return err
			}

			blockNum++
		}

		firstTxByteAndlengthOfAddress := 21
		isSystemTx := len(word) == 0
		if isSystemTx { // system-txs hash:pad32(txnID)
			binary.BigEndian.PutUint64(slot.IDHash[:], firstTxID+i)
		} else {
			if _, err = parseCtx.ParseTransaction(word[firstTxByteAndlengthOfAddress:], 0, &slot, nil, true /* hasEnvelope */, false /* wrappedWithBlobs */, nil /* validateHash */); err != nil {
				return fmt.Errorf("ParseTransaction: %w, blockNum: %d, i: %d", err, blockNum, i)
			}
		}

		if err := txnHashIdx.AddKey(slot.IDHash[:], offset); err != nil {
			return err
		}
		if err := txnHash2BlockNumIdx.AddKey(slot.IDHash[:], blockNum); err != nil {
			return err
		}

		i++
		offset = nextPos
	}

	if int(i) != expectedCount {
		return fmt.Errorf("TransactionsIdx: at=%d-%d, post index building, expect: %d, got %d", sn.From, sn.To, expectedCount, i)
	}

	if err := txnHashIdx.Build(ctx); err != nil {
		if errors.Is(err, recsplit.ErrCollision) {
			logger.Warn("Building recsplit. Collision happened. It's ok. Restarting with another salt...", "err", err)
			txnHashIdx.ResetNextSalt()
			txnHash2BlockNumIdx.ResetNextSalt()
			goto RETRY
		}
		return fmt.Errorf("txnHashIdx: %w", err)
	}
	if err := txnHash2BlockNumIdx.Build(ctx); err != nil {
		if errors.Is(err, recsplit.ErrCollision) {
			logger.Warn("Building recsplit. Collision happened. It's ok. Restarting with another salt...", "err", err)
			txnHashIdx.ResetNextSalt()
			txnHash2BlockNumIdx.ResetNextSalt()
			goto RETRY
		}
		return fmt.Errorf("txnHash2BlockNumIdx: %w", err)
	}

	return nil
}

// HeadersIdx - headerHash -> offset (analog of kv.HeaderNumber)
func HeadersIdx(ctx context.Context, info snaptype.FileInfo, tmpDir string, p *background.Progress, lvl log.Lvl, logger log.Logger) (err error) {
	defer func() {
		if rec := recover(); rec != nil {
			err = fmt.Errorf("HeadersIdx: at=%s, %v, %s", info.Name(), rec, dbg.Stack())
		}
	}()

	d, err := compress.NewDecompressor(info.Path)
	if err != nil {
		return err
	}
	defer d.Close()

	if p != nil {
		fname := info.Name()
		p.Name.Store(&fname)
		p.Total.Store(uint64(d.Count()))
	}

	hasher := crypto.NewKeccakState()
	defer cryptopool.ReturnToPoolKeccak256(hasher)
	var h common2.Hash
	if err := Idx(ctx, d, info.From, tmpDir, log.LvlDebug, func(idx *recsplit.RecSplit, i, offset uint64, word []byte) error {
		if p != nil {
			p.Processed.Add(1)
		}

		headerRlp := word[1:]
		hasher.Reset()
		hasher.Write(headerRlp)
		hasher.Read(h[:])
		if err := idx.AddKey(h[:], offset); err != nil {
			return err
		}
		return nil
	}, logger); err != nil {
		return fmt.Errorf("HeadersIdx: %w", err)
	}
	return nil
}

func BodiesIdx(ctx context.Context, info snaptype.FileInfo, tmpDir string, p *background.Progress, lvl log.Lvl, logger log.Logger) (err error) {
	defer func() {
		if rec := recover(); rec != nil {
			err = fmt.Errorf("BodiesIdx: at=%s, %v, %s", info.Name(), rec, dbg.Stack())
		}
	}()

	num := make([]byte, 8)

	d, err := compress.NewDecompressor(info.Path)
	if err != nil {
		return err
	}
	defer d.Close()

	if p != nil {
		fname := info.Name()
		p.Name.Store(&fname)
		p.Total.Store(uint64(d.Count()))
	}

	if err := Idx(ctx, d, info.From, tmpDir, log.LvlDebug, func(idx *recsplit.RecSplit, i, offset uint64, word []byte) error {
		if p != nil {
			p.Processed.Add(1)
		}
		n := binary.PutUvarint(num, i)
		if err := idx.AddKey(num[:n], offset); err != nil {
			return err
		}
		return nil
	}, logger); err != nil {
		return fmt.Errorf("BodyNumberIdx: %w", err)
	}
	return nil
}

// Idx - iterate over segment and building .idx file
func Idx(ctx context.Context, d *compress.Decompressor, firstDataID uint64, tmpDir string, lvl log.Lvl, walker func(idx *recsplit.RecSplit, i, offset uint64, word []byte) error, logger log.Logger) error {
	segmentFileName := d.FilePath()
	var extension = filepath.Ext(segmentFileName)
	var idxFilePath = segmentFileName[0:len(segmentFileName)-len(extension)] + ".idx"

	rs, err := recsplit.NewRecSplit(recsplit.RecSplitArgs{
		KeyCount:   d.Count(),
		Enums:      true,
		BucketSize: 2000,
		LeafSize:   8,
		TmpDir:     tmpDir,
		IndexFile:  idxFilePath,
		BaseDataID: firstDataID,
	}, logger)
	if err != nil {
		return err
	}
	rs.LogLvl(log.LvlDebug)

	defer d.EnableMadvNormal().DisableReadAhead()

RETRY:
	g := d.MakeGetter()
	var i, offset, nextPos uint64
	word := make([]byte, 0, 4096)
	for g.HasNext() {
		word, nextPos = g.Next(word[:0])
		if err := walker(rs, i, offset, word); err != nil {
			return err
		}
		i++
		offset = nextPos

		select {
		case <-ctx.Done():
			return ctx.Err()
		default:
		}
	}
	if err = rs.Build(ctx); err != nil {
		if errors.Is(err, recsplit.ErrCollision) {
			logger.Info("Building recsplit. Collision happened. It's ok. Restarting with another salt...", "err", err)
			rs.ResetNextSalt()
			goto RETRY
		}
		return err
	}
	return nil
}

func ForEachHeader(ctx context.Context, s *RoSnapshots, walker func(header *types.Header) error) error {
	r := bytes.NewReader(nil)
	word := make([]byte, 0, 2*4096)

	view := s.View()
	defer view.Close()

	for _, sn := range view.Headers() {
		if err := sn.WithReadAhead(func() error {
			g := sn.MakeGetter()
			for g.HasNext() {
				word, _ = g.Next(word[:0])
				var header types.Header
				r.Reset(word[1:])
				if err := rlp.Decode(r, &header); err != nil {
					return err
				}
				if err := walker(&header); err != nil {
					return err
				}
			}
			return nil
		}); err != nil {
			return err
		}
	}

	return nil
}

type Merger struct {
	lvl             log.Lvl
	compressWorkers int
	tmpDir          string
	chainConfig     *chain.Config
	chainDB         kv.RoDB
	logger          log.Logger
	noFsync         bool // fsync is enabled by default, but tests can manually disable
}

func NewMerger(tmpDir string, compressWorkers int, lvl log.Lvl, chainDB kv.RoDB, chainConfig *chain.Config, logger log.Logger) *Merger {
	return &Merger{tmpDir: tmpDir, compressWorkers: compressWorkers, lvl: lvl, chainDB: chainDB, chainConfig: chainConfig, logger: logger}
}
func (m *Merger) DisableFsync() { m.noFsync = true }

type Range struct {
	from, to uint64
}

func (r Range) From() uint64 { return r.from }
func (r Range) To() uint64   { return r.to }

type Ranges []Range

func (r Ranges) String() string {
	return fmt.Sprintf("%d", r)
}

func (m *Merger) FindMergeRanges(currentRanges []Range, maxBlockNum uint64) (toMerge []Range) {
	for i := len(currentRanges) - 1; i > 0; i-- {
		r := currentRanges[i]
		mergeLimit := uint64(snaptype.Erigon2MergeLimit)
		if r.to-r.from >= mergeLimit {
			continue
		}
		for _, span := range snaptype.MergeSteps {
			if r.to%span != 0 {
				continue
			}
			if r.to-r.from == span {
				break
			}
			aggFrom := r.to - span
			toMerge = append(toMerge, Range{from: aggFrom, to: r.to})
			for currentRanges[i].from > aggFrom {
				i--
			}
			break
		}
	}
	slices.SortFunc(toMerge, func(i, j Range) int { return cmp.Compare(i.from, j.from) })
	return toMerge
}

type View struct {
	s      *RoSnapshots
	closed bool
}

func (s *RoSnapshots) View() *View {
	v := &View{s: s}
	v.s.Headers.lock.RLock()
	v.s.Bodies.lock.RLock()
	v.s.Txs.lock.RLock()
	return v
}

func (v *View) Close() {
	if v.closed {
		return
	}
	v.closed = true
	v.s.Headers.lock.RUnlock()
	v.s.Bodies.lock.RUnlock()
	v.s.Txs.lock.RUnlock()
}
func (v *View) Headers() []*Segment { return v.s.Headers.segments }
func (v *View) Bodies() []*Segment  { return v.s.Bodies.segments }
func (v *View) Txs() []*Segment     { return v.s.Txs.segments }
func (v *View) HeadersSegment(blockNum uint64) (*Segment, bool) {
	for _, seg := range v.Headers() {
		if !(blockNum >= seg.from && blockNum < seg.to) {
			continue
		}
		return seg, true
	}
	return nil, false
}
func (v *View) BodiesSegment(blockNum uint64) (*Segment, bool) {
	for _, seg := range v.Bodies() {
		if !(blockNum >= seg.from && blockNum < seg.to) {
			continue
		}
		return seg, true
	}
	return nil, false
}
func (v *View) TxsSegment(blockNum uint64) (*Segment, bool) {
	for _, seg := range v.Txs() {
		if !(blockNum >= seg.from && blockNum < seg.to) {
			continue
		}
		return seg, true
	}
	return nil, false
}

func (m *Merger) filesByRange(snapshots *RoSnapshots, from, to uint64) (map[snaptype.Enum][]string, error) {
	toMerge := map[snaptype.Enum][]string{}
	view := snapshots.View()
	defer view.Close()

	hSegments := view.Headers()
	bSegments := view.Bodies()
	tSegments := view.Txs()

	for i, sn := range hSegments {
		if sn.from < from {
			continue
		}
		if sn.to > to {
			break
		}
		toMerge[snaptype.Enums.Headers] = append(toMerge[snaptype.Enums.Headers], hSegments[i].FilePath())
		toMerge[snaptype.Enums.Bodies] = append(toMerge[snaptype.Enums.Bodies], bSegments[i].FilePath())
		toMerge[snaptype.Enums.Transactions] = append(toMerge[snaptype.Enums.Transactions], tSegments[i].FilePath())
	}

	return toMerge, nil
}

// Merge does merge segments in given ranges
func (m *Merger) Merge(ctx context.Context, snapshots *RoSnapshots, mergeRanges []Range, snapDir string, doIndex bool, onMerge func(r Range) error, onDelete func(l []string) error) error {
	if len(mergeRanges) == 0 {
		return nil
	}
	logEvery := time.NewTicker(30 * time.Second)
	defer logEvery.Stop()
	for _, r := range mergeRanges {
		toMerge, err := m.filesByRange(snapshots, r.from, r.to)
		if err != nil {
			return err
		}

		for _, t := range snaptype.BlockSnapshotTypes {
			segName := t.FileName(0, r.from, r.to)
			f, ok := snaptype.ParseFileName(snapDir, segName)
			if !ok {
				continue
			}

			if err := m.merge(ctx, toMerge[t.Enum()], f.Path, logEvery); err != nil {
				return fmt.Errorf("mergeByAppendSegments: %w", err)
			}
			if doIndex {
				p := &background.Progress{}
				if err := buildIdx(ctx, f, m.chainConfig, m.tmpDir, p, m.lvl, m.logger); err != nil {
					return err
				}
			}
		}
		if err := snapshots.ReopenFolder(); err != nil {
			return fmt.Errorf("ReopenSegments: %w", err)
		}

		snapshots.LogStat("merge")

		if onMerge != nil {
			if err := onMerge(r); err != nil {
				return err
			}
		}

		for _, t := range snaptype.BlockSnapshotTypes {
			if len(toMerge[t.Enum()]) == 0 {
				continue
			}
			if onDelete != nil {
				if err := onDelete(toMerge[t.Enum()]); err != nil {
					return err
				}
			}
			m.removeOldFiles(toMerge[t.Enum()], snapDir)
		}
	}
	m.logger.Log(m.lvl, "[snapshots] Merge done", "from", mergeRanges[0].from, "to", mergeRanges[0].to)
	return nil
}

func (m *Merger) merge(ctx context.Context, toMerge []string, targetFile string, logEvery *time.Ticker) error {
	var word = make([]byte, 0, 4096)
	var expectedTotal int
	cList := make([]*compress.Decompressor, len(toMerge))
	for i, cFile := range toMerge {
		d, err := compress.NewDecompressor(cFile)
		if err != nil {
			return err
		}
		defer d.Close()
		cList[i] = d
		expectedTotal += d.Count()
	}

	f, err := compress.NewCompressor(ctx, "Snapshots merge", targetFile, m.tmpDir, compress.MinPatternScore, m.compressWorkers, log.LvlTrace, m.logger)
	if err != nil {
		return err
	}
	defer f.Close()
	if m.noFsync {
		f.DisableFsync()
	}

	_, fName := filepath.Split(targetFile)
	m.logger.Debug("[snapshots] merge", "file", fName)

	for _, d := range cList {
		if err := d.WithReadAhead(func() error {
			g := d.MakeGetter()
			for g.HasNext() {
				word, _ = g.Next(word[:0])
				if err := f.AddWord(word); err != nil {
					return err
				}
			}
			return nil
		}); err != nil {
			return err
		}
	}
	if f.Count() != expectedTotal {
		return fmt.Errorf("unexpected amount after segments merge. got: %d, expected: %d", f.Count(), expectedTotal)
	}
	if err = f.Compress(); err != nil {
		return err
	}
	return nil
}

func (m *Merger) removeOldFiles(toDel []string, snapDir string) {
	for _, f := range toDel {
		_ = os.Remove(f)
		_ = os.Remove(f + ".torrent")
		ext := filepath.Ext(f)
		withoutExt := f[:len(f)-len(ext)]
		_ = os.Remove(withoutExt + ".idx")
		isTxnType := strings.HasSuffix(withoutExt, snaptype.Transactions.String())
		if isTxnType {
			_ = os.Remove(withoutExt + "-to-block.idx")
		}
	}
	tmpFiles, err := snaptype.TmpFiles(snapDir)
	if err != nil {
		return
	}
	for _, f := range tmpFiles {
		_ = os.Remove(f)
	}
}

func (sn *Segment) mappedHeaderSnapshot() *silkworm.MappedHeaderSnapshot {
	segmentRegion := silkworm.NewMemoryMappedRegion(sn.FilePath(), sn.DataHandle(), sn.Size())
	idxRegion := silkworm.NewMemoryMappedRegion(sn.Index().FilePath(), sn.Index().DataHandle(), sn.Index().Size())
	return silkworm.NewMappedHeaderSnapshot(segmentRegion, idxRegion)
}

func (sn *Segment) mappedBodySnapshot() *silkworm.MappedBodySnapshot {
	segmentRegion := silkworm.NewMemoryMappedRegion(sn.FilePath(), sn.DataHandle(), sn.Size())
	idxRegion := silkworm.NewMemoryMappedRegion(sn.Index().FilePath(), sn.Index().DataHandle(), sn.Index().Size())
	return silkworm.NewMappedBodySnapshot(segmentRegion, idxRegion)
}

func (sn *Segment) mappedTxnSnapshot() *silkworm.MappedTxnSnapshot {
	segmentRegion := silkworm.NewMemoryMappedRegion(sn.FilePath(), sn.DataHandle(), sn.Size())
	idxTxnHash := sn.Index(snaptype.Indexes.TxnHash)
	idxTxnHashRegion := silkworm.NewMemoryMappedRegion(idxTxnHash.FilePath(), idxTxnHash.DataHandle(), idxTxnHash.Size())
	idxTxnHash2BlockNum := sn.Index(snaptype.Indexes.TxnHash2BlockNum)
	idxTxnHash2BlockRegion := silkworm.NewMemoryMappedRegion(idxTxnHash2BlockNum.FilePath(), idxTxnHash2BlockNum.DataHandle(), idxTxnHash2BlockNum.Size())
	return silkworm.NewMappedTxnSnapshot(segmentRegion, idxTxnHashRegion, idxTxnHash2BlockRegion)
}<|MERGE_RESOLUTION|>--- conflicted
+++ resolved
@@ -2003,48 +2003,26 @@
 	}
 
 	txnHashIdx, err := recsplit.NewRecSplit(recsplit.RecSplitArgs{
-<<<<<<< HEAD
-		KeyCount:    d.Count(),
-		Enums:       true,
-		BucketSize:  2000,
-		LeafSize:    8,
-		TmpDir:      tmpDir,
-		IndexFile:   filepath.Join(sn.Dir(), snaptype.Transactions.IdxFileName(sn.Version, sn.From, sn.To)),
-		BaseDataID:  firstTxID,
-		EtlBufLimit: etl.BufferOptimalSize / 2,
-=======
 		KeyCount:   d.Count(),
 		Enums:      true,
 		BucketSize: 2000,
 		LeafSize:   8,
 		TmpDir:     tmpDir,
-		IndexFile:  filepath.Join(snapDir, snaptype.IdxFileName(version, blockFrom, blockTo, snaptype.Transactions.String())),
+		IndexFile:  filepath.Join(sn.Dir(), snaptype.Transactions.IdxFileName(sn.Version, sn.From, sn.To)),
 		BaseDataID: firstTxID,
->>>>>>> e979d79c
 	}, logger)
 	if err != nil {
 		return err
 	}
 
 	txnHash2BlockNumIdx, err := recsplit.NewRecSplit(recsplit.RecSplitArgs{
-<<<<<<< HEAD
-		KeyCount:    d.Count(),
-		Enums:       false,
-		BucketSize:  2000,
-		LeafSize:    8,
-		TmpDir:      tmpDir,
-		IndexFile:   filepath.Join(sn.Dir(), sn.Type.IdxFileName(0, sn.From, sn.To, snaptype.Indexes.TxnHash2BlockNum)),
-		BaseDataID:  firstBlockNum,
-		EtlBufLimit: etl.BufferOptimalSize / 2,
-=======
 		KeyCount:   d.Count(),
 		Enums:      false,
 		BucketSize: 2000,
 		LeafSize:   8,
 		TmpDir:     tmpDir,
-		IndexFile:  filepath.Join(snapDir, snaptype.IdxFileName(version, blockFrom, blockTo, snaptype.Transactions2Block.String())),
+		IndexFile:  filepath.Join(sn.Dir(), sn.Type.IdxFileName(0, sn.From, sn.To, snaptype.Indexes.TxnHash2BlockNum)),
 		BaseDataID: firstBlockNum,
->>>>>>> e979d79c
 	}, logger)
 	if err != nil {
 		return err
