--- conflicted
+++ resolved
@@ -423,11 +423,7 @@
 	defer s.Bodies.lock.RUnlock()
 	s.Txs.lock.RLock()
 	defer s.Txs.lock.RUnlock()
-<<<<<<< HEAD
-	max := s.blocksAvailable()
-=======
-	maxBlockNumInFiles := s.BlocksAvailable()
->>>>>>> 04ab47a3
+	maxBlockNumInFiles := s.blocksAvailable()
 	for _, seg := range s.Bodies.segments {
 		if seg.seg == nil {
 			continue
