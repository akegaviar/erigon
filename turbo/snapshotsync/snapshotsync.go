--- conflicted
+++ resolved
@@ -113,18 +113,10 @@
 		if !blobs && strings.Contains(p.Name, "blobsidecars") {
 			continue
 		}
-<<<<<<< HEAD
-
-=======
->>>>>>> b9a27413
 		downloadRequest = append(downloadRequest, services.NewDownloadRequest(p.Name, p.Hash))
 	}
 
 	log.Info(fmt.Sprintf("[%s] Requesting downloads", logPrefix))
-<<<<<<< HEAD
-
-=======
->>>>>>> b9a27413
 	for {
 		select {
 		case <-ctx.Done():
