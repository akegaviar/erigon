--- conflicted
+++ resolved
@@ -150,13 +150,9 @@
 	}
 
 	tooBigJump := finishProgressBefore > 0 && fcuHeader.Number.Uint64()-finishProgressBefore > 1_000
-<<<<<<< HEAD
 	e.logger.Warn("[dbg] tooBigJump", "t", tooBigJump, "finishProgressBefore", finishProgressBefore, "fcuHeader", fcuHeader.Number.Uint64())
 	if tooBigJump { //jump forward by 1K blocks
-=======
-	if tooBigJump { //jump forward by 1K blocks
 		isSynced = false
->>>>>>> 96f8d390
 		blockHash, err = e.blockReader.CanonicalHash(ctx, tx, finishProgressBefore+1_000)
 		if err != nil {
 			sendForkchoiceErrorWithoutWaiting(outcomeCh, err)
