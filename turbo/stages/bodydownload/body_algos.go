--- conflicted
+++ resolved
@@ -33,19 +33,12 @@
 		return 0, 0, libcommon.Hash{}, nil, err
 	}
 
-<<<<<<< HEAD
-	tooBigJump := headerProgress-bodyProgress > 1_000
-	if tooBigJump {
-		bd.maxProgress = cmp.Max(bodyProgress, bd.br.FrozenBlocks()) + 1_000
-	} else {
-=======
 	tooBigJump := headerProgress > bodyProgress && headerProgress-bodyProgress > 1_000
 	if tooBigJump {
 		bd.bigLimitedJump = true
 		bd.maxProgress = cmp.Max(bodyProgress, bd.br.FrozenBlocks()) + 1_000
 	} else {
 		bd.bigLimitedJump = false
->>>>>>> b609481d
 		bd.maxProgress = headerProgress + 1
 	}
 
