package p2p

import (
	"math/rand"
	"time"

	"github.com/ledgerwatch/log/v3"

	"github.com/ledgerwatch/erigon-lib/direct"
)

//go:generate mockgen -source=./service.go -destination=./service_mock.go -package=p2p . Service
type Service interface {
	Fetcher
	MessageListener
	PeerTracker
	PeerPenalizer
	MaxPeers() int
<<<<<<< HEAD
	ListPeersMayHaveBlockNum(blockNum uint64) []PeerId
	// FetchHeaders fetches [start,end) headers from a peer. Blocks until data is received.
	FetchHeaders(ctx context.Context, start uint64, end uint64, peerId PeerId) ([]*types.Header, error)
	Penalize(ctx context.Context, peerId PeerId) error
	GetMessageListener() MessageListener
=======
>>>>>>> d6a10a4a
}

func NewService(maxPeers int, logger log.Logger, sentryClient direct.SentryClient) Service {
	fetcherConfig := FetcherConfig{
		responseTimeout: 5 * time.Second,
		retryBackOff:    10 * time.Second,
		maxRetries:      2,
	}

	return newService(maxPeers, fetcherConfig, logger, sentryClient, rand.Uint64)
}

func newService(
	maxPeers int,
	fetcherConfig FetcherConfig,
	logger log.Logger,
	sentryClient direct.SentryClient,
	requestIdGenerator RequestIdGenerator,
) Service {
	peerTracker := NewPeerTracker()
	peerPenalizer := NewPeerPenalizer(sentryClient)
	messageListener := NewMessageListener(logger, sentryClient, peerPenalizer)
	messageListener.RegisterPeerEventObserver(NewPeerEventObserver(peerTracker))
	messageSender := NewMessageSender(sentryClient)
	fetcher := NewFetcher(fetcherConfig, logger, messageListener, messageSender, requestIdGenerator)
	fetcher = NewPenalizingFetcher(logger, fetcher, peerPenalizer)
	fetcher = NewTrackingFetcher(fetcher, peerTracker)
	return &service{
		Fetcher:         fetcher,
		MessageListener: messageListener,
		PeerPenalizer:   peerPenalizer,
		PeerTracker:     peerTracker,
		maxPeers:        maxPeers,
<<<<<<< HEAD
		fetcher:         fetcher,
		messageListener: messageListener,
		peerPenalizer:   peerPenalizer,
		peerTracker:     peerTracker,
		logger:          logger,
=======
>>>>>>> d6a10a4a
	}
}

type service struct {
<<<<<<< HEAD
	once            sync.Once
	maxPeers        int
	fetcher         Fetcher
	messageListener MessageListener
	peerPenalizer   PeerPenalizer
	peerTracker     PeerTracker
	logger          log.Logger
}

func (s *service) Start(ctx context.Context) {
	s.once.Do(func() {
		s.messageListener.Start(ctx)
	})
}

func (s *service) Stop() {
	s.messageListener.Stop()
=======
	Fetcher
	MessageListener
	PeerPenalizer
	PeerTracker
	maxPeers int
>>>>>>> d6a10a4a
}

func (s *service) MaxPeers() int {
	return s.maxPeers
<<<<<<< HEAD
}

func (s *service) FetchHeaders(ctx context.Context, start uint64, end uint64, peerId PeerId) ([]*types.Header, error) {
	return s.fetcher.FetchHeaders(ctx, start, end, peerId)
}

func (s *service) Penalize(ctx context.Context, peerId PeerId) error {
	return s.peerPenalizer.Penalize(ctx, peerId)
}

func (s *service) ListPeersMayHaveBlockNum(blockNum uint64) []PeerId {
	return s.peerTracker.ListPeersMayHaveBlockNum(blockNum)
}

func (s *service) GetMessageListener() MessageListener {
	return s.messageListener
=======
>>>>>>> d6a10a4a
}<|MERGE_RESOLUTION|>--- conflicted
+++ resolved
@@ -16,14 +16,6 @@
 	PeerTracker
 	PeerPenalizer
 	MaxPeers() int
-<<<<<<< HEAD
-	ListPeersMayHaveBlockNum(blockNum uint64) []PeerId
-	// FetchHeaders fetches [start,end) headers from a peer. Blocks until data is received.
-	FetchHeaders(ctx context.Context, start uint64, end uint64, peerId PeerId) ([]*types.Header, error)
-	Penalize(ctx context.Context, peerId PeerId) error
-	GetMessageListener() MessageListener
-=======
->>>>>>> d6a10a4a
 }
 
 func NewService(maxPeers int, logger log.Logger, sentryClient direct.SentryClient) Service {
@@ -57,64 +49,17 @@
 		PeerPenalizer:   peerPenalizer,
 		PeerTracker:     peerTracker,
 		maxPeers:        maxPeers,
-<<<<<<< HEAD
-		fetcher:         fetcher,
-		messageListener: messageListener,
-		peerPenalizer:   peerPenalizer,
-		peerTracker:     peerTracker,
-		logger:          logger,
-=======
->>>>>>> d6a10a4a
 	}
 }
 
 type service struct {
-<<<<<<< HEAD
-	once            sync.Once
-	maxPeers        int
-	fetcher         Fetcher
-	messageListener MessageListener
-	peerPenalizer   PeerPenalizer
-	peerTracker     PeerTracker
-	logger          log.Logger
-}
-
-func (s *service) Start(ctx context.Context) {
-	s.once.Do(func() {
-		s.messageListener.Start(ctx)
-	})
-}
-
-func (s *service) Stop() {
-	s.messageListener.Stop()
-=======
 	Fetcher
 	MessageListener
 	PeerPenalizer
 	PeerTracker
 	maxPeers int
->>>>>>> d6a10a4a
 }
 
 func (s *service) MaxPeers() int {
 	return s.maxPeers
-<<<<<<< HEAD
-}
-
-func (s *service) FetchHeaders(ctx context.Context, start uint64, end uint64, peerId PeerId) ([]*types.Header, error) {
-	return s.fetcher.FetchHeaders(ctx, start, end, peerId)
-}
-
-func (s *service) Penalize(ctx context.Context, peerId PeerId) error {
-	return s.peerPenalizer.Penalize(ctx, peerId)
-}
-
-func (s *service) ListPeersMayHaveBlockNum(blockNum uint64) []PeerId {
-	return s.peerTracker.ListPeersMayHaveBlockNum(blockNum)
-}
-
-func (s *service) GetMessageListener() MessageListener {
-	return s.messageListener
-=======
->>>>>>> d6a10a4a
 }