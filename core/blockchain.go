--- conflicted
+++ resolved
@@ -123,12 +123,8 @@
 	incTxNum() // preblock tx
 	//fmt.Printf("====txs processing start: %d====\n", block.NumberU64())
 	for i, tx := range block.Transactions() {
-<<<<<<< HEAD
 		incTxNum()
-		ibs.Prepare(tx.Hash(), block.Hash(), i)
-=======
 		ibs.SetTxContext(tx.Hash(), block.Hash(), i)
->>>>>>> 0e0b12d6
 		writeTrace := false
 		if vmConfig.Debug && vmConfig.Tracer == nil {
 			tracer, err := getTracer(i, tx.Hash())
