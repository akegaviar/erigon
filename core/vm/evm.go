// Copyright 2014 The go-ethereum Authors
// This file is part of the go-ethereum library.
//
// The go-ethereum library is free software: you can redistribute it and/or modify
// it under the terms of the GNU Lesser General Public License as published by
// the Free Software Foundation, either version 3 of the License, or
// (at your option) any later version.
//
// The go-ethereum library is distributed in the hope that it will be useful,
// but WITHOUT ANY WARRANTY; without even the implied warranty of
// MERCHANTABILITY or FITNESS FOR A PARTICULAR PURPOSE. See the
// GNU Lesser General Public License for more details.
//
// You should have received a copy of the GNU Lesser General Public License
// along with the go-ethereum library. If not, see <http://www.gnu.org/licenses/>.

package vm

import (
	"fmt"
	"sync/atomic"

	"github.com/holiman/uint256"
<<<<<<< HEAD

	"github.com/ledgerwatch/erigon/common"
=======
	"github.com/ledgerwatch/erigon-lib/chain"
	libcommon "github.com/ledgerwatch/erigon-lib/common"

>>>>>>> 19ce8d2a
	"github.com/ledgerwatch/erigon/common/u256"
	"github.com/ledgerwatch/erigon/core/vm/evmtypes"
	"github.com/ledgerwatch/erigon/crypto"
	"github.com/ledgerwatch/erigon/params"
)

// emptyCodeHash is used by create to ensure deployment is disallowed to already
// deployed contract addresses (relevant after the account abstraction).
var emptyCodeHash = crypto.Keccak256Hash(nil)

func (evm *EVM) precompile(addr libcommon.Address) (PrecompiledContract, bool) {
	var precompiles map[libcommon.Address]PrecompiledContract
	switch {
	case evm.chainRules.IsMoran:
		precompiles = PrecompiledContractsIsMoran
	case evm.chainRules.IsNano:
		precompiles = PrecompiledContractsNano
	case evm.chainRules.IsBerlin:
		precompiles = PrecompiledContractsBerlin
	case evm.chainRules.IsIstanbul:
		if evm.chainRules.IsParlia {
			precompiles = PrecompiledContractsIstanbulForBSC
		} else {
			precompiles = PrecompiledContractsIstanbul
		}
	case evm.chainRules.IsByzantium:
		precompiles = PrecompiledContractsByzantium
	default:
		precompiles = PrecompiledContractsHomestead
	}
	p, ok := precompiles[addr]
	return p, ok
}

// run runs the given contract and takes care of running precompiles with a fallback to the byte code interpreter.
func run(evm *EVM, contract *Contract, input []byte, readOnly bool) ([]byte, error) {
	return evm.interpreter.Run(contract, input, readOnly)
}

// EVM is the Ethereum Virtual Machine base object and provides
// the necessary tools to run a contract on the given state with
// the provided context. It should be noted that any error
// generated through any of the calls should be considered a
// revert-state-and-consume-all-gas operation, no checks on
// specific errors should ever be performed. The interpreter makes
// sure that any errors generated are to be considered faulty code.
//
// The EVM should never be reused and is not thread safe.
type EVM struct {
	// Context provides auxiliary blockchain related information
	context   evmtypes.BlockContext
	txContext evmtypes.TxContext
	// IntraBlockState gives access to the underlying state
	intraBlockState evmtypes.IntraBlockState
	// Depth is the current call stack
	depth int

	// chainConfig contains information about the current chain
	chainConfig *chain.Config
	// chain rules contains the chain rules for the current epoch
	chainRules *chain.Rules
	// virtual machine configuration options used to initialise the
	// evm.
	config Config
	// global (to this context) ethereum virtual machine
	// used throughout the execution of the tx.
	interpreter Interpreter
	// abort is used to abort the EVM calling operations
	// NOTE: must be set atomically
	abort int32
	// callGasTemp holds the gas available for the current call. This is needed because the
	// available gas is calculated in gasCall* according to the 63/64 rule and later
	// applied in opCall*.
	callGasTemp uint64
}

// NewEVM returns a new EVM. The returned EVM is not thread safe and should
// only ever be used *once*.
func NewEVM(blockCtx evmtypes.BlockContext, txCtx evmtypes.TxContext, state evmtypes.IntraBlockState, chainConfig *chain.Config, vmConfig Config) *EVM {
	evm := &EVM{
		context:         blockCtx,
		txContext:       txCtx,
		intraBlockState: state,
		config:          vmConfig,
		chainConfig:     chainConfig,
		chainRules:      chainConfig.Rules(blockCtx.BlockNumber, blockCtx.Time),
	}

	evm.interpreter = NewEVMInterpreter(evm, vmConfig)

	return evm
}

// Reset resets the EVM with a new transaction context.Reset
// This is not threadsafe and should only be done very cautiously.
func (evm *EVM) Reset(txCtx evmtypes.TxContext, ibs evmtypes.IntraBlockState) {
	evm.txContext = txCtx
	evm.intraBlockState = ibs

	// ensure the evm is reset to be used again
	atomic.StoreInt32(&evm.abort, 0)
}

func (evm *EVM) ResetBetweenBlocks(blockCtx evmtypes.BlockContext, txCtx evmtypes.TxContext, ibs evmtypes.IntraBlockState, vmConfig Config, chainRules *chain.Rules) {
	evm.context = blockCtx
	evm.txContext = txCtx
	evm.intraBlockState = ibs
	evm.config = vmConfig
	evm.chainRules = chainRules

	evm.interpreter = NewEVMInterpreter(evm, vmConfig)

	// ensure the evm is reset to be used again
	atomic.StoreInt32(&evm.abort, 0)
}

// Cancel cancels any running EVM operation. This may be called concurrently and
// it's safe to be called multiple times.
func (evm *EVM) Cancel() {
	atomic.StoreInt32(&evm.abort, 1)
}

// Cancelled returns true if Cancel has been called
func (evm *EVM) Cancelled() bool {
	return atomic.LoadInt32(&evm.abort) == 1
}

// Interpreter returns the current interpreter
func (evm *EVM) Interpreter() Interpreter {
	return evm.interpreter
}

func (evm *EVM) call(typ OpCode, caller ContractRef, addr libcommon.Address, input []byte, gas uint64, value *uint256.Int, bailout bool) (ret []byte, leftOverGas uint64, err error) {
	if evm.config.NoRecursion && evm.depth > 0 {
		return nil, gas, nil
	}
	// Fail if we're trying to execute above the call depth limit
	if evm.depth > int(params.CallCreateDepth) {
		return nil, gas, ErrDepth
	}
	if typ == CALL || typ == CALLCODE {
		// Fail if we're trying to transfer more than the available balance
		if !value.IsZero() && !evm.context.CanTransfer(evm.intraBlockState, caller.Address(), value) {
			if !bailout {
				return nil, gas, ErrInsufficientBalance
			}
		}
	}
	p, isPrecompile := evm.precompile(addr)
	var code []byte
	if !isPrecompile {
		code = evm.intraBlockState.GetCode(addr)
	}

	snapshot := evm.intraBlockState.Snapshot()

	if typ == CALL {
		if !evm.intraBlockState.Exist(addr) {
			if !isPrecompile && evm.chainRules.IsSpuriousDragon && value.IsZero() {
				if evm.config.Debug {
					v := value
					if typ == STATICCALL {
						v = nil
					}
					// Calling a non existing account, don't do anything, but ping the tracer
					if evm.depth == 0 {
						evm.config.Tracer.CaptureStart(evm, caller.Address(), addr, isPrecompile, false /* create */, input, gas, v, code)
						defer func(startGas uint64) { // Lazy evaluation of the parameters
							evm.config.Tracer.CaptureEnd(ret, 0, err)
						}(gas)
					} else {
						evm.config.Tracer.CaptureEnter(typ, caller.Address(), addr, isPrecompile, false /* create */, input, gas, v, code)
						defer func(startGas uint64) { // Lazy evaluation of the parameters
							evm.config.Tracer.CaptureExit(ret, 0, err)
						}(gas)
					}
				}
				return nil, gas, nil
			}
			evm.intraBlockState.CreateAccount(addr, false)
		}
		evm.context.Transfer(evm.intraBlockState, caller.Address(), addr, value, bailout)
	} else if typ == STATICCALL {
		// We do an AddBalance of zero here, just in order to trigger a touch.
		// This doesn't matter on Mainnet, where all empties are gone at the time of Byzantium,
		// but is the correct thing to do and matters on other networks, in tests, and potential
		// future scenarios
		evm.intraBlockState.AddBalance(addr, u256.Num0)
	}
	if evm.config.Debug {
		v := value
		if typ == STATICCALL {
			v = nil
		}
		if evm.depth == 0 {
			evm.config.Tracer.CaptureStart(evm, caller.Address(), addr, isPrecompile, false /* create */, input, gas, v, code)
			defer func(startGas uint64) { // Lazy evaluation of the parameters
				evm.config.Tracer.CaptureEnd(ret, startGas-gas, err)
			}(gas)
		} else {
			evm.config.Tracer.CaptureEnter(typ, caller.Address(), addr, isPrecompile, false /* create */, input, gas, v, code)
			defer func(startGas uint64) { // Lazy evaluation of the parameters
				evm.config.Tracer.CaptureExit(ret, startGas-gas, err)
			}(gas)
		}
	}

	// It is allowed to call precompiles, even via delegatecall
	if isPrecompile {
		ret, gas, err = RunPrecompiledContract(p, input, gas)
	} else if len(code) == 0 {
		// If the account has no code, we can abort here
		// The depth-check is already done, and precompiles handled above
		ret, err = nil, nil // gas is unchanged
	} else {
		// At this point, we use a copy of address. If we don't, the go compiler will
		// leak the 'contract' to the outer scope, and make allocation for 'contract'
		// even if the actual execution ends on RunPrecompiled above.
		addrCopy := addr
		// Initialise a new contract and set the code that is to be used by the EVM.
		// The contract is a scoped environment for this execution context only.
		codeHash := evm.intraBlockState.GetCodeHash(addrCopy)
		var contract *Contract
		if typ == CALLCODE {
			contract = NewContract(caller, AccountRef(caller.Address()), value, gas, evm.config.SkipAnalysis)
		} else if typ == DELEGATECALL {
			contract = NewContract(caller, AccountRef(caller.Address()), value, gas, evm.config.SkipAnalysis).AsDelegate()
		} else {
			contract = NewContract(caller, AccountRef(addrCopy), value, gas, evm.config.SkipAnalysis)
		}
		contract.SetCallCode(&addrCopy, codeHash, code, evm.parseContainer(code))
		readOnly := false
		if typ == STATICCALL {
			readOnly = true
		}
		ret, err = run(evm, contract, input, readOnly)
		gas = contract.Gas
	}
	// When an error was returned by the EVM or when setting the creation code
	// above we revert to the snapshot and consume any gas remaining. Additionally
	// when we're in Homestead this also counts for code storage gas errors.
	if err != nil || evm.config.RestoreState {
		evm.intraBlockState.RevertToSnapshot(snapshot)
		if err != ErrExecutionReverted {
			gas = 0
		}
		// TODO: consider clearing up unused snapshots:
		//} else {
		//	evm.StateDB.DiscardSnapshot(snapshot)
	}
	return ret, gas, err
}

// Call executes the contract associated with the addr with the given input as
// parameters. It also handles any necessary value transfer required and takes
// the necessary steps to create accounts and reverses the state in case of an
// execution error or failed value transfer.
func (evm *EVM) Call(caller ContractRef, addr libcommon.Address, input []byte, gas uint64, value *uint256.Int, bailout bool) (ret []byte, leftOverGas uint64, err error) {
	return evm.call(CALL, caller, addr, input, gas, value, bailout)
}

// CallCode executes the contract associated with the addr with the given input
// as parameters. It also handles any necessary value transfer required and takes
// the necessary steps to create accounts and reverses the state in case of an
// execution error or failed value transfer.
//
// CallCode differs from Call in the sense that it executes the given address'
// code with the caller as context.
func (evm *EVM) CallCode(caller ContractRef, addr libcommon.Address, input []byte, gas uint64, value *uint256.Int) (ret []byte, leftOverGas uint64, err error) {
	return evm.call(CALLCODE, caller, addr, input, gas, value, false)
}

// DelegateCall executes the contract associated with the addr with the given input
// as parameters. It reverses the state in case of an execution error.
//
// DelegateCall differs from CallCode in the sense that it executes the given address'
// code with the caller as context and the caller is set to the caller of the caller.
func (evm *EVM) DelegateCall(caller ContractRef, addr libcommon.Address, input []byte, gas uint64) (ret []byte, leftOverGas uint64, err error) {
	return evm.call(DELEGATECALL, caller, addr, input, gas, nil, false)
}

// StaticCall executes the contract associated with the addr with the given input
// as parameters while disallowing any modifications to the state during the call.
// Opcodes that attempt to perform such modifications will result in exceptions
// instead of performing the modifications.
func (evm *EVM) StaticCall(caller ContractRef, addr libcommon.Address, input []byte, gas uint64) (ret []byte, leftOverGas uint64, err error) {
	return evm.call(STATICCALL, caller, addr, input, gas, new(uint256.Int), false)
}

type codeAndHash struct {
	code []byte
	hash libcommon.Hash
}

func (c *codeAndHash) Hash() libcommon.Hash {
	if c.hash == (libcommon.Hash{}) {
		c.hash = crypto.Keccak256Hash(c.code)
	}
	return c.hash
}

// create creates a new contract using code as deployment code.
<<<<<<< HEAD
func (evm *EVM) create(caller ContractRef, codeAndHash *codeAndHash, gas uint64, value *uint256.Int, address common.Address, typ OpCode, incrementNonce, fromEOF bool) ([]byte, common.Address, uint64, error) {
=======
func (evm *EVM) create(caller ContractRef, codeAndHash *codeAndHash, gas uint64, value *uint256.Int, address libcommon.Address, typ OpCode, incrementNonce bool) ([]byte, libcommon.Address, uint64, error) {
>>>>>>> 19ce8d2a
	var ret []byte
	var err error
	// Depth check execution. Fail if we're trying to execute above the
	// limit.
	if evm.depth > int(params.CallCreateDepth) {
		return nil, libcommon.Address{}, gas, ErrDepth
	}
	if !evm.context.CanTransfer(evm.intraBlockState, caller.Address(), value) {
		return nil, libcommon.Address{}, gas, ErrInsufficientBalance
	}

	// Initialise a new contract and set the code that is to be used by the EVM.
	// The contract is a scoped environment for this execution context only. If
	// the initcode is EOF, contract.Container will be set.
	contract := NewContract(caller, AccountRef(address), value, gas, evm.config.SkipAnalysis)
	contract.SetCodeOptionalHash(&address, codeAndHash)

	// Validate initcode per EOF rules. If caller is EOF and initcode is legacy, fail.
	isInitcodeEOF := hasEOFMagic(codeAndHash.code)
	if evm.chainRules.IsCancun {
		if isInitcodeEOF {
			// If the initcode is EOF, verify it is well-formed.
			var c Container
			if err := c.UnmarshalBinary(codeAndHash.code); err != nil {
				return nil, common.Address{}, gas, fmt.Errorf("%w: %v", ErrInvalidEOF, err)
			}
			if err := c.ValidateCode(evm.config.JumpTableEOF); err != nil {
				return nil, common.Address{}, gas, fmt.Errorf("%w: %v", ErrInvalidEOF, err)
			}
			contract.Container = &c
		} else if fromEOF {
			// Don't allow EOF contract to execute legacy initcode.
			return nil, common.Address{}, gas, ErrLegacyCode
		}
	}

	if incrementNonce {
		nonce := evm.intraBlockState.GetNonce(caller.Address())
		if nonce+1 < nonce {
			return nil, libcommon.Address{}, gas, ErrNonceUintOverflow
		}
		evm.intraBlockState.SetNonce(caller.Address(), nonce+1)
	}
	// We add this to the access list _before_ taking a snapshot. Even if the creation fails,
	// the access-list change should not be rolled back
	if evm.chainRules.IsBerlin {
		evm.intraBlockState.AddAddressToAccessList(address)
	}
	// Ensure there's no existing contract already at the designated address
	contractHash := evm.intraBlockState.GetCodeHash(address)
	if evm.intraBlockState.GetNonce(address) != 0 || (contractHash != (libcommon.Hash{}) && contractHash != emptyCodeHash) {
		err = ErrContractAddressCollision
		return nil, libcommon.Address{}, 0, err
	}

	// Create a new account on the state
	snapshot := evm.intraBlockState.Snapshot()
	evm.intraBlockState.CreateAccount(address, true)
	if evm.chainRules.IsSpuriousDragon {
		evm.intraBlockState.SetNonce(address, 1)
	}
	evm.context.Transfer(evm.intraBlockState, caller.Address(), address, value, false /* bailout */)

	if evm.config.Debug {
		if evm.depth == 0 {
			evm.config.Tracer.CaptureStart(evm, caller.Address(), address, false /* precompile */, true /* create */, codeAndHash.code, gas, value, nil)
		} else {
			evm.config.Tracer.CaptureEnter(typ, caller.Address(), address, false /* precompile */, true /* create */, codeAndHash.code, gas, value, nil)
		}
	}

	if evm.config.NoRecursion && evm.depth > 0 {
		return nil, address, gas, nil
	}

	ret, err = run(evm, contract, nil, false)

	// check whether the max code size has been exceeded
	if err == nil && evm.chainRules.IsSpuriousDragon && len(ret) > params.MaxCodeSize && !evm.chainRules.IsAura {
		err = ErrMaxCodeSizeExceeded
	}

	// Reject legacy contract deployment from EOF.
	if err == nil && isInitcodeEOF && !hasEOFMagic(ret) {
		err = ErrLegacyCode
	}

	if err == nil && hasEOFByte(ret) {
		if evm.chainRules.IsCancun {
			var c Container
			if err = c.UnmarshalBinary(ret); err == nil {
				err = c.ValidateCode(evm.config.JumpTableEOF)
			}
			if err != nil {
				err = fmt.Errorf("%w: %v", ErrInvalidEOF, err)
			}
		} else if evm.chainRules.IsLondon {
			// Reject code starting with 0xEF if EIP-3541 is enabled.
			err = ErrInvalidCode
		}
	}
	// if the contract creation ran successfully and no errors were returned
	// calculate the gas required to store the code. If the code could not
	// be stored due to not enough gas set an error and let it be handled
	// by the error checking condition below.
	if err == nil {
		createDataGas := uint64(len(ret)) * params.CreateDataGas
		if contract.UseGas(createDataGas) {
			evm.intraBlockState.SetCode(address, ret)
		} else if evm.chainRules.IsHomestead {
			err = ErrCodeStoreOutOfGas
		}
	}

	// When an error was returned by the EVM or when setting the creation code
	// above we revert to the snapshot and consume any gas remaining. Additionally
	// when we're in homestead this also counts for code storage gas errors.
	if err != nil && (evm.chainRules.IsHomestead || err != ErrCodeStoreOutOfGas) {
		evm.intraBlockState.RevertToSnapshot(snapshot)
		if err != ErrExecutionReverted {
			contract.UseGas(contract.Gas)
		}
	}

	if evm.config.Debug {
		if evm.depth == 0 {
			evm.config.Tracer.CaptureEnd(ret, gas-contract.Gas, err)
		} else {
			evm.config.Tracer.CaptureExit(ret, gas-contract.Gas, err)
		}
	}

	return ret, address, contract.Gas, err
}

// Create creates a new contract using code as deployment code.
// DESCRIBED: docs/programmers_guide/guide.md#nonce
func (evm *EVM) Create(caller ContractRef, code []byte, gas uint64, endowment *uint256.Int) (ret []byte, contractAddr libcommon.Address, leftOverGas uint64, err error) {
	contractAddr = crypto.CreateAddress(caller.Address(), evm.intraBlockState.GetNonce(caller.Address()))
	isCallerEOF := hasEOFMagic(evm.intraBlockState.GetCode(caller.Address()))
	return evm.create(caller, &codeAndHash{code: code}, gas, endowment, contractAddr, CREATE, true /* incrementNonce */, isCallerEOF)
}

// Create2 creates a new contract using code as deployment code.
//
// The different between Create2 with Create is Create2 uses keccak256(0xff ++ msg.sender ++ salt ++ keccak256(init_code))[12:]
// instead of the usual sender-and-nonce-hash as the address where the contract is initialized at.
// DESCRIBED: docs/programmers_guide/guide.md#nonce
func (evm *EVM) Create2(caller ContractRef, code []byte, gas uint64, endowment *uint256.Int, salt *uint256.Int) (ret []byte, contractAddr libcommon.Address, leftOverGas uint64, err error) {
	codeAndHash := &codeAndHash{code: code}
	contractAddr = crypto.CreateAddress2(caller.Address(), salt.Bytes32(), codeAndHash.Hash().Bytes())
	isCallerEOF := hasEOFMagic(evm.intraBlockState.GetCode(caller.Address()))
	return evm.create(caller, codeAndHash, gas, endowment, contractAddr, CREATE2, true /* incrementNonce */, isCallerEOF)
}

// SysCreate is a special (system) contract creation methods for genesis constructors.
// Unlike the normal Create & Create2, it doesn't increment caller's nonce.
<<<<<<< HEAD
func (evm *EVM) SysCreate(caller ContractRef, code []byte, gas uint64, endowment *uint256.Int, contractAddr common.Address) (ret []byte, leftOverGas uint64, err error) {
	ret, _, leftOverGas, err = evm.create(caller, &codeAndHash{code: code}, gas, endowment, contractAddr, CREATE, false /* incrementNonce */, false /* isCallerEOF */)
=======
func (evm *EVM) SysCreate(caller ContractRef, code []byte, gas uint64, endowment *uint256.Int, contractAddr libcommon.Address) (ret []byte, leftOverGas uint64, err error) {
	ret, _, leftOverGas, err = evm.create(caller, &codeAndHash{code: code}, gas, endowment, contractAddr, CREATE, false /* incrementNonce */)
>>>>>>> 19ce8d2a
	return
}

// ChainConfig returns the environment's chain configuration
func (evm *EVM) Config() Config {
	return evm.config
}

// ChainConfig returns the environment's chain configuration
func (evm *EVM) ChainConfig() *chain.Config {
	return evm.chainConfig
}

func (evm *EVM) ChainRules() *chain.Rules {
	return evm.chainRules
}

func (evm *EVM) Context() evmtypes.BlockContext {
	return evm.context
}

func (evm *EVM) TxContext() evmtypes.TxContext {
	return evm.txContext
}

func (evm *EVM) IntraBlockState() evmtypes.IntraBlockState {
	return evm.intraBlockState
}

// parseContainer tries to parse an EOF container if the Cancun fork is active. It expects the code to already be validated.
func (evm *EVM) parseContainer(b []byte) *Container {
	if evm.chainRules.IsCancun && hasEOFMagic(b) {
		var c Container
		if err := c.UnmarshalBinary(b); err != nil {
			// Code was already validated, so no other errors should be possible.
			panic(fmt.Sprintf("unexpected error: %v\ncode: %s\n", err, common.Bytes2Hex(b)))
		}
		return &c
	}
	return nil
}<|MERGE_RESOLUTION|>--- conflicted
+++ resolved
@@ -20,15 +20,11 @@
 	"fmt"
 	"sync/atomic"
 
+	"github.com/ethereum/go-ethereum/common"
 	"github.com/holiman/uint256"
-<<<<<<< HEAD
-
-	"github.com/ledgerwatch/erigon/common"
-=======
 	"github.com/ledgerwatch/erigon-lib/chain"
 	libcommon "github.com/ledgerwatch/erigon-lib/common"
 
->>>>>>> 19ce8d2a
 	"github.com/ledgerwatch/erigon/common/u256"
 	"github.com/ledgerwatch/erigon/core/vm/evmtypes"
 	"github.com/ledgerwatch/erigon/crypto"
@@ -331,11 +327,8 @@
 }
 
 // create creates a new contract using code as deployment code.
-<<<<<<< HEAD
-func (evm *EVM) create(caller ContractRef, codeAndHash *codeAndHash, gas uint64, value *uint256.Int, address common.Address, typ OpCode, incrementNonce, fromEOF bool) ([]byte, common.Address, uint64, error) {
-=======
-func (evm *EVM) create(caller ContractRef, codeAndHash *codeAndHash, gas uint64, value *uint256.Int, address libcommon.Address, typ OpCode, incrementNonce bool) ([]byte, libcommon.Address, uint64, error) {
->>>>>>> 19ce8d2a
+func (evm *EVM) create(caller ContractRef, codeAndHash *codeAndHash, gas uint64, value *uint256.Int, address libcommon.Address, typ OpCode,
+	incrementNonce, fromEOF bool) ([]byte, libcommon.Address, uint64, error) {
 	var ret []byte
 	var err error
 	// Depth check execution. Fail if we're trying to execute above the
@@ -493,13 +486,8 @@
 
 // SysCreate is a special (system) contract creation methods for genesis constructors.
 // Unlike the normal Create & Create2, it doesn't increment caller's nonce.
-<<<<<<< HEAD
-func (evm *EVM) SysCreate(caller ContractRef, code []byte, gas uint64, endowment *uint256.Int, contractAddr common.Address) (ret []byte, leftOverGas uint64, err error) {
+func (evm *EVM) SysCreate(caller ContractRef, code []byte, gas uint64, endowment *uint256.Int, contractAddr libcommon.Address) (ret []byte, leftOverGas uint64, err error) {
 	ret, _, leftOverGas, err = evm.create(caller, &codeAndHash{code: code}, gas, endowment, contractAddr, CREATE, false /* incrementNonce */, false /* isCallerEOF */)
-=======
-func (evm *EVM) SysCreate(caller ContractRef, code []byte, gas uint64, endowment *uint256.Int, contractAddr libcommon.Address) (ret []byte, leftOverGas uint64, err error) {
-	ret, _, leftOverGas, err = evm.create(caller, &codeAndHash{code: code}, gas, endowment, contractAddr, CREATE, false /* incrementNonce */)
->>>>>>> 19ce8d2a
 	return
 }
 
