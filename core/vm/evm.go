// Copyright 2014 The go-ethereum Authors
// This file is part of the go-ethereum library.
//
// The go-ethereum library is free software: you can redistribute it and/or modify
// it under the terms of the GNU Lesser General Public License as published by
// the Free Software Foundation, either version 3 of the License, or
// (at your option) any later version.
//
// The go-ethereum library is distributed in the hope that it will be useful,
// but WITHOUT ANY WARRANTY; without even the implied warranty of
// MERCHANTABILITY or FITNESS FOR A PARTICULAR PURPOSE. See the
// GNU Lesser General Public License for more details.
//
// You should have received a copy of the GNU Lesser General Public License
// along with the go-ethereum library. If not, see <http://www.gnu.org/licenses/>.

package vm

import (
	"fmt"
	"sync/atomic"

	"github.com/holiman/uint256"
	"github.com/ledgerwatch/erigon/common"
	"github.com/ledgerwatch/erigon/common/u256"
	"github.com/ledgerwatch/erigon/core/vm/evmtypes"
	"github.com/ledgerwatch/erigon/crypto"
	"github.com/ledgerwatch/erigon/params"
)

// emptyCodeHash is used by create to ensure deployment is disallowed to already
// deployed contract addresses (relevant after the account abstraction).
var emptyCodeHash = crypto.Keccak256Hash(nil)

func (evm *EVM) precompile(addr common.Address) (PrecompiledContract, bool) {
	var precompiles map[common.Address]PrecompiledContract
	switch {
	case evm.chainRules.IsMoran:
		precompiles = PrecompiledContractsIsMoran
	case evm.chainRules.IsNano:
		precompiles = PrecompiledContractsNano
	case evm.chainRules.IsBerlin:
		precompiles = PrecompiledContractsBerlin
	case evm.chainRules.IsIstanbul:
		if evm.chainRules.IsParlia {
			precompiles = PrecompiledContractsIstanbulForBSC
		} else {
			precompiles = PrecompiledContractsIstanbul
		}
	case evm.chainRules.IsByzantium:
		precompiles = PrecompiledContractsByzantium
	default:
		precompiles = PrecompiledContractsHomestead
	}
	p, ok := precompiles[addr]
	return p, ok
}

// run runs the given contract and takes care of running precompiles with a fallback to the byte code interpreter.
func run(evm *EVM, contract *Contract, input []byte, readOnly bool) ([]byte, error) {
	return evm.interpreter.Run(contract, input, readOnly)
}

// EVM is the Ethereum Virtual Machine base object and provides
// the necessary tools to run a contract on the given state with
// the provided context. It should be noted that any error
// generated through any of the calls should be considered a
// revert-state-and-consume-all-gas operation, no checks on
// specific errors should ever be performed. The interpreter makes
// sure that any errors generated are to be considered faulty code.
//
// The EVM should never be reused and is not thread safe.
type EVM struct {
	// Context provides auxiliary blockchain related information
	context   evmtypes.BlockContext
	txContext evmtypes.TxContext
	// IntraBlockState gives access to the underlying state
	intraBlockState evmtypes.IntraBlockState
	// Depth is the current call stack
	depth int

	// chainConfig contains information about the current chain
	chainConfig *params.ChainConfig
	// chain rules contains the chain rules for the current epoch
	chainRules *params.Rules
	// virtual machine configuration options used to initialise the
	// evm.
	config Config
	// global (to this context) ethereum virtual machine
	// used throughout the execution of the tx.
	interpreter Interpreter
	// abort is used to abort the EVM calling operations
	// NOTE: must be set atomically
	abort int32
	// callGasTemp holds the gas available for the current call. This is needed because the
	// available gas is calculated in gasCall* according to the 63/64 rule and later
	// applied in opCall*.
	callGasTemp uint64
}

// NewEVM returns a new EVM. The returned EVM is not thread safe and should
// only ever be used *once*.
func NewEVM(blockCtx evmtypes.BlockContext, txCtx evmtypes.TxContext, state evmtypes.IntraBlockState, chainConfig *params.ChainConfig, vmConfig Config) *EVM {
	evm := &EVM{
		context:         blockCtx,
		txContext:       txCtx,
		intraBlockState: state,
		config:          vmConfig,
		chainConfig:     chainConfig,
		chainRules:      chainConfig.Rules(blockCtx.BlockNumber, blockCtx.Time),
	}

	evm.interpreter = NewEVMInterpreter(evm, vmConfig)

	return evm
}

// Reset resets the EVM with a new transaction context.Reset
// This is not threadsafe and should only be done very cautiously.
func (evm *EVM) Reset(txCtx evmtypes.TxContext, ibs evmtypes.IntraBlockState) {
	evm.txContext = txCtx
	evm.intraBlockState = ibs

	// ensure the evm is reset to be used again
	atomic.StoreInt32(&evm.abort, 0)
}

func (evm *EVM) ResetBetweenBlocks(blockCtx evmtypes.BlockContext, txCtx evmtypes.TxContext, ibs evmtypes.IntraBlockState, vmConfig Config, chainRules *params.Rules) {
	evm.context = blockCtx
	evm.txContext = txCtx
	evm.intraBlockState = ibs
	evm.config = vmConfig
	evm.chainRules = chainRules

	evm.interpreter = NewEVMInterpreter(evm, vmConfig)

	// ensure the evm is reset to be used again
	atomic.StoreInt32(&evm.abort, 0)
}

// Cancel cancels any running EVM operation. This may be called concurrently and
// it's safe to be called multiple times.
func (evm *EVM) Cancel() {
	atomic.StoreInt32(&evm.abort, 1)
}

// Cancelled returns true if Cancel has been called
func (evm *EVM) Cancelled() bool {
	return atomic.LoadInt32(&evm.abort) == 1
}

// Interpreter returns the current interpreter
func (evm *EVM) Interpreter() Interpreter {
	return evm.interpreter
}

func (evm *EVM) call(typ OpCode, caller ContractRef, addr common.Address, input []byte, gas uint64, value *uint256.Int, bailout bool) (ret []byte, leftOverGas uint64, err error) {
	if evm.config.NoRecursion && evm.depth > 0 {
		return nil, gas, nil
	}
	// Fail if we're trying to execute above the call depth limit
	if evm.depth > int(params.CallCreateDepth) {
		return nil, gas, ErrDepth
	}
	if typ == CALL || typ == CALLCODE {
		// Fail if we're trying to transfer more than the available balance
		if !value.IsZero() && !evm.context.CanTransfer(evm.intraBlockState, caller.Address(), value) {
			if !bailout {
				return nil, gas, ErrInsufficientBalance
			}
		}
	}
	p, isPrecompile := evm.precompile(addr)
	var code []byte
	if !isPrecompile {
		code = evm.intraBlockState.GetCode(addr)
	}

	snapshot := evm.intraBlockState.Snapshot()

	if typ == CALL {
		if !evm.intraBlockState.Exist(addr) {
			if !isPrecompile && evm.chainRules.IsSpuriousDragon && value.IsZero() {
				if evm.config.Debug {
					v := value
					if typ == STATICCALL {
						v = nil
					}
					// Calling a non existing account, don't do anything, but ping the tracer
					if evm.depth == 0 {
						evm.config.Tracer.CaptureStart(evm, caller.Address(), addr, isPrecompile, false /* create */, input, gas, v, code)
						defer func(startGas uint64) { // Lazy evaluation of the parameters
							evm.config.Tracer.CaptureEnd(ret, 0, err)
						}(gas)
					} else {
						evm.config.Tracer.CaptureEnter(typ, caller.Address(), addr, isPrecompile, false /* create */, input, gas, v, code)
						defer func(startGas uint64) { // Lazy evaluation of the parameters
							evm.config.Tracer.CaptureExit(ret, 0, err)
						}(gas)
					}
				}
				return nil, gas, nil
			}
			evm.intraBlockState.CreateAccount(addr, false)
		}
		evm.context.Transfer(evm.intraBlockState, caller.Address(), addr, value, bailout)
	} else if typ == STATICCALL {
		// We do an AddBalance of zero here, just in order to trigger a touch.
		// This doesn't matter on Mainnet, where all empties are gone at the time of Byzantium,
		// but is the correct thing to do and matters on other networks, in tests, and potential
		// future scenarios
		evm.intraBlockState.AddBalance(addr, u256.Num0)
	}
	if evm.config.Debug {
		v := value
		if typ == STATICCALL {
			v = nil
		}
		if evm.depth == 0 {
			evm.config.Tracer.CaptureStart(evm, caller.Address(), addr, isPrecompile, false /* create */, input, gas, v, code)
			defer func(startGas uint64) { // Lazy evaluation of the parameters
				evm.config.Tracer.CaptureEnd(ret, startGas-gas, err)
			}(gas)
		} else {
			evm.config.Tracer.CaptureEnter(typ, caller.Address(), addr, isPrecompile, false /* create */, input, gas, v, code)
			defer func(startGas uint64) { // Lazy evaluation of the parameters
				evm.config.Tracer.CaptureExit(ret, startGas-gas, err)
			}(gas)
		}
	}

	// It is allowed to call precompiles, even via delegatecall
	if isPrecompile {
		ret, gas, err = RunPrecompiledContract(p, input, gas)
	} else if len(code) == 0 {
		// If the account has no code, we can abort here
		// The depth-check is already done, and precompiles handled above
		ret, err = nil, nil // gas is unchanged
	} else {
		// At this point, we use a copy of address. If we don't, the go compiler will
		// leak the 'contract' to the outer scope, and make allocation for 'contract'
		// even if the actual execution ends on RunPrecompiled above.
		addrCopy := addr
		// Initialise a new contract and set the code that is to be used by the EVM.
		// The contract is a scoped environment for this execution context only.
		codeHash := evm.intraBlockState.GetCodeHash(addrCopy)
		var contract *Contract
		if typ == CALLCODE {
			contract = NewContract(caller, AccountRef(caller.Address()), value, gas, evm.config.SkipAnalysis)
		} else if typ == DELEGATECALL {
			contract = NewContract(caller, AccountRef(caller.Address()), value, gas, evm.config.SkipAnalysis).AsDelegate()
		} else {
			contract = NewContract(caller, AccountRef(addrCopy), value, gas, evm.config.SkipAnalysis)
		}
		contract.SetCallCode(&addrCopy, codeHash, code, evm.maybeParseContainer(code))
		readOnly := false
		if typ == STATICCALL {
			readOnly = true
		}
		ret, err = run(evm, contract, input, readOnly)
		gas = contract.Gas
	}
	// When an error was returned by the EVM or when setting the creation code
	// above we revert to the snapshot and consume any gas remaining. Additionally
	// when we're in Homestead this also counts for code storage gas errors.
	if err != nil || evm.config.RestoreState {
		evm.intraBlockState.RevertToSnapshot(snapshot)
		if err != ErrExecutionReverted {
			gas = 0
		}
		// TODO: consider clearing up unused snapshots:
		//} else {
		//	evm.StateDB.DiscardSnapshot(snapshot)
	}
	return ret, gas, err
}

// Call executes the contract associated with the addr with the given input as
// parameters. It also handles any necessary value transfer required and takes
// the necessary steps to create accounts and reverses the state in case of an
// execution error or failed value transfer.
func (evm *EVM) Call(caller ContractRef, addr common.Address, input []byte, gas uint64, value *uint256.Int, bailout bool) (ret []byte, leftOverGas uint64, err error) {
	return evm.call(CALL, caller, addr, input, gas, value, bailout)
}

// CallCode executes the contract associated with the addr with the given input
// as parameters. It also handles any necessary value transfer required and takes
// the necessary steps to create accounts and reverses the state in case of an
// execution error or failed value transfer.
//
// CallCode differs from Call in the sense that it executes the given address'
// code with the caller as context.
func (evm *EVM) CallCode(caller ContractRef, addr common.Address, input []byte, gas uint64, value *uint256.Int) (ret []byte, leftOverGas uint64, err error) {
	return evm.call(CALLCODE, caller, addr, input, gas, value, false)
}

// DelegateCall executes the contract associated with the addr with the given input
// as parameters. It reverses the state in case of an execution error.
//
// DelegateCall differs from CallCode in the sense that it executes the given address'
// code with the caller as context and the caller is set to the caller of the caller.
func (evm *EVM) DelegateCall(caller ContractRef, addr common.Address, input []byte, gas uint64) (ret []byte, leftOverGas uint64, err error) {
	return evm.call(DELEGATECALL, caller, addr, input, gas, nil, false)
}

// StaticCall executes the contract associated with the addr with the given input
// as parameters while disallowing any modifications to the state during the call.
// Opcodes that attempt to perform such modifications will result in exceptions
// instead of performing the modifications.
func (evm *EVM) StaticCall(caller ContractRef, addr common.Address, input []byte, gas uint64) (ret []byte, leftOverGas uint64, err error) {
	return evm.call(STATICCALL, caller, addr, input, gas, new(uint256.Int), false)
}

type codeAndHash struct {
	code []byte
	hash common.Hash
}

func (c *codeAndHash) Hash() common.Hash {
	if c.hash == (common.Hash{}) {
		c.hash = crypto.Keccak256Hash(c.code)
	}
	return c.hash
}

// create creates a new contract using code as deployment code.
func (evm *EVM) create(caller ContractRef, codeAndHash *codeAndHash, gas uint64, value *uint256.Int, address common.Address, typ OpCode, incrementNonce bool) ([]byte, common.Address, uint64, error) {
	var ret []byte
	var err error
	// Depth check execution. Fail if we're trying to execute above the
	// limit.
	if evm.depth > int(params.CallCreateDepth) {
		return nil, common.Address{}, gas, ErrDepth
	}
	if !evm.context.CanTransfer(evm.intraBlockState, caller.Address(), value) {
		return nil, common.Address{}, gas, ErrInsufficientBalance
	}
	// Check whether the init code size has been exceeded.
	if evm.config.HasEip3860(evm.chainRules) && len(codeAndHash.code) > params.MaxInitCodeSize {
		return nil, address, gas, ErrMaxInitCodeSizeExceeded
	}
	if incrementNonce {
		nonce := evm.intraBlockState.GetNonce(caller.Address())
		if nonce+1 < nonce {
			return nil, common.Address{}, gas, ErrNonceUintOverflow
		}
		evm.intraBlockState.SetNonce(caller.Address(), nonce+1)
	}
	// We add this to the access list _before_ taking a snapshot. Even if the creation fails,
	// the access-list change should not be rolled back
	if evm.chainRules.IsBerlin {
		evm.intraBlockState.AddAddressToAccessList(address)
	}
	// Ensure there's no existing contract already at the designated address
	contractHash := evm.intraBlockState.GetCodeHash(address)
	if evm.intraBlockState.GetNonce(address) != 0 || (contractHash != (common.Hash{}) && contractHash != emptyCodeHash) {
		err = ErrContractAddressCollision
		return nil, common.Address{}, 0, err
	}

	// Initialise a new contract and set the code that is to be used by the EVM.
	// The contract is a scoped environment for this execution context only.
	contract := NewContract(caller, AccountRef(address), value, gas, evm.config.SkipAnalysis)
	contract.SetCodeOptionalHash(&address, codeAndHash)

	// If the initcode is EOF, verify it is well-formed.
	if evm.chainRules.IsShanghai && hasEOFByte(codeAndHash.code) {
		var c Container
		if err := c.UnmarshalBinary(codeAndHash.code); err != nil {
			return nil, common.Address{}, 0, fmt.Errorf("%v: %v", ErrInvalidEOF, err)
		}
		contract.Container = &c
	}

	// Create a new account on the state
	snapshot := evm.intraBlockState.Snapshot()
	evm.intraBlockState.CreateAccount(address, true)
	if evm.chainRules.IsSpuriousDragon {
		evm.intraBlockState.SetNonce(address, 1)
	}
	evm.context.Transfer(evm.intraBlockState, caller.Address(), address, value, false /* bailout */)

	if evm.config.Debug {
		if evm.depth == 0 {
			evm.config.Tracer.CaptureStart(evm, caller.Address(), address, false /* precompile */, true /* create */, codeAndHash.code, gas, value, nil)
		} else {
			evm.config.Tracer.CaptureEnter(typ, caller.Address(), address, false /* precompile */, true /* create */, codeAndHash.code, gas, value, nil)
		}
	}

	if evm.config.NoRecursion && evm.depth > 0 {
		return nil, address, gas, nil
	}

	ret, err = run(evm, contract, nil, false)

	// check whether the max code size has been exceeded
	if err == nil && evm.chainRules.IsSpuriousDragon && len(ret) > params.MaxCodeSize && !evm.chainRules.IsAura {
		err = ErrMaxCodeSizeExceeded
	}

<<<<<<< HEAD
	if err == nil && !maxCodeSizeExceeded && hasEOFByte(ret) {
		if evm.chainRules.IsShanghai {
			var c Container
			if err = c.UnmarshalBinary(ret); err != nil {
				err = fmt.Errorf("invalid code: %v", err)
			}
		} else if evm.chainRules.IsLondon {
			// Reject code starting with 0xEF if EIP-3541 is enabled.
			err = ErrInvalidCode
		}
=======
	// Reject code starting with 0xEF if EIP-3541 is enabled.
	if err == nil && evm.chainRules.IsLondon && len(ret) >= 1 && ret[0] == 0xEF {
		err = ErrInvalidCode
>>>>>>> a369fd02
	}
	// if the contract creation ran successfully and no errors were returned
	// calculate the gas required to store the code. If the code could not
	// be stored due to not enough gas set an error and let it be handled
	// by the error checking condition below.
	if err == nil {
		createDataGas := uint64(len(ret)) * params.CreateDataGas
		if contract.UseGas(createDataGas) {
			evm.intraBlockState.SetCode(address, ret)
		} else if evm.chainRules.IsHomestead {
			err = ErrCodeStoreOutOfGas
		}
	}

	// When an error was returned by the EVM or when setting the creation code
	// above we revert to the snapshot and consume any gas remaining. Additionally
	// when we're in homestead this also counts for code storage gas errors.
	if err != nil && (evm.chainRules.IsHomestead || err != ErrCodeStoreOutOfGas) {
		evm.intraBlockState.RevertToSnapshot(snapshot)
		if err != ErrExecutionReverted {
			contract.UseGas(contract.Gas)
		}
	}

	if evm.config.Debug {
		if evm.depth == 0 {
			evm.config.Tracer.CaptureEnd(ret, gas-contract.Gas, err)
		} else {
			evm.config.Tracer.CaptureExit(ret, gas-contract.Gas, err)
		}
	}

	return ret, address, contract.Gas, err
}

// Create creates a new contract using code as deployment code.
// DESCRIBED: docs/programmers_guide/guide.md#nonce
func (evm *EVM) Create(caller ContractRef, code []byte, gas uint64, endowment *uint256.Int) (ret []byte, contractAddr common.Address, leftOverGas uint64, err error) {
	contractAddr = crypto.CreateAddress(caller.Address(), evm.intraBlockState.GetNonce(caller.Address()))
	return evm.create(caller, &codeAndHash{code: code}, gas, endowment, contractAddr, CREATE, true /* incrementNonce */)
}

// Create2 creates a new contract using code as deployment code.
//
// The different between Create2 with Create is Create2 uses keccak256(0xff ++ msg.sender ++ salt ++ keccak256(init_code))[12:]
// instead of the usual sender-and-nonce-hash as the address where the contract is initialized at.
// DESCRIBED: docs/programmers_guide/guide.md#nonce
func (evm *EVM) Create2(caller ContractRef, code []byte, gas uint64, endowment *uint256.Int, salt *uint256.Int) (ret []byte, contractAddr common.Address, leftOverGas uint64, err error) {
	codeAndHash := &codeAndHash{code: code}
	contractAddr = crypto.CreateAddress2(caller.Address(), salt.Bytes32(), codeAndHash.Hash().Bytes())
	return evm.create(caller, codeAndHash, gas, endowment, contractAddr, CREATE2, true /* incrementNonce */)
}

// SysCreate is a special (system) contract creation methods for genesis constructors.
// Unlike the normal Create & Create2, it doesn't increment caller's nonce.
func (evm *EVM) SysCreate(caller ContractRef, code []byte, gas uint64, endowment *uint256.Int, contractAddr common.Address) (ret []byte, leftOverGas uint64, err error) {
	ret, _, leftOverGas, err = evm.create(caller, &codeAndHash{code: code}, gas, endowment, contractAddr, CREATE, false /* incrementNonce */)
	return
}

// ChainConfig returns the environment's chain configuration
func (evm *EVM) Config() Config {
	return evm.config
}

// ChainConfig returns the environment's chain configuration
func (evm *EVM) ChainConfig() *params.ChainConfig {
	return evm.chainConfig
}

func (evm *EVM) ChainRules() *params.Rules {
	return evm.chainRules
}

func (evm *EVM) Context() evmtypes.BlockContext {
	return evm.context
}

func (evm *EVM) TxContext() evmtypes.TxContext {
	return evm.txContext
}

func (evm *EVM) IntraBlockState() evmtypes.IntraBlockState {
	return evm.intraBlockState
}

func (evm *EVM) maybeParseContainer(b []byte) *Container {
	if evm.chainRules.IsShanghai {
		var c Container
		if err := c.UnmarshalBinary(b); err != nil && err.Error() == "invalid magic" {
			return nil
		} else if err != nil {
			panic(fmt.Sprintf("unexpected error: %v", err))
		}
		return &c
	}
	return nil
}<|MERGE_RESOLUTION|>--- conflicted
+++ resolved
@@ -399,8 +399,7 @@
 		err = ErrMaxCodeSizeExceeded
 	}
 
-<<<<<<< HEAD
-	if err == nil && !maxCodeSizeExceeded && hasEOFByte(ret) {
+	if err == nil && hasEOFByte(ret) {
 		if evm.chainRules.IsShanghai {
 			var c Container
 			if err = c.UnmarshalBinary(ret); err != nil {
@@ -410,11 +409,6 @@
 			// Reject code starting with 0xEF if EIP-3541 is enabled.
 			err = ErrInvalidCode
 		}
-=======
-	// Reject code starting with 0xEF if EIP-3541 is enabled.
-	if err == nil && evm.chainRules.IsLondon && len(ret) >= 1 && ret[0] == 0xEF {
-		err = ErrInvalidCode
->>>>>>> a369fd02
 	}
 	// if the contract creation ran successfully and no errors were returned
 	// calculate the gas required to store the code. If the code could not
